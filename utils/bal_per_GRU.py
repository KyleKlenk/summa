--- conflicted
+++ resolved
@@ -34,11 +34,8 @@
     method_name=['be1','be1en','be1lu'] #maybe make this an argument
 
 # Simulation statistics file locations
-<<<<<<< HEAD
-=======
 settings= ['scalarSWE','scalarTotalSoilWat','scalarTotalET','scalarCanopyWat','averageRoutedRunoff','wallClockTime']
 viz_fil = method_name.copy()
->>>>>>> a9e519e4
 viz_fl2 = method_name.copy()
 for i, m in enumerate(method_name):
     viz_fl2[i] = m + '_hrly_diff_bals_{}.nc'
@@ -71,10 +68,7 @@
 fig_fil2 =fig_fil2.format(stat)
 
 summa = {}
-<<<<<<< HEAD
-=======
 summa1 = {}
->>>>>>> a9e519e4
 for i, m in enumerate(method_name):
     # Get the aggregated statistics of SUMMA simulations
     summa[m] = xr.open_dataset(viz_dir/viz_fl2[i])
