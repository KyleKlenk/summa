! SUMMA - Structure for Unifying Multiple Modeling Alternatives
! Copyright (C) 2014-2015 NCAR/RAL
!
! This file is part of SUMMA
!
! For more information see: http://www.ral.ucar.edu/projects/summa
!
! This program is free software: you can redistribute it and/or modify
! it under the terms of the GNU General Public License as published by
! the Free Software Foundation, either version 3 of the License, or
! (at your option) any later version.
!
! This program is distributed in the hope that it will be useful,
! but WITHOUT ANY WARRANTY; without even the implied warranty of
! MERCHANTABILITY or FITNESS FOR A PARTICULAR PURPOSE.  See the
! GNU General Public License for more details.
!
! You should have received a copy of the GNU General Public License
! along with this program.  If not, see <http://www.gnu.org/licenses/>.

MODULE var_lookup
 ! defines named variables used to index array elements
 USE nrtype
 USE multiconst,only:integerMissing 
 implicit none
 private
 ! local variables
 integer(i4b),parameter,public     :: numStats = 7                 ! number of output stats
 integer(i4b),parameter,public     :: maxFreq = 10                 ! maximum number of output streams
 integer(i4b),parameter            :: ixVal=1                      ! an example integer
 integer(i4b),parameter            :: iLength=storage_size(ixVal)  ! size of the example integer

 ! ***************************************************************************************
 ! (0) define model decisions
 ! ***************************************************************************************
 type, public  ::  iLook_decision
  integer(i4b)    :: simulStart = integerMissing     ! simulation start time
  integer(i4b)    :: simulFinsh = integerMissing     ! simulation end time
  integer(i4b)    :: soilCatTbl = integerMissing     ! soil-category dateset
  integer(i4b)    :: vegeParTbl = integerMissing     ! vegetation category dataset
  integer(i4b)    :: soilStress = integerMissing     ! choice of function for the soil moisture control on stomatal resistance
  integer(i4b)    :: stomResist = integerMissing     ! choice of function for stomatal resistance
  integer(i4b)    :: bbTempFunc = integerMissing     ! Ball-Berry: leaf temperature controls on photosynthesis + stomatal resistance
  integer(i4b)    :: bbHumdFunc = integerMissing     ! Ball-Berry: humidity controls on stomatal resistance
  integer(i4b)    :: bbElecFunc = integerMissing     ! Ball-Berry: dependence of photosynthesis on PAR
  integer(i4b)    :: bbCO2point = integerMissing     ! Ball-Berry: use of CO2 compensation point to calculate stomatal resistance
  integer(i4b)    :: bbNumerics = integerMissing     ! Ball-Berry: iterative numerical solution method
  integer(i4b)    :: bbAssimFnc = integerMissing     ! Ball-Berry: controls on carbon assimilation
  integer(i4b)    :: bbCanIntg8 = integerMissing     ! Ball-Berry: scaling of photosynthesis from the leaf to the canopy
  integer(i4b)    :: num_method = integerMissing     ! choice of numerical method
  integer(i4b)    :: fDerivMeth = integerMissing     ! method used to calculate flux derivatives
  integer(i4b)    :: LAI_method = integerMissing     ! method used to determine LAI and SAI
  integer(i4b)    :: cIntercept = integerMissing     ! choice of parameterization for canopy interception
  integer(i4b)    :: f_Richards = integerMissing     ! form of richards' equation
  integer(i4b)    :: groundwatr = integerMissing     ! choice of groundwater parameterization
  integer(i4b)    :: hc_profile = integerMissing     ! choice of hydraulic conductivity profile
  integer(i4b)    :: bcUpprTdyn = integerMissing     ! type of upper boundary condition for thermodynamics
  integer(i4b)    :: bcLowrTdyn = integerMissing     ! type of lower boundary condition for thermodynamics
  integer(i4b)    :: bcUpprSoiH = integerMissing     ! type of upper boundary condition for soil hydrology
  integer(i4b)    :: bcLowrSoiH = integerMissing     ! type of lower boundary condition for soil hydrology
  integer(i4b)    :: veg_traits = integerMissing     ! choice of parameterization for vegetation roughness length and displacement height
  integer(i4b)    :: rootProfil = integerMissing     ! choice of parameterization for the rooting profile
  integer(i4b)    :: canopyEmis = integerMissing     ! choice of parameterization for canopy emissivity
  integer(i4b)    :: snowIncept = integerMissing     ! choice of parameterization for snow interception
  integer(i4b)    :: windPrfile = integerMissing     ! choice of canopy wind profile
  integer(i4b)    :: astability = integerMissing     ! choice of stability function
  integer(i4b)    :: canopySrad = integerMissing     ! choice of method for canopy shortwave radiation
  integer(i4b)    :: alb_method = integerMissing     ! choice of albedo representation
  integer(i4b)    :: snowLayers = integerMissing     ! choice of method to combine and sub-divide snow layers
  integer(i4b)    :: compaction = integerMissing     ! choice of compaction routine
  integer(i4b)    :: thCondSnow = integerMissing     ! choice of thermal conductivity representation for snow
  integer(i4b)    :: thCondSoil = integerMissing     ! choice of thermal conductivity representation for soil
  integer(i4b)    :: spatial_gw = integerMissing     ! choice of method for spatial representation of groundwater
  integer(i4b)    :: subRouting = integerMissing     ! choice of method for sub-grid routing
  integer(i4b)    :: snowDenNew = integerMissing     ! choice of method for new snow density
 endtype iLook_decision

 ! ***********************************************************************************************************
 ! (1) define model time
 ! ***********************************************************************************************************
 type, public  ::  iLook_time
  integer(i4b)    :: iyyy       = integerMissing     ! year
  integer(i4b)    :: im         = integerMissing     ! month
  integer(i4b)    :: id         = integerMissing     ! day
  integer(i4b)    :: ih         = integerMissing     ! hour
  integer(i4b)    :: imin       = integerMissing     ! minute
 endtype iLook_time

 ! ***********************************************************************************************************
 ! (2) define model forcing data
 ! ***********************************************************************************************************
 type, public  ::  iLook_force
  integer(i4b)    :: time       = integerMissing     ! time since time reference       (s)
  integer(i4b)    :: pptrate    = integerMissing     ! precipitation rate              (kg m-2 s-1)
  integer(i4b)    :: airtemp    = integerMissing     ! air temperature                 (K)
  integer(i4b)    :: spechum    = integerMissing     ! specific humidity               (g/g)
  integer(i4b)    :: windspd    = integerMissing     ! windspeed                       (m/s)
  integer(i4b)    :: SWRadAtm   = integerMissing     ! downwelling shortwave radiaiton (W m-2)
  integer(i4b)    :: LWRadAtm   = integerMissing     ! downwelling longwave radiation  (W m-2)
  integer(i4b)    :: airpres    = integerMissing     ! pressure                        (Pa)
 endtype iLook_force

 ! ***********************************************************************************************************
 ! (3) define local attributes
 ! ***********************************************************************************************************
 type, public  ::  iLook_attr
  integer(i4b)    :: latitude      = integerMissing  ! latitude (degrees north)
  integer(i4b)    :: longitude     = integerMissing  ! longitude (degrees east)
  integer(i4b)    :: elevation     = integerMissing  ! elevation (m)
  integer(i4b)    :: tan_slope     = integerMissing  ! tan water table slope, taken as tan local ground surface slope (-)
  integer(i4b)    :: contourLength = integerMissing  ! length of contour at downslope edge of HRU (m)
  integer(i4b)    :: HRUarea       = integerMissing  ! area of each HRU  (m2)
  integer(i4b)    :: mHeight       = integerMissing  ! measurement height above bare ground (m)
 end type iLook_attr

 ! ***********************************************************************************************************
 ! (4) define local classification of veg, soil, etc.
 ! ***********************************************************************************************************
 type, public  ::  iLook_type
  integer(i4b)    :: hruIndex      = integerMissing  ! index defining hydrologic response unit (-)
  integer(i4b)    :: vegTypeIndex  = integerMissing  ! index defining vegetation type (-)
  integer(i4b)    :: soilTypeIndex = integerMissing  ! index defining soil type (-)
  integer(i4b)    :: slopeTypeIndex= integerMissing  ! index defining slope (-)
  integer(i4b)    :: downHRUindex  = integerMissing  ! index of downslope HRU (0 = basin outlet)
 end type iLook_type

 ! ***********************************************************************************************************
 ! (5) define model parameters
 ! ***********************************************************************************************************
 type, public  ::  iLook_param
  ! boundary conditions
  integer(i4b)    :: upperBoundHead        = integerMissing    ! matric head of the upper boundary (m)
  integer(i4b)    :: lowerBoundHead        = integerMissing    ! matric head of the lower boundary (m)
  integer(i4b)    :: upperBoundTheta       = integerMissing    ! volumetric liquid water content of the upper boundary (-)
  integer(i4b)    :: lowerBoundTheta       = integerMissing    ! volumetric liquid water content of the lower boundary (-)
  integer(i4b)    :: upperBoundTemp        = integerMissing    ! temperature of the upper boundary (K)
  integer(i4b)    :: lowerBoundTemp        = integerMissing    ! temperature of the lower boundary (K)
  ! precipitation partitioning
  integer(i4b)    :: tempCritRain          = integerMissing    ! critical temperature where precipitation is rain (K)
  integer(i4b)    :: tempRangeTimestep     = integerMissing    ! temperature range over the time step (K)
  integer(i4b)    :: frozenPrecipMultip    = integerMissing    ! frozen precipitation multiplier (-)
  ! snow properties
  integer(i4b)    :: snowfrz_scale         = integerMissing    ! scaling parameter for the freezing curve for snow (K-1)
  integer(i4b)    :: fixedThermalCond_snow = integerMissing    ! fixed thermal conductivity for snow (W m-1 K-1)
  ! snow albedo
  integer(i4b)    :: albedoMax             = integerMissing    ! maximum snow albedo for a single spectral band (-)
  integer(i4b)    :: albedoMinWinter       = integerMissing    ! minimum snow albedo during winter for a single spectral band (-)
  integer(i4b)    :: albedoMinSpring       = integerMissing    ! minimum snow albedo during spring for a single spectral band (-)
  integer(i4b)    :: albedoMaxVisible      = integerMissing    ! maximum snow albedo in the visible part of the spectrum (-)
  integer(i4b)    :: albedoMinVisible      = integerMissing    ! minimum snow albedo in the visible part of the spectrum (-)
  integer(i4b)    :: albedoMaxNearIR       = integerMissing    ! maximum snow albedo in the near infra-red part of the spectrum (-)
  integer(i4b)    :: albedoMinNearIR       = integerMissing    ! minimum snow albedo in the near infra-red part of the spectrum (-)
  integer(i4b)    :: albedoDecayRate       = integerMissing    ! albedo decay rate (s)
  integer(i4b)    :: albedoSootLoad        = integerMissing    ! soot load factor (-)
  integer(i4b)    :: albedoRefresh         = integerMissing    ! critical mass necessary for albedo refreshment (kg m-2)
  ! radiation transfer within snow
  integer(i4b)    :: radExt_snow           = integerMissing    ! extinction coefficient for radiation penetration into the snowpack (m-1)
  integer(i4b)    :: directScale           = integerMissing    ! scaling factor for fractional driect radiaion parameterization (-)
  integer(i4b)    :: Frad_direct           = integerMissing    ! maximum fraction of direct solar radiation (-)
  integer(i4b)    :: Frad_vis              = integerMissing    ! fraction of radiation in the visible part of the spectrum (-)
  ! new snow density
  integer(i4b)    :: newSnowDenMin         = integerMissing    ! minimum new snow density (kg m-3)
  integer(i4b)    :: newSnowDenMult        = integerMissing    ! multiplier for new snow density (kg m-3)
  integer(i4b)    :: newSnowDenScal        = integerMissing    ! scaling factor for new snow density (K)
  integer(i4b)    :: constSnowDen          = integerMissing    ! constDens, Constant new snow density (kg m-3)
  integer(i4b)    :: newSnowDenAdd         = integerMissing    ! Pahaut 1976, additive factor for new snow density (kg m-3)
  integer(i4b)    :: newSnowDenMultTemp    = integerMissing    ! Pahaut 1976, multiplier for new snow density applied to air temperature (kg m-3 K-1)
  integer(i4b)    :: newSnowDenMultWind    = integerMissing    ! Pahaut 1976, multiplier for new snow density applied to wind speed (kg m-7/2 s-1/2)
  integer(i4b)    :: newSnowDenMultAnd     = integerMissing    ! Anderson 1976, multiplier for new snow density for Anderson function (K-1)
  integer(i4b)    :: newSnowDenBase        = integerMissing    ! Anderson 1976, base value that is rasied to the (3/2) power (K)
  ! snow compaction
  integer(i4b)    :: densScalGrowth        = integerMissing    ! density scaling factor for grain growth (kg-1 m3)
  integer(i4b)    :: tempScalGrowth        = integerMissing    ! temperature scaling factor for grain growth (K-1)
  integer(i4b)    :: grainGrowthRate       = integerMissing    ! rate of grain growth (s-1)
  integer(i4b)    :: densScalOvrbdn        = integerMissing    ! density scaling factor for overburden pressure (kg-1 m3)
  integer(i4b)    :: tempScalOvrbdn        = integerMissing    ! temperature scaling factor for overburden pressure (K-1)
  integer(i4b)    :: baseViscosity         = integerMissing    ! viscosity coefficient at T=T_frz and snow density=0  (kg s m-2)
  ! water flow within snow
  integer(i4b)    :: Fcapil                = integerMissing    ! capillary retention as a fraction of the total pore volume (-)
  integer(i4b)    :: k_snow                = integerMissing    ! hydraulic conductivity of snow (m s-1), 0.0055 = approx. 20 m/hr, from UEB
  integer(i4b)    :: mw_exp                = integerMissing    ! exponent for meltwater flow (-)
  ! turbulent heat fluxes
  integer(i4b)    :: z0Snow                = integerMissing    ! roughness length of snow (m)
  integer(i4b)    :: z0Soil                = integerMissing    ! roughness length of bare soil below the canopy (m)
  integer(i4b)    :: z0Canopy              = integerMissing    ! roughness length of the canopy (m)
  integer(i4b)    :: zpdFraction           = integerMissing    ! zero plane displacement / canopy height (-)
  integer(i4b)    :: critRichNumber        = integerMissing    ! critical value for the bulk Richardson number (-)
  integer(i4b)    :: Louis79_bparam        = integerMissing    ! parameter in Louis (1979) stability function (-)
  integer(i4b)    :: Louis79_cStar         = integerMissing    ! parameter in Louis (1979) stability function (-)
  integer(i4b)    :: Mahrt87_eScale        = integerMissing    ! exponential scaling factor in the Mahrt (1987) stability function (-)
  integer(i4b)    :: leafExchangeCoeff     = integerMissing    ! turbulent exchange coeff between canopy surface and canopy air ( m s-(1/2) )
  integer(i4b)    :: windReductionParam    = integerMissing    ! canopy wind reduction parameter (-)
  ! stomatal conductance
  integer(i4b)    :: Kc25                  = integerMissing    ! Michaelis-Menten constant for CO2 at 25 degrees C (umol mol-1)
  integer(i4b)    :: Ko25                  = integerMissing    ! Michaelis-Menten constant for O2 at 25 degrees C (mol mol-1)
  integer(i4b)    :: Kc_qFac               = integerMissing    ! factor in the q10 function defining temperature controls on Kc (-)
  integer(i4b)    :: Ko_qFac               = integerMissing    ! factor in the q10 function defining temperature controls on Ko (-)
  integer(i4b)    :: kc_Ha                 = integerMissing    ! activation energy for the Michaelis-Menten constant for CO2 (J mol-1)
  integer(i4b)    :: ko_Ha                 = integerMissing    ! activation energy for the Michaelis-Menten constant for O2 (J mol-1)
  integer(i4b)    :: vcmax25_canopyTop     = integerMissing    ! potential carboxylation rate at 25 degrees C at the canopy top (umol co2 m-2 s-1)
  integer(i4b)    :: vcmax_qFac            = integerMissing    ! factor in the q10 function defining temperature controls on vcmax (-)
  integer(i4b)    :: vcmax_Ha              = integerMissing    ! activation energy in the vcmax function (J mol-1)
  integer(i4b)    :: vcmax_Hd              = integerMissing    ! deactivation energy in the vcmax function (J mol-1)
  integer(i4b)    :: vcmax_Sv              = integerMissing    ! entropy term in the vcmax function (J mol-1 K-1)
  integer(i4b)    :: vcmax_Kn              = integerMissing    ! foliage nitrogen decay coefficient (-)
  integer(i4b)    :: jmax25_scale          = integerMissing    ! scaling factor to relate jmax25 to vcmax25 (-)
  integer(i4b)    :: jmax_Ha               = integerMissing    ! activation energy in the jmax function (J mol-1)
  integer(i4b)    :: jmax_Hd               = integerMissing    ! deactivation energy in the jmax function (J mol-1)
  integer(i4b)    :: jmax_Sv               = integerMissing    ! entropy term in the jmax function (J mol-1 K-1)
  integer(i4b)    :: fractionJ             = integerMissing    ! fraction of light lost by other than the chloroplast lamellae (-)
  integer(i4b)    :: quantamYield          = integerMissing    ! quantam yield (mol e mol-1 q)
  integer(i4b)    :: vpScaleFactor         = integerMissing    ! vapor pressure scaling factor in stomatal conductance function (Pa)
  integer(i4b)    :: cond2photo_slope      = integerMissing    ! slope of conductance-photosynthesis relationship (-)
  integer(i4b)    :: minStomatalConductance= integerMissing    ! minimum stomatal conductance (umol H2O m-2 s-1)
  ! vegetation properties
  integer(i4b)    :: winterSAI             = integerMissing    ! stem area index prior to the start of the growing season (m2 m-2)
  integer(i4b)    :: summerLAI             = integerMissing    ! maximum leaf area index at the peak of the growing season (m2 m-2)
  integer(i4b)    :: rootScaleFactor1      = integerMissing    ! 1st scaling factor (a) in Y = 1 - 0.5*( exp(-aZ) + exp(-bZ) )  (m-1)
  integer(i4b)    :: rootScaleFactor2      = integerMissing    ! 2nd scaling factor (b) in Y = 1 - 0.5*( exp(-aZ) + exp(-bZ) )  (m-1)
  integer(i4b)    :: rootingDepth          = integerMissing    ! rooting depth (m)
  integer(i4b)    :: rootDistExp           = integerMissing    ! exponent controlling the vertical distribution of root density (-)
  integer(i4b)    :: plantWiltPsi          = integerMissing    ! matric head at wilting point (m)
  integer(i4b)    :: soilStressParam       = integerMissing    ! parameter in the exponential soil stress function
  integer(i4b)    :: critSoilWilting       = integerMissing    ! critical vol. liq. water content when plants are wilting (-)
  integer(i4b)    :: critSoilTranspire     = integerMissing    ! critical vol. liq. water content when transpiration is limited (-)
  integer(i4b)    :: critAquiferTranspire  = integerMissing    ! critical aquifer storage value when transpiration is limited (m)
  integer(i4b)    :: minStomatalResistance = integerMissing    ! minimum canopy resistance (s m-1)
  integer(i4b)    :: leafDimension         = integerMissing    ! characteristic leaf dimension (m)
  integer(i4b)    :: heightCanopyTop       = integerMissing    ! height of top of the vegetation canopy above ground surface (m)
  integer(i4b)    :: heightCanopyBottom    = integerMissing    ! height of bottom of the vegetation canopy above ground surface (m)
  integer(i4b)    :: specificHeatVeg       = integerMissing    ! specific heat of vegetation (J kg-1 K-1)
  integer(i4b)    :: maxMassVegetation     = integerMissing    ! maximum mass of vegetation (full foliage) (kg m-2)
  integer(i4b)    :: throughfallScaleSnow  = integerMissing    ! scaling factor for throughfall (snow) (-)
  integer(i4b)    :: throughfallScaleRain  = integerMissing    ! scaling factor for throughfall (rain) (-)
  integer(i4b)    :: refInterceptCapSnow   = integerMissing    ! reference canopy interception capacity per unit leaf area (snow) (kg m-2)
  integer(i4b)    :: refInterceptCapRain   = integerMissing    ! canopy interception capacity per unit leaf area (rain) (kg m-2)
  integer(i4b)    :: snowUnloadingCoeff    = integerMissing    ! time constant for unloading of snow from the forest canopy (s-1)
  integer(i4b)    :: canopyDrainageCoeff   = integerMissing    ! time constant for drainage of liquid water from the forest canopy (s-1)
  integer(i4b)    :: ratioDrip2Unloading   = integerMissing    ! ratio of canopy drip to unloading of snow from the forest canopy (-)
  integer(i4b)    :: canopyWettingFactor   = integerMissing    ! maximum wetted fraction of the canopy (-)
  integer(i4b)    :: canopyWettingExp      = integerMissing    ! exponent in canopy wetting function (-)
  ! soil properties
  integer(i4b)    :: soil_dens_intr        = integerMissing    ! intrinsic soil density (kg m-3)
  integer(i4b)    :: thCond_soil           = integerMissing    ! thermal conductivity of soil (W m-1 K-1)
  integer(i4b)    :: frac_sand             = integerMissing    ! fraction of sand (-)
  integer(i4b)    :: frac_silt             = integerMissing    ! fraction of silt (-)
  integer(i4b)    :: frac_clay             = integerMissing    ! fraction of clay (-)
  integer(i4b)    :: fieldCapacity         = integerMissing    ! field capacity (-)
  integer(i4b)    :: wettingFrontSuction   = integerMissing    ! Green-Ampt wetting front suction (m)
  integer(i4b)    :: theta_mp              = integerMissing    ! volumetric liquid water content when macropore flow begins (-)
  integer(i4b)    :: theta_sat             = integerMissing    ! porosity (-)
  integer(i4b)    :: theta_res             = integerMissing    ! volumetric residual water content (-)
  integer(i4b)    :: vGn_alpha             = integerMissing    ! van Genuchten "alpha" parameter (m-1)
  integer(i4b)    :: vGn_n                 = integerMissing    ! van Genuchten "n" parameter (-)
  integer(i4b)    :: mpExp                 = integerMissing    ! empirical exponent in macropore flow equation (-)
  integer(i4b)    :: k_soil                = integerMissing    ! hydraulic conductivity of soil (m s-1)
  integer(i4b)    :: k_macropore           = integerMissing    ! saturated hydraulic conductivity for macropores (m s-1)
  integer(i4b)    :: kAnisotropic          = integerMissing    ! anisotropy factor for lateral hydraulic conductivity (-)
  integer(i4b)    :: zScale_TOPMODEL       = integerMissing    ! TOPMODEL scaling factor used in lower boundary condition for soil (m)
  integer(i4b)    :: compactedDepth        = integerMissing    ! depth where k_soil reaches the compacted value given by CH78 (m)
  integer(i4b)    :: aquiferScaleFactor    = integerMissing    ! scaling factor for aquifer storage in the big bucket (m)
  integer(i4b)    :: aquiferBaseflowExp    = integerMissing    ! baseflow exponent (-)
  integer(i4b)    :: qSurfScale            = integerMissing    ! scaling factor in the surface runoff parameterization (-)
  integer(i4b)    :: specificYield         = integerMissing    ! specific yield (-)
  integer(i4b)    :: specificStorage       = integerMissing    ! specific storage coefficient (m-1)
  integer(i4b)    :: f_impede              = integerMissing    ! ice impedence factor (-)
  integer(i4b)    :: soilIceScale          = integerMissing    ! scaling factor for depth of soil ice, used to get frozen fraction (m)
  integer(i4b)    :: soilIceCV             = integerMissing    ! CV of depth of soil ice, used to get frozen fraction (-)
  ! algorithmic control parameters
  integer(i4b)    :: minwind               = integerMissing    ! minimum wind speed (m s-1)
  integer(i4b)    :: minstep               = integerMissing    ! minimum length of the time step
  integer(i4b)    :: maxstep               = integerMissing    ! maximum length of the time step
  integer(i4b)    :: wimplicit             = integerMissing    ! weight assigned to the start-of-step fluxes
  integer(i4b)    :: maxiter               = integerMissing    ! maximum number of iteration
  integer(i4b)    :: relConvTol_liquid     = integerMissing    ! relative convergence tolerance for vol frac liq water (-)
  integer(i4b)    :: absConvTol_liquid     = integerMissing    ! absolute convergence tolerance for vol frac liq water (-)
  integer(i4b)    :: relConvTol_matric     = integerMissing    ! relative convergence tolerance for matric head (-)
  integer(i4b)    :: absConvTol_matric     = integerMissing    ! absolute convergence tolerance for matric head (m)
  integer(i4b)    :: relConvTol_energy     = integerMissing    ! relative convergence tolerance for energy (-)
  integer(i4b)    :: absConvTol_energy     = integerMissing    ! absolute convergence tolerance for energy (J m-3)
  integer(i4b)    :: relConvTol_aquifr     = integerMissing    ! relative convergence tolerance for aquifer storage (-)
  integer(i4b)    :: absConvTol_aquifr     = integerMissing    ! absolute convergence tolerance for aquifer storage (J m-3)
  integer(i4b)    :: zmin                  = integerMissing    ! minimum layer depth (m)
  integer(i4b)    :: zmax                  = integerMissing    ! maximum layer depth (m)
  integer(i4b)    :: zminLayer1            = integerMissing    ! minimum layer depth for the 1st (top) layer (m)
  integer(i4b)    :: zminLayer2            = integerMissing    ! minimum layer depth for the 2nd layer (m)
  integer(i4b)    :: zminLayer3            = integerMissing    ! minimum layer depth for the 3rd layer (m)
  integer(i4b)    :: zminLayer4            = integerMissing    ! minimum layer depth for the 4th layer (m)
  integer(i4b)    :: zminLayer5            = integerMissing    ! minimum layer depth for the 5th (bottom) layer (m)
  integer(i4b)    :: zmaxLayer1_lower      = integerMissing    ! maximum layer depth for the 1st (top) layer when only 1 layer (m)
  integer(i4b)    :: zmaxLayer2_lower      = integerMissing    ! maximum layer depth for the 2nd layer when only 2 layers (m)
  integer(i4b)    :: zmaxLayer3_lower      = integerMissing    ! maximum layer depth for the 3rd layer when only 3 layers (m)
  integer(i4b)    :: zmaxLayer4_lower      = integerMissing    ! maximum layer depth for the 4th layer when only 4 layers (m)
  integer(i4b)    :: zmaxLayer1_upper      = integerMissing    ! maximum layer depth for the 1st (top) layer when > 1 layer (m)
  integer(i4b)    :: zmaxLayer2_upper      = integerMissing    ! maximum layer depth for the 2nd layer when > 2 layers (m)
  integer(i4b)    :: zmaxLayer3_upper      = integerMissing    ! maximum layer depth for the 3rd layer when > 3 layers (m)
  integer(i4b)    :: zmaxLayer4_upper      = integerMissing    ! maximum layer depth for the 4th layer when > 4 layers (m)
 endtype ilook_param


 ! ***********************************************************************************************************
 ! (6) define model prognostic (state) variables
 ! ***********************************************************************************************************
 type, public :: iLook_prog
  ! variables for time stepping
  integer(i4b)    :: dt_init                     = integerMissing    ! length of initial time step at start of next data interval (s)
  ! state variables for vegetation
  integer(i4b)    :: scalarCanopyIce             = integerMissing    ! mass of ice on the vegetation canopy (kg m-2)
  integer(i4b)    :: scalarCanopyLiq             = integerMissing    ! mass of liquid water on the vegetation canopy (kg m-2)
  integer(i4b)    :: scalarCanopyWat             = integerMissing    ! mass of total water on the vegetation canopy (kg m-2)
  integer(i4b)    :: scalarCanairTemp            = integerMissing    ! temperature of the canopy air space (Pa)
  integer(i4b)    :: scalarCanopyTemp            = integerMissing    ! temperature of the vegetation canopy (K)
  ! state variables for snow
  integer(i4b)    :: spectralSnowAlbedoDiffuse   = integerMissing    ! diffuse snow albedo for individual spectral bands (-)
  integer(i4b)    :: scalarSnowAlbedo            = integerMissing    ! snow albedo for the entire spectral band (-)
  integer(i4b)    :: scalarSnowDepth             = integerMissing    ! total snow depth (m)
  integer(i4b)    :: scalarSWE                   = integerMissing    ! snow water equivalent (kg m-2)
  integer(i4b)    :: scalarSfcMeltPond           = integerMissing    ! ponded water caused by melt of the "snow without a layer" (kg m-2)
  ! state variables for the snow+soil domain
  integer(i4b)    :: mLayerTemp                  = integerMissing    ! temperature of each layer (K)
  integer(i4b)    :: mLayerVolFracIce            = integerMissing    ! volumetric fraction of ice in each layer (-)
  integer(i4b)    :: mLayerVolFracLiq            = integerMissing    ! volumetric fraction of liquid water in each layer (-)
  integer(i4b)    :: mLayerVolFracWat            = integerMissing    ! volumetric fraction of total water in each layer (-)
  integer(i4b)    :: mLayerMatricHead            = integerMissing    ! matric head of water in the soil (m)
  ! other state variables
  integer(i4b)    :: scalarAquiferStorage        = integerMissing    ! relative aquifer storage -- above bottom of the soil profile (m)
  integer(i4b)    :: scalarSurfaceTemp           = integerMissing    ! surface temperature (K)
  ! coordinate variables
  integer(i4b)    :: mLayerDepth                 = integerMissing    ! depth of each layer (m)
  integer(i4b)    :: mLayerHeight                = integerMissing    ! height at the mid-point of each layer (m)
  integer(i4b)    :: iLayerHeight                = integerMissing    ! height of the layer interface; top of soil = 0 (m)
 endtype iLook_prog

 ! ***********************************************************************************************************
 ! (7) define diagnostic variables
 ! ***********************************************************************************************************
 type, public :: iLook_diag
  ! local properties
<<<<<<< HEAD
  integer(i4b)    :: scalarCanopyDepth               = imiss ! canopy depth (m)
  integer(i4b)    :: scalarGreenVegFraction          = imiss ! green vegetation fraction used to compute LAI (-)
  integer(i4b)    :: scalarBulkVolHeatCapVeg         = imiss ! bulk volumetric heat capacity of vegetation (J m-3 K-1)
  integer(i4b)    :: scalarCanopyEmissivity          = imiss ! effective canopy emissivity (-)
  integer(i4b)    :: scalarRootZoneTemp              = imiss ! average temperature of the root zone (K)
  integer(i4b)    :: scalarLAI                       = imiss ! one-sided leaf area index (m2 m-2)
  integer(i4b)    :: scalarSAI                       = imiss ! one-sided stem area index (m2 m-2)
  integer(i4b)    :: scalarExposedLAI                = imiss ! exposed leaf area index after burial by snow (m2 m-2)
  integer(i4b)    :: scalarExposedSAI                = imiss ! exposed stem area index after burial by snow(m2 m-2)
  integer(i4b)    :: scalarCanopyIceMax              = imiss ! maximum interception storage capacity for ice (kg m-2)
  integer(i4b)    :: scalarCanopyLiqMax              = imiss ! maximum interception storage capacity for liquid water (kg m-2)
  integer(i4b)    :: scalarGrowingSeasonIndex        = imiss ! growing season index (0=off, 1=on)
  integer(i4b)    :: scalarVolHtCap_air              = imiss ! volumetric heat capacity air (J m-3 K-1)
  integer(i4b)    :: scalarVolHtCap_ice              = imiss ! volumetric heat capacity ice (J m-3 K-1)
  integer(i4b)    :: scalarVolHtCap_soil             = imiss ! volumetric heat capacity dry soil (J m-3 K-1)
  integer(i4b)    :: scalarVolHtCap_water            = imiss ! volumetric heat capacity liquid wat (J m-3 K-1)
  integer(i4b)    :: mLayerVolHtCapBulk              = imiss ! volumetric heat capacity in each layer (J m-3 K-1)
  integer(i4b)    :: scalarLambda_drysoil            = imiss ! thermal conductivity of dry soil     (W m-1 K-1)
  integer(i4b)    :: scalarLambda_wetsoil            = imiss ! thermal conductivity of wet soil     (W m-1 K-1)
  integer(i4b)    :: mLayerThermalC                  = imiss ! thermal conductivity at the mid-point of each layer (W m-1 K-1)
  integer(i4b)    :: iLayerThermalC                  = imiss ! thermal conductivity at the interface of each layer (W m-1 K-1)
=======
  integer(i4b)    :: scalarGreenVegFraction          = integerMissing ! green vegetation fraction used to compute LAI (-)
  integer(i4b)    :: scalarBulkVolHeatCapVeg         = integerMissing ! bulk volumetric heat capacity of vegetation (J m-3 K-1)
  integer(i4b)    :: scalarCanopyEmissivity          = integerMissing ! effective canopy emissivity (-)
  integer(i4b)    :: scalarRootZoneTemp              = integerMissing ! average temperature of the root zone (K)
  integer(i4b)    :: scalarLAI                       = integerMissing ! one-sided leaf area index (m2 m-2)
  integer(i4b)    :: scalarSAI                       = integerMissing ! one-sided stem area index (m2 m-2)
  integer(i4b)    :: scalarExposedLAI                = integerMissing ! exposed leaf area index after burial by snow (m2 m-2)
  integer(i4b)    :: scalarExposedSAI                = integerMissing ! exposed stem area index after burial by snow(m2 m-2)
  integer(i4b)    :: scalarCanopyIceMax              = integerMissing ! maximum interception storage capacity for ice (kg m-2)
  integer(i4b)    :: scalarCanopyLiqMax              = integerMissing ! maximum interception storage capacity for liquid water (kg m-2)
  integer(i4b)    :: scalarGrowingSeasonIndex        = integerMissing ! growing season index (0=off, 1=on)
  integer(i4b)    :: scalarVolHtCap_air              = integerMissing ! volumetric heat capacity air (J m-3 K-1)
  integer(i4b)    :: scalarVolHtCap_ice              = integerMissing ! volumetric heat capacity ice (J m-3 K-1)
  integer(i4b)    :: scalarVolHtCap_soil             = integerMissing ! volumetric heat capacity dry soil (J m-3 K-1)
  integer(i4b)    :: scalarVolHtCap_water            = integerMissing ! volumetric heat capacity liquid wat (J m-3 K-1)
  integer(i4b)    :: mLayerVolHtCapBulk              = integerMissing ! volumetric heat capacity in each layer (J m-3 K-1)
  integer(i4b)    :: scalarLambda_drysoil            = integerMissing ! thermal conductivity of dry soil     (W m-1 K-1)
  integer(i4b)    :: scalarLambda_wetsoil            = integerMissing ! thermal conductivity of wet soil     (W m-1 K-1)
  integer(i4b)    :: mLayerThermalC                  = integerMissing ! thermal conductivity at the mid-point of each layer (W m-1 K-1)
  integer(i4b)    :: iLayerThermalC                  = integerMissing ! thermal conductivity at the interface of each layer (W m-1 K-1)
>>>>>>> 5fd84d38
  ! forcing
  integer(i4b)    :: scalarVPair                     = integerMissing ! vapor pressure of the air above the vegetation canopy (Pa)
  integer(i4b)    :: scalarVP_CanopyAir              = integerMissing ! vapor pressure of the canopy air space (Pa)
  integer(i4b)    :: scalarTwetbulb                  = integerMissing ! wet bulb temperature (K)
  integer(i4b)    :: scalarSnowfallTemp              = integerMissing ! temperature of fresh snow (K)
  integer(i4b)    :: scalarNewSnowDensity            = integerMissing ! density of fresh snow (kg m-3)
  integer(i4b)    :: scalarO2air                     = integerMissing ! atmospheric o2 concentration (Pa)
  integer(i4b)    :: scalarCO2air                    = integerMissing ! atmospheric co2 concentration (Pa)
  ! shortwave radiation
  integer(i4b)    :: scalarCosZenith                 = integerMissing ! cosine of the solar zenith angle (0-1)
  integer(i4b)    :: scalarFractionDirect            = integerMissing ! fraction of direct radiation (0-1)
  integer(i4b)    :: scalarCanopySunlitFraction      = integerMissing ! sunlit fraction of canopy (-)
  integer(i4b)    :: scalarCanopySunlitLAI           = integerMissing ! sunlit leaf area (-)
  integer(i4b)    :: scalarCanopyShadedLAI           = integerMissing ! shaded leaf area (-)
  integer(i4b)    :: spectralAlbGndDirect            = integerMissing ! direct  albedo of underlying surface for each spectral band (-)
  integer(i4b)    :: spectralAlbGndDiffuse           = integerMissing ! diffuse albedo of underlying surface for each spectral band (-)
  integer(i4b)    :: scalarGroundAlbedo              = integerMissing ! albedo of the ground surface (-)
  ! turbulent heat transfer
  integer(i4b)    :: scalarLatHeatSubVapCanopy       = integerMissing ! latent heat of sublimation/vaporization used for veg canopy (J kg-1)
  integer(i4b)    :: scalarLatHeatSubVapGround       = integerMissing ! latent heat of sublimation/vaporization used for ground surface (J kg-1)
  integer(i4b)    :: scalarSatVP_CanopyTemp          = integerMissing ! saturation vapor pressure at the temperature of vegetation canopy (Pa)
  integer(i4b)    :: scalarSatVP_GroundTemp          = integerMissing ! saturation vapor pressure at the temperature of the ground (Pa)
  integer(i4b)    :: scalarZ0Canopy                  = integerMissing ! roughness length of the canopy (m)
  integer(i4b)    :: scalarWindReductionFactor       = integerMissing ! canopy wind reduction factor (-)
  integer(i4b)    :: scalarZeroPlaneDisplacement     = integerMissing ! zero plane displacement (m)
  integer(i4b)    :: scalarRiBulkCanopy              = integerMissing ! bulk Richardson number for the canopy (-)
  integer(i4b)    :: scalarRiBulkGround              = integerMissing ! bulk Richardson number for the ground surface (-)
  integer(i4b)    :: scalarCanopyStabilityCorrection = integerMissing ! stability correction for the canopy (-)
  integer(i4b)    :: scalarGroundStabilityCorrection = integerMissing ! stability correction for the ground surface (-)
  ! evapotranspiration
  integer(i4b)    :: scalarIntercellularCO2Sunlit    = integerMissing ! carbon dioxide partial pressure of leaf interior (sunlit leaves) (Pa)
  integer(i4b)    :: scalarIntercellularCO2Shaded    = integerMissing ! carbon dioxide partial pressure of leaf interior (shaded leaves) (Pa)
  integer(i4b)    :: scalarTranspireLim              = integerMissing ! aggregate soil moisture + aquifer storage limit on transpiration (-)
  integer(i4b)    :: scalarTranspireLimAqfr          = integerMissing ! aquifer storage limit on transpiration (-)
  integer(i4b)    :: scalarFoliageNitrogenFactor     = integerMissing ! foliage nitrogen concentration, 1=saturated (-)
  integer(i4b)    :: scalarSoilRelHumidity           = integerMissing ! relative humidity in the soil pores in the upper-most soil layer (-)
  integer(i4b)    :: mLayerTranspireLim              = integerMissing ! soil moist & veg limit on transpiration for each layer (-)
  integer(i4b)    :: mLayerRootDensity               = integerMissing ! fraction of roots in each soil layer (-)
  integer(i4b)    :: scalarAquiferRootFrac           = integerMissing ! fraction of roots below the soil profile (-)
  ! canopy hydrology
  integer(i4b)    :: scalarFracLiqVeg                = integerMissing ! fraction of liquid water on vegetation (-)
  integer(i4b)    :: scalarCanopyWetFraction         = integerMissing ! fraction of canopy that is wet
  ! snow hydrology
  integer(i4b)    :: scalarSnowAge                   = integerMissing ! non-dimensional snow age (-)
  integer(i4b)    :: scalarGroundSnowFraction        = integerMissing ! fraction of ground that is covered with snow (-)
  integer(i4b)    :: spectralSnowAlbedoDirect        = integerMissing ! direct snow albedo for individual spectral bands (-)
  integer(i4b)    :: mLayerFracLiqSnow               = integerMissing ! fraction of liquid water in each snow layer (-)
  integer(i4b)    :: mLayerThetaResid                = integerMissing ! residual volumetric water content in each snow layer (-)
  integer(i4b)    :: mLayerPoreSpace                 = integerMissing ! total pore space in each snow layer (-)
  integer(i4b)    :: mLayerMeltFreeze                = integerMissing ! change in ice content due to melt/freeze in each layer (kg m-3)
  ! soil hydrology
  integer(i4b)    :: scalarInfilArea                 = integerMissing ! fraction of unfrozen area where water can infiltrate (-)
  integer(i4b)    :: scalarFrozenArea                = integerMissing ! fraction of area that is considered impermeable due to soil ice (-)
  integer(i4b)    :: scalarSoilControl               = integerMissing ! soil control on infiltration: 1=controlling; 0=not (-)
  integer(i4b)    :: mLayerVolFracAir                = integerMissing ! volumetric fraction of air in each layer (-)
  integer(i4b)    :: mLayerTcrit                     = integerMissing ! critical soil temperature above which all water is unfrozen (K)
  integer(i4b)    :: mLayerCompress                  = integerMissing ! change in volumetric water content due to compression of soil (-)
  integer(i4b)    :: scalarSoilCompress              = integerMissing ! change in total soil storage due to compression of the soil matrix (kg m-2)
  ! mass balance check
  integer(i4b)    :: scalarSoilWatBalError           = integerMissing ! error in the total soil water balance (kg m-2)
  integer(i4b)    :: scalarAquiferBalError           = integerMissing ! error in the aquifer water balance (kg m-2)
  integer(i4b)    :: scalarTotalSoilLiq              = integerMissing ! total mass of liquid water in the soil (kg m-2)
  integer(i4b)    :: scalarTotalSoilIce              = integerMissing ! total mass of ice in the soil (kg m-2)
  ! variable shortcuts
  integer(i4b)    :: scalarVGn_m                     = integerMissing ! van Genuchten "m" parameter (-)
  integer(i4b)    :: scalarKappa                     = integerMissing ! constant in the freezing curve function (m K-1)
  integer(i4b)    :: scalarVolLatHt_fus              = integerMissing ! volumetric latent heat of fusion     (J m-3)
 endtype iLook_diag

 ! ***********************************************************************************************************
 ! (8) define model fluxes
 ! ***********************************************************************************************************
 type, public :: iLook_flux
  ! net energy and mass fluxes for the vegetation domain
  integer(i4b)    :: scalarCanairNetNrgFlux          = integerMissing ! net energy flux for the canopy air space (W m-2)
  integer(i4b)    :: scalarCanopyNetNrgFlux          = integerMissing ! net energy flux for the vegetation canopy (W m-2)
  integer(i4b)    :: scalarGroundNetNrgFlux          = integerMissing ! net energy flux for the ground surface (W m-2)
  integer(i4b)    :: scalarCanopyNetLiqFlux          = integerMissing ! net liquid water flux for the vegetation canopy (kg m-2 s-1)
  ! forcing
  integer(i4b)    :: scalarRainfall                  = integerMissing ! computed rainfall rate (kg m-2 s-1)
  integer(i4b)    :: scalarSnowfall                  = integerMissing ! computed snowfall rate (kg m-2 s-1)
  ! shortwave radiation
  integer(i4b)    :: spectralIncomingDirect          = integerMissing ! incoming direct solar radiation in each wave band (W m-2)
  integer(i4b)    :: spectralIncomingDiffuse         = integerMissing ! incoming diffuse solar radiation in each wave band (W m-2)
  integer(i4b)    :: scalarCanopySunlitPAR           = integerMissing ! average absorbed par for sunlit leaves (W m-2)
  integer(i4b)    :: scalarCanopyShadedPAR           = integerMissing ! average absorbed par for shaded leaves (W m-2)
  integer(i4b)    :: spectralBelowCanopyDirect       = integerMissing ! downward direct flux below veg layer for each spectral band  (W m-2)
  integer(i4b)    :: spectralBelowCanopyDiffuse      = integerMissing ! downward diffuse flux below veg layer for each spectral band (W m-2)
  integer(i4b)    :: scalarBelowCanopySolar          = integerMissing ! solar radiation transmitted below the canopy (W m-2)
  integer(i4b)    :: scalarCanopyAbsorbedSolar       = integerMissing ! solar radiation absorbed by canopy (W m-2)
  integer(i4b)    :: scalarGroundAbsorbedSolar       = integerMissing ! solar radiation absorbed by ground (W m-2)
  ! longwave radiation
  integer(i4b)    :: scalarLWRadCanopy               = integerMissing ! longwave radiation emitted from the canopy (W m-2)
  integer(i4b)    :: scalarLWRadGround               = integerMissing ! longwave radiation emitted at the ground surface  (W m-2)
  integer(i4b)    :: scalarLWRadUbound2Canopy        = integerMissing ! downward atmospheric longwave radiation absorbed by the canopy (W m-2)
  integer(i4b)    :: scalarLWRadUbound2Ground        = integerMissing ! downward atmospheric longwave radiation absorbed by the ground (W m-2)
  integer(i4b)    :: scalarLWRadUbound2Ubound        = integerMissing ! atmospheric radiation refl by ground + lost thru upper boundary (W m-2)
  integer(i4b)    :: scalarLWRadCanopy2Ubound        = integerMissing ! longwave radiation emitted from canopy lost thru upper boundary (W m-2)
  integer(i4b)    :: scalarLWRadCanopy2Ground        = integerMissing ! longwave radiation emitted from canopy absorbed by the ground (W m-2)
  integer(i4b)    :: scalarLWRadCanopy2Canopy        = integerMissing ! canopy longwave reflected from ground and absorbed by the canopy (W m-2)
  integer(i4b)    :: scalarLWRadGround2Ubound        = integerMissing ! longwave radiation emitted from ground lost thru upper boundary (W m-2)
  integer(i4b)    :: scalarLWRadGround2Canopy        = integerMissing ! longwave radiation emitted from ground and absorbed by the canopy (W m-2)
  integer(i4b)    :: scalarLWNetCanopy               = integerMissing ! net longwave radiation at the canopy (W m-2)
  integer(i4b)    :: scalarLWNetGround               = integerMissing ! net longwave radiation at the ground surface (W m-2)
  integer(i4b)    :: scalarLWNetUbound               = integerMissing ! net longwave radiation at the upper atmospheric boundary (W m-2)
  ! turbulent heat transfer
  integer(i4b)    :: scalarEddyDiffusCanopyTop       = integerMissing ! eddy diffusivity for heat at the top of the canopy (m2 s-1)
  integer(i4b)    :: scalarFrictionVelocity          = integerMissing ! friction velocity - canopy momentum sink (m s-1)
  integer(i4b)    :: scalarWindspdCanopyTop          = integerMissing ! windspeed at the top of the canopy (m s-1)
  integer(i4b)    :: scalarWindspdCanopyBottom       = integerMissing ! windspeed at the height of the bottom of the canopy (m s-1)
  integer(i4b)    :: scalarGroundResistance          = integerMissing ! below canopy aerodynamic resistance (s m-1)
  integer(i4b)    :: scalarCanopyResistance          = integerMissing ! above canopy aerodynamic resistance (s m-1)
  integer(i4b)    :: scalarLeafResistance            = integerMissing ! mean leaf boundary layer resistance per unit leaf area (s m-1)
  integer(i4b)    :: scalarSoilResistance            = integerMissing ! soil surface resistance (s m-1)
  integer(i4b)    :: scalarSenHeatTotal              = integerMissing ! sensible heat from the canopy air space to the atmosphere (W m-2)
  integer(i4b)    :: scalarSenHeatCanopy             = integerMissing ! sensible heat from the canopy to the canopy air space (W m-2)
  integer(i4b)    :: scalarSenHeatGround             = integerMissing ! sensible heat from the ground (below canopy or non-vegetated) (W m-2)
  integer(i4b)    :: scalarLatHeatTotal              = integerMissing ! latent heat from the canopy air space to the atmosphere (W m-2)
  integer(i4b)    :: scalarLatHeatCanopyEvap         = integerMissing ! evaporation latent heat from the canopy to the canopy air space (W m-2)
  integer(i4b)    :: scalarLatHeatCanopyTrans        = integerMissing ! transpiration latent heat from the canopy to the canopy air space (W m-2)
  integer(i4b)    :: scalarLatHeatGround             = integerMissing ! latent heat from the ground (below canopy or non-vegetated) (W m-2)
  integer(i4b)    :: scalarCanopyAdvectiveHeatFlux   = integerMissing ! heat advected to the canopy surface with rain + snow (W m-2)
  integer(i4b)    :: scalarGroundAdvectiveHeatFlux   = integerMissing ! heat advected to the ground surface with throughfall and unloading/drainage (W m-2)
  integer(i4b)    :: scalarCanopySublimation         = integerMissing ! canopy sublimation/frost (kg m-2 s-1)
  integer(i4b)    :: scalarSnowSublimation           = integerMissing ! snow sublimation/frost (below canopy or non-vegetated) (kg m-2 s-1)
  ! liquid water fluxes associated with evapotranspiration
  integer(i4b)    :: scalarStomResistSunlit          = integerMissing ! stomatal resistance for sunlit leaves (s m-1)
  integer(i4b)    :: scalarStomResistShaded          = integerMissing ! stomatal resistance for shaded leaves (s m-1)
  integer(i4b)    :: scalarPhotosynthesisSunlit      = integerMissing ! sunlit photosynthesis (umolco2 m-2 s-1)
  integer(i4b)    :: scalarPhotosynthesisShaded      = integerMissing ! shaded photosynthesis (umolco2 m-2 s-1)
  integer(i4b)    :: scalarCanopyTranspiration       = integerMissing ! canopy transpiration (kg m-2 s-1)
  integer(i4b)    :: scalarCanopyEvaporation         = integerMissing ! canopy evaporation/condensation (kg m-2 s-1)
  integer(i4b)    :: scalarGroundEvaporation         = integerMissing ! ground evaporation/condensation -- below canopy or non-vegetated (kg m-2 s-1)
  integer(i4b)    :: mLayerTranspire                 = integerMissing ! transpiration loss from each soil layer (kg m-2 s-1)
  ! liquid and solid water fluxes through the canopy
  integer(i4b)    :: scalarThroughfallSnow           = integerMissing ! snow that reaches the ground without ever touching the canopy (kg m-2 s-1)
  integer(i4b)    :: scalarThroughfallRain           = integerMissing ! rain that reaches the ground without ever touching the canopy (kg m-2 s-1)
  integer(i4b)    :: scalarCanopySnowUnloading       = integerMissing ! unloading of snow from the vegetion canopy (kg m-2 s-1)
  integer(i4b)    :: scalarCanopyLiqDrainage         = integerMissing ! drainage of liquid water from the vegetation canopy (kg m-2 s-1)
  integer(i4b)    :: scalarCanopyMeltFreeze          = integerMissing ! melt/freeze of water stored in the canopy (kg m-2 s-1)
  ! energy fluxes and for the snow and soil domains
  integer(i4b)    :: iLayerConductiveFlux            = integerMissing ! conductive energy flux at layer interfaces (W m-2)
  integer(i4b)    :: iLayerAdvectiveFlux             = integerMissing ! advective energy flux at layer interfaces (W m-2)
  integer(i4b)    :: iLayerNrgFlux                   = integerMissing ! energy flux at layer interfaces (W m-2)
  integer(i4b)    :: mLayerNrgFlux                   = integerMissing ! net energy flux for each layer in the snow+soil domain (J m-3 s-1)
  ! liquid water fluxes for the snow domain
  integer(i4b)    :: iLayerLiqFluxSnow               = integerMissing ! liquid flux at snow layer interfaces (m s-1)
  integer(i4b)    :: mLayerLiqFluxSnow               = integerMissing ! net liquid water flux for each snow layer (s-1)
  ! liquid water fluxes for the soil domain
  integer(i4b)    :: scalarRainPlusMelt              = integerMissing ! rain plus melt, as input to soil before calculating surface runoff (m s-1)
  integer(i4b)    :: scalarMaxInfilRate              = integerMissing ! maximum infiltration rate (m s-1)
  integer(i4b)    :: scalarInfiltration              = integerMissing ! infiltration of water into the soil profile (m s-1)
  integer(i4b)    :: scalarExfiltration              = integerMissing ! exfiltration of water from the top of the soil profile (m s-1)
  integer(i4b)    :: scalarSurfaceRunoff             = integerMissing ! surface runoff (m s-1)
  integer(i4b)    :: mLayerSatHydCondMP              = integerMissing ! saturated hydraulic conductivity of macropores in each layer (m s-1)
  integer(i4b)    :: mLayerSatHydCond                = integerMissing ! saturated hydraulic conductivity in each layer (m s-1)
  integer(i4b)    :: iLayerSatHydCond                = integerMissing ! saturated hydraulic conductivity at each layer interface (m s-1)
  integer(i4b)    :: mLayerHydCond                   = integerMissing ! hydraulic conductivity in each soil layer (m s-1)
  integer(i4b)    :: iLayerLiqFluxSoil               = integerMissing ! liquid flux at soil layer interfaces (m s-1)
  integer(i4b)    :: mLayerLiqFluxSoil               = integerMissing ! net liquid water flux for each soil layer (s-1)
  integer(i4b)    :: mLayerBaseflow                  = integerMissing ! baseflow from each soil layer (m s-1)
  integer(i4b)    :: mLayerColumnInflow              = integerMissing ! total inflow to each layer in a given soil column (m3 s-1)
  integer(i4b)    :: mLayerColumnOutflow             = integerMissing ! total outflow from each layer in a given soil column (m3 s-1)
  integer(i4b)    :: scalarSoilBaseflow              = integerMissing ! total baseflow from throughout the soil profile (m s-1)
  integer(i4b)    :: scalarSoilDrainage              = integerMissing ! drainage from the bottom of the soil profile (m s-1)
  integer(i4b)    :: scalarAquiferRecharge           = integerMissing ! recharge to the aquifer (m s-1)
  integer(i4b)    :: scalarAquiferTranspire          = integerMissing ! transpiration from the aquifer (m s-1)
  integer(i4b)    :: scalarAquiferBaseflow           = integerMissing ! baseflow from the aquifer (m s-1)
 endtype iLook_flux

 ! ***********************************************************************************************************
 ! (9) define derivatives
 ! ***********************************************************************************************************
 type, public :: iLook_deriv
  ! derivatives in net vegetation energy fluxes w.r.t. relevant state variables
  integer(i4b)    :: dCanairNetFlux_dCanairTemp      = integerMissing ! derivative in net canopy air space flux w.r.t. canopy air temperature (W m-2 K-1)
  integer(i4b)    :: dCanairNetFlux_dCanopyTemp      = integerMissing ! derivative in net canopy air space flux w.r.t. canopy temperature (W m-2 K-1)
  integer(i4b)    :: dCanairNetFlux_dGroundTemp      = integerMissing ! derivative in net canopy air space flux w.r.t. ground temperature (W m-2 K-1)
  integer(i4b)    :: dCanopyNetFlux_dCanairTemp      = integerMissing ! derivative in net canopy flux w.r.t. canopy air temperature (W m-2 K-1)
  integer(i4b)    :: dCanopyNetFlux_dCanopyTemp      = integerMissing ! derivative in net canopy flux w.r.t. canopy temperature (W m-2 K-1)
  integer(i4b)    :: dCanopyNetFlux_dGroundTemp      = integerMissing ! derivative in net canopy flux w.r.t. ground temperature (W m-2 K-1)
  integer(i4b)    :: dCanopyNetFlux_dCanLiq          = integerMissing ! derivative in net canopy fluxes w.r.t. canopy liquid water content (J kg-1 s-1)
  integer(i4b)    :: dGroundNetFlux_dCanairTemp      = integerMissing ! derivative in net ground flux w.r.t. canopy air temperature (W m-2 K-1)
  integer(i4b)    :: dGroundNetFlux_dCanopyTemp      = integerMissing ! derivative in net ground flux w.r.t. canopy temperature (W m-2 K-1)
  integer(i4b)    :: dGroundNetFlux_dGroundTemp      = integerMissing ! derivative in net ground flux w.r.t. ground temperature (W m-2 K-1)
  integer(i4b)    :: dGroundNetFlux_dCanLiq          = integerMissing ! derivative in net ground fluxes w.r.t. canopy liquid water content (J kg-1 s-1)
  ! derivatives in evaporative fluxes w.r.t. relevant state variables
  integer(i4b)    :: dCanopyEvaporation_dTCanair     = integerMissing ! derivative in canopy evaporation w.r.t. canopy air temperature (kg m-2 s-1 K-1)
  integer(i4b)    :: dCanopyEvaporation_dTCanopy     = integerMissing ! derivative in canopy evaporation w.r.t. canopy temperature (kg m-2 s-1 K-1)
  integer(i4b)    :: dCanopyEvaporation_dTGround     = integerMissing ! derivative in canopy evaporation w.r.t. ground temperature (kg m-2 s-1 K-1)
  integer(i4b)    :: dCanopyEvaporation_dCanLiq      = integerMissing ! derivative in canopy evaporation w.r.t. canopy liquid water content (s-1)
  integer(i4b)    :: dGroundEvaporation_dTCanair     = integerMissing ! derivative in ground evaporation w.r.t. canopy air temperature (kg m-2 s-1 K-1)
  integer(i4b)    :: dGroundEvaporation_dTCanopy     = integerMissing ! derivative in ground evaporation w.r.t. canopy temperature (kg m-2 s-1 K-1)
  integer(i4b)    :: dGroundEvaporation_dTGround     = integerMissing ! derivative in ground evaporation w.r.t. ground temperature (kg m-2 s-1 K-1)
  integer(i4b)    :: dGroundEvaporation_dCanLiq      = integerMissing ! derivative in ground evaporation w.r.t. canopy liquid water content (s-1)
  ! derivatives in canopy water w.r.t canopy temperature
  integer(i4b)    :: dTheta_dTkCanopy                = integerMissing ! derivative of volumetric liquid water content w.r.t. temperature (K-1)
  integer(i4b)    :: dCanLiq_dTcanopy                = integerMissing ! derivative of canopy liquid storage w.r.t. temperature (kg m-2 K-1)
  ! derivatives in canopy liquid fluxes w.r.t. canopy water
  integer(i4b)    :: scalarCanopyLiqDeriv            = integerMissing ! derivative in (throughfall + canopy drainage) w.r.t. canopy liquid water (s-1)
  integer(i4b)    :: scalarThroughfallRainDeriv      = integerMissing ! derivative in throughfall w.r.t. canopy liquid water (s-1)
  integer(i4b)    :: scalarCanopyLiqDrainageDeriv    = integerMissing ! derivative in canopy drainage w.r.t. canopy liquid water (s-1)
  ! derivatives in energy fluxes at the interface of snow+soil layers w.r.t. temperature in layers above and below
  integer(i4b)    :: dNrgFlux_dTempAbove             = integerMissing ! derivatives in the flux w.r.t. temperature in the layer above (J m-2 s-1 K-1)
  integer(i4b)    :: dNrgFlux_dTempBelow             = integerMissing ! derivatives in the flux w.r.t. temperature in the layer below (J m-2 s-1 K-1)
  ! derivative in liquid water fluxes at the interface of snow layers w.r.t. volumetric liquid water content in the layer above
  integer(i4b)    :: iLayerLiqFluxSnowDeriv          = integerMissing ! derivative in vertical liquid water flux at layer interfaces (m s-1)
  ! derivative in liquid water fluxes for the soil domain w.r.t hydrology state variables
  integer(i4b)    :: dVolTot_dPsi0                   = integerMissing ! derivative in total water content w.r.t. total water matric potential (m-1)
  integer(i4b)    :: dq_dHydStateAbove               = integerMissing ! change in the flux in layer interfaces w.r.t. state variables in the layer above
  integer(i4b)    :: dq_dHydStateBelow               = integerMissing ! change in the flux in layer interfaces w.r.t. state variables in the layer below
  integer(i4b)    :: mLayerdTheta_dPsi               = integerMissing ! derivative in the soil water characteristic w.r.t. psi (m-1)
  integer(i4b)    :: mLayerdPsi_dTheta               = integerMissing ! derivative in the soil water characteristic w.r.t. theta (m)
  integer(i4b)    :: dCompress_dPsi                  = integerMissing ! derivative in compressibility w.r.t matric head (m-1)
  ! derivative in liquid water fluxes for the soil domain w.r.t energy state variables
  integer(i4b)    :: dq_dNrgStateAbove               = integerMissing ! change in the flux in layer interfaces w.r.t. state variables in the layer above
  integer(i4b)    :: dq_dNrgStateBelow               = integerMissing ! change in the flux in layer interfaces w.r.t. state variables in the layer below
  integer(i4b)    :: mLayerdTheta_dTk                = integerMissing ! derivative of volumetric liquid water content w.r.t. temperature (K-1)
  integer(i4b)    :: dPsiLiq_dTemp                   = integerMissing ! derivative in the liquid water matric potential w.r.t. temperature (m K-1)
 endtype iLook_deriv

 ! ***********************************************************************************************************
 ! (10) define model indices
 ! ***********************************************************************************************************
 type, public :: iLook_index
  ! number of state variables of different type
<<<<<<< HEAD
  integer(i4b)    :: nVegNrg                = imiss ! number of energy state variables for vegetation
  integer(i4b)    :: nVegMass               = imiss ! number of hydrology state variables for vegetation (mass of water)
  integer(i4b)    :: nVegState              = imiss ! number of vegetation state variables
  integer(i4b)    :: nNrgState              = imiss ! number of energy state variables
  integer(i4b)    :: nWatState              = imiss ! number of "total water" state variables (volumetric total water content)
  integer(i4b)    :: nMatState              = imiss ! number of matric head state variables
  integer(i4b)    :: nMassState             = imiss ! number of hydrology state variables (mass of water)
  integer(i4b)    :: nState                 = imiss ! total number of model state variables
  ! number of model layers and layer indices= imiss
  integer(i4b)    :: nSnow                  = imiss ! number of snow layers
  integer(i4b)    :: nSoil                  = imiss ! number of soil layers
  integer(i4b)    :: nLayers                = imiss ! total number of layers
  integer(i4b)    :: layerType              = imiss ! type of layer (snow or soil)
  ! type of model state variables
  integer(i4b)    :: ixControlVolume        = imiss ! index of control volume for different domains (veg, snow, soil)
  integer(i4b)    :: ixDomainType           = imiss ! type of domain (iname_veg, iname_snow, or iname_soil)
  integer(i4b)    :: ixStateType            = imiss ! indices defining the type of every state variable (iname_nrgCanair, iname_nrgLayer, iname_watLayer, etc.)
  integer(i4b)    :: ixHydType              = imiss ! indices defining the type of hydrology states in the snow+soil domain (iname_watLayer, iname_matLayer)
  ! type of model state variables (state subset)
  integer(i4b)    :: ixDomainType_subset    = imiss ! [state subset] id of domain for desired model state variables
  integer(i4b)    :: ixStateType_subset     = imiss ! [state subset] type of desired model state variables
  integer(i4b)    :: ixAllState_subset      = imiss ! [state subset] list of indices in the full state vector
  ! mapping between state subset and the full state vector
  integer(i4b)    :: ixMapFull2Subset       = imiss ! list of indices of the state subset in the full state vector 
  integer(i4b)    :: ixMapSubset2Full       = imiss ! list of indices of the full state vector in the state subset
  ! indices of specific model state variables
  integer(i4b)    :: ixCasNrg               = imiss ! index of the canopy air space state variable
  integer(i4b)    :: ixVegNrg               = imiss ! index of the canopy energy state variable
  integer(i4b)    :: ixVegWat               = imiss ! index of the canopy total water state variable
  integer(i4b)    :: ixTopNrg               = imiss ! index of the upper-most energy state variable in the snow-soil subdomain
  integer(i4b)    :: ixTopWat               = imiss ! index of the upper-most total water state variable in the snow-soil subdomain
  integer(i4b)    :: ixTopMat               = imiss ! index of the upper-most matric head state variable in the soil subdomain
  ! vectors of indices for specific state types
  integer(i4b)    :: ixNrgOnly              = imiss ! list of indices for all energy states
  integer(i4b)    :: ixWatOnly              = imiss ! list of indices for all "total water" state variables (volumetric total water content)
  integer(i4b)    :: ixMatOnly              = imiss ! list of indices for matric head state variables
  integer(i4b)    :: ixMassOnly             = imiss ! list of indices for hydrology state variables (mass of water)
  ! vectors of indices for specific state types within specific sub-domains IN THE STATE SUBSET
  integer(i4b)    :: ixSnowSoilNrg          = imiss ! indices IN THE STATE SUBSET for energy state variables in the snow-soil subdomain
  integer(i4b)    :: ixSnowSoilWat          = imiss ! indices IN THE STATE SUBSET for total water state variables in the snow-soil subdomain
  integer(i4b)    :: ixSnowOnlyNrg          = imiss ! indices IN THE STATE SUBSET for energy state variables in the snow subdomain
  integer(i4b)    :: ixSnowOnlyWat          = imiss ! indices IN THE STATE SUBSET for total water state variables in the snow subdomain
  integer(i4b)    :: ixSoilOnlyNrg          = imiss ! indices IN THE STATE SUBSET for energy state variables in the soil subdomain
  integer(i4b)    :: ixSoilOnlyHyd          = imiss ! indices IN THE STATE SUBSET for hydrology state variables in the soil subdomain
  ! vectors of indices for specfic state types within specific sub-domains IN THE FULL STATE VECTOR
  integer(i4b)    :: ixNrgLayer             = imiss ! indices IN THE FULL VECTOR for energy states in the snow+soil domain
  integer(i4b)    :: ixHydLayer             = imiss ! indices IN THE FULL VECTOR for hydrology states in the snow+soil domain
  ! vectors of indices for specific state types IN SPECIFIC SUB-DOMAINS
  integer(i4b)    :: ixVolFracWat           = imiss ! indices IN THE SNOW+SOIL VECTOR for hydrology states in the soil subdomain
  integer(i4b)    :: ixMatricHead           = imiss ! indices IN THE SOIL VECTOR for hydrology states in the soil subdomain 
  ! indices within state vectors
  integer(i4b)    :: ixAllState             = imiss ! list of indices for all model state variables
  integer(i4b)    :: ixSoilState            = imiss ! list of indices for all soil layers
  integer(i4b)    :: ixLayerState           = imiss ! list of indices for all model layers
=======
  integer(i4b)    :: nVegNrg                = integerMissing ! number of energy state variables for vegetation
  integer(i4b)    :: nVegMass               = integerMissing ! number of hydrology state variables for vegetation (mass of water)
  integer(i4b)    :: nVegState              = integerMissing ! number of vegetation state variables
  integer(i4b)    :: nNrgState              = integerMissing ! number of energy state variables
  integer(i4b)    :: nWatState              = integerMissing ! number of "total water" state variables (volumetric total water content)
  integer(i4b)    :: nMatState              = integerMissing ! number of matric head state variables
  integer(i4b)    :: nMassState             = integerMissing ! number of hydrology state variables (mass of water)
  integer(i4b)    :: nState                 = integerMissing ! total number of model state variables
  ! number of model layers and layer indices= integerMissing
  integer(i4b)    :: nSnow                  = integerMissing ! number of snow layers
  integer(i4b)    :: nSoil                  = integerMissing ! number of soil layers
  integer(i4b)    :: nLayers                = integerMissing ! total number of layers
  integer(i4b)    :: layerType              = integerMissing ! type of layer (soil or snow)
  ! indices of model state variables
  integer(i4b)    :: ixCasNrg               = integerMissing ! index of the canopy air space state variable
  integer(i4b)    :: ixVegNrg               = integerMissing ! index of the canopy energy state variable
  integer(i4b)    :: ixVegWat               = integerMissing ! index of the canopy total water state variable
  integer(i4b)    :: ixTopNrg               = integerMissing ! index of the upper-most energy state variable in the snow-soil subdomain
  integer(i4b)    :: ixTopWat               = integerMissing ! index of the upper-most total water state variable in the snow-soil subdomain
  integer(i4b)    :: ixTopMat               = integerMissing ! index of the upper-most matric head state variable in the soil subdomain
  integer(i4b)    :: ixSnowSoilNrg          = integerMissing ! indices for energy state variables in the snow-soil subdomain
  integer(i4b)    :: ixSnowSoilWat          = integerMissing ! indices for total water state variables in the snow-soil subdomain
  integer(i4b)    :: ixSnowOnlyNrg          = integerMissing ! indices for energy state variables in the snow subdomain
  integer(i4b)    :: ixSnowOnlyWat          = integerMissing ! indices for total water state variables in the snow subdomain
  integer(i4b)    :: ixSoilOnlyNrg          = integerMissing ! indices for energy state variables in the soil subdomain
  integer(i4b)    :: ixSoilOnlyHyd          = integerMissing ! indices for hydrology state variables in the soil subdomain
  ! type of model state variables
  integer(i4b)    :: ixStateType            = integerMissing ! indices defining the type of the state (ixNrgState, ixWatState, ixMatState...)
  integer(i4b)    :: ixAllState             = integerMissing ! list of indices for all model state variables
  integer(i4b)    :: ixSoilState            = integerMissing ! list of indices for all soil layers
  integer(i4b)    :: ixLayerState           = integerMissing ! list of indices for all model layers
  integer(i4b)    :: ixNrgOnly              = integerMissing ! list of indices for all energy states
  integer(i4b)    :: ixWatOnly              = integerMissing ! list of indices for all "total water" state variables (volumetric total water content)
  integer(i4b)    :: ixMatOnly              = integerMissing ! list of indices for matric head state variables
  integer(i4b)    :: ixMassOnly             = integerMissing ! list of indices for hydrology state variables (mass of water)
>>>>>>> 5fd84d38
  ! indices for the model output files
  integer(i4b)    :: midSnowStartIndex      = integerMissing ! start index of the midSnow vector for a given timestep
  integer(i4b)    :: midSoilStartIndex      = integerMissing ! start index of the midSoil vector for a given timestep
  integer(i4b)    :: midTotoStartIndex      = integerMissing ! start index of the midToto vector for a given timestep
  integer(i4b)    :: ifcSnowStartIndex      = integerMissing ! start index of the ifcSnow vector for a given timestep
  integer(i4b)    :: ifcSoilStartIndex      = integerMissing ! start index of the ifcSoil vector for a given timestep
  integer(i4b)    :: ifcTotoStartIndex      = integerMissing ! start index of the ifcToto vector for a given timestep
 endtype iLook_index

 ! ***********************************************************************************************************
 ! (11) define basin-average model parameters
 ! ***********************************************************************************************************
 type, public :: iLook_bpar
  ! baseflow
  integer(i4b)    :: basin__aquiferHydCond      = integerMissing ! hydraulic conductivity for the aquifer (m s-1)
  integer(i4b)    :: basin__aquiferScaleFactor  = integerMissing ! scaling factor for aquifer storage in the big bucket (m)
  integer(i4b)    :: basin__aquiferBaseflowExp  = integerMissing ! baseflow exponent for the big bucket (-)
  ! within-grid routing
  integer(i4b)    :: routingGammaShape          = integerMissing ! shape parameter in Gamma distribution used for sub-grid routing (-)
  integer(i4b)    :: routingGammaScale          = integerMissing ! scale parameter in Gamma distribution used for sub-grid routing (s)
 endtype iLook_bpar

 ! ***********************************************************************************************************
 ! (12) define basin-average model variables
 ! ***********************************************************************************************************
 type, public :: iLook_bvar
  ! define derived variables
  integer(i4b)    :: basin__totalArea           = integerMissing ! total basin area (m2)
  ! define fluxes
  integer(i4b)    :: basin__SurfaceRunoff       = integerMissing ! surface runoff (m s-1)
  integer(i4b)    :: basin__ColumnOutflow       = integerMissing ! outflow from all "outlet" HRUs (those with no downstream HRU)
  integer(i4b)    :: basin__AquiferStorage      = integerMissing ! aquifer storage (m s-1)
  integer(i4b)    :: basin__AquiferRecharge     = integerMissing ! recharge to the aquifer (m s-1)
  integer(i4b)    :: basin__AquiferBaseflow     = integerMissing ! baseflow from the aquifer (m s-1)
  integer(i4b)    :: basin__AquiferTranspire    = integerMissing ! transpiration from the aquifer (m s-1)
  ! define variables for runoff
  integer(i4b)    :: routingRunoffFuture        = integerMissing ! runoff in future time steps (m s-1)
  integer(i4b)    :: routingFractionFuture      = integerMissing ! fraction of runoff in future time steps (-)
  integer(i4b)    :: averageInstantRunoff       = integerMissing ! instantaneous runoff (m s-1)
  integer(i4b)    :: averageRoutedRunoff        = integerMissing ! routed runoff (m s-1)
 endtype iLook_bvar

 ! ***********************************************************************************************************
 ! (10) structure for looking up the type of a model variable (this is only needed for backward 
 ! compatability, and should be removed eventually)
 ! ***********************************************************************************************************
 type, public :: iLook_varType
  integer(i4b)    :: scalarv   = integerMissing ! scalar variables 
  integer(i4b)    :: wLength   = integerMissing ! # spectral bands
  integer(i4b)    :: midSnow   = integerMissing ! mid-layer snow variables
  integer(i4b)    :: midSoil   = integerMissing ! mid-layer soil variables 
  integer(i4b)    :: midToto   = integerMissing ! mid-layer, both snow and soil
  integer(i4b)    :: ifcSnow   = integerMissing ! interface snow variables
  integer(i4b)    :: ifcSoil   = integerMissing ! interface soil variables
  integer(i4b)    :: ifcToto   = integerMissing ! interface, snow and soil
  integer(i4b)    :: routing   = integerMissing ! routing variables
  integer(i4b)    :: outstat   = integerMissing ! output statistic
  integer(i4b)    :: unknown   = integerMissing ! cath-cal alternative type
 endtype iLook_varType

 ! ***********************************************************************************************************
 ! (11) structure for looking up statistics 
 ! ***********************************************************************************************************
 type, public :: iLook_stat
  integer(i4b)    :: totl = integerMissing ! summation 
  integer(i4b)    :: inst = integerMissing ! instantaneous 
  integer(i4b)    :: mean = integerMissing ! mean over period
  integer(i4b)    :: vari = integerMissing ! variance over period
  integer(i4b)    :: mini = integerMissing ! minimum over period 
  integer(i4b)    :: maxi = integerMissing ! maximum over period
  integer(i4b)    :: mode = integerMissing ! mode over period
 endtype iLook_stat

 ! ***********************************************************************************************************
 ! (X) define data structures and maximum number of variables of each type
 ! ***********************************************************************************************************

 ! named variables: model decisions
 type(iLook_decision),public,parameter :: iLookDECISIONS=iLook_decision(  1,  2,  3,  4,  5,  6,  7,  8,  9, 10,&
                                                                         11, 12, 13, 14, 15, 16, 17, 18, 19, 20,&
                                                                         21, 22, 23, 24, 25, 26, 27, 28, 29, 30,&
                                                                         31, 32, 33, 34, 35, 36, 37, 38, 39)

 ! named variables: model time
 type(iLook_time),    public,parameter :: iLookTIME     =iLook_time    (  1,  2,  3,  4,  5)

 ! named variables: model forcing data
 type(iLook_force),   public,parameter :: iLookFORCE    =iLook_force   (  1,  2,  3,  4,  5,  6,  7,  8)

 ! named variables: model attributes
 type(iLook_attr),    public,parameter :: iLookATTR     =iLook_attr    (  1,  2,  3,  4,  5,  6,  7)

 ! named variables: soil and vegetation types
 type(iLook_type),    public,parameter :: iLookTYPE     =iLook_type    (  1,  2,  3,  4,  5)

 ! named variables: model parameters
 type(iLook_param),   public,parameter :: iLookPARAM    =iLook_param   (  1,  2,  3,  4,  5,  6,  7,  8,  9, 10,&
                                                                         11, 12, 13, 14, 15, 16, 17, 18, 19, 20,&
                                                                         21, 22, 23, 24, 25, 26, 27, 28, 29, 30,&
                                                                         31, 32, 33, 34, 35, 36, 37, 38, 39, 40,&
                                                                         41, 42, 43, 44, 45, 46, 47, 48, 49, 50,&
                                                                         51, 52, 53, 54, 55, 56, 57, 58, 59, 60,&
                                                                         61, 62, 63, 64, 65, 66, 67, 68, 69, 70,&
                                                                         71, 72, 73, 74, 75, 76, 77, 78, 79, 80,&
                                                                         81, 82, 83, 84, 85, 86, 87, 88, 89, 90,&
                                                                         91, 92, 93, 94, 95, 96, 97, 98, 99,100,&
                                                                        101,102,103,104,105,106,107,108,109,110,&
                                                                        111,112,113,114,115,116,117,118,119,120,&
                                                                        121,122,123,124,125,126,127,128,129,130,&
                                                                        131,132,133,134,135,136,137,138,139,140,&
                                                                        141,142,143,144,145,146,147,148,149,150,&
                                                                        151,152,153,154)

 ! named variables: model prognostic (state) variables
 type(iLook_prog),   public,parameter  :: iLookPROG     =iLook_prog    (  1,  2,  3,  4,  5,  6,  7,  8,  9, 10,&
                                                                         11, 12, 13, 14, 15, 16, 17, 18, 19, 20,&
                                                                         21)

 ! named variables: model diagnostic variables
 type(iLook_diag),    public,parameter :: iLookDIAG     =iLook_diag    (  1,  2,  3,  4,  5,  6,  7,  8,  9, 10,&
                                                                         11, 12, 13, 14, 15, 16, 17, 18, 19, 20,&
                                                                         21, 22, 23, 24, 25, 26, 27, 28, 29, 30,&
                                                                         31, 32, 33, 34, 35, 36, 37, 38, 39, 40,&
                                                                         41, 42, 43, 44, 45, 46, 47, 48, 49, 50,&
                                                                         51, 52, 53, 54, 55, 56, 57, 58, 59, 60,&
                                                                         61, 62, 63, 64, 65, 66, 67, 68, 69, 70,&
                                                                         71, 72, 73, 74, 75, 76, 77, 78, 79)
 ! named variables: model fluxes
 type(iLook_flux),    public,parameter :: iLookFLUX     =iLook_flux    (  1,  2,  3,  4,  5,  6,  7,  8,  9, 10,&
                                                                         11, 12, 13, 14, 15, 16, 17, 18, 19, 20,&
                                                                         21, 22, 23, 24, 25, 26, 27, 28, 29, 30,&
                                                                         31, 32, 33, 34, 35, 36, 37, 38, 39, 40,&
                                                                         41, 42, 43, 44, 45, 46, 47, 48, 49, 50,&
                                                                         51, 52, 53, 54, 55, 56, 57, 58, 59, 60,&
                                                                         61, 62, 63, 64, 65, 66, 67, 68, 69, 70,&
                                                                         71, 72, 73, 74, 75, 76, 77, 78, 79, 80,&
                                                                         81, 82, 83, 84, 85)

 ! named variables: derivatives in model fluxes w.r.t. relevant state variables
 type(iLook_deriv),   public,parameter :: iLookDERIV    =iLook_deriv   (  1,  2,  3,  4,  5,  6,  7,  8,  9, 10,&
                                                                         11, 12, 13, 14, 15, 16, 17, 18, 19, 20,&
                                                                         21, 22, 23, 24, 25, 26, 27, 28, 29, 30,&
                                                                         31, 32, 33, 34, 35, 36, 37)

 ! named variables: model indices
 type(iLook_index),   public,parameter :: iLookINDEX    =ilook_index   (  1,  2,  3,  4,  5,  6,  7,  8,  9, 10,&
                                                                         11, 12, 13, 14, 15, 16, 17, 18, 19, 20,&
                                                                         21, 22, 23, 24, 25, 26, 27, 28, 29, 30,&
                                                                         31, 32, 33, 34, 35, 36, 37, 38, 39, 40,&
                                                                         41, 42, 43, 44, 45, 46, 47, 48, 49, 50)

 ! named variables: basin-average parameters
 type(iLook_bpar),    public,parameter :: iLookBPAR     =ilook_bpar    (  1,  2,  3,  4,  5)

 ! named variables: basin-average variables
 type(iLook_bvar),    public,parameter :: iLookBVAR     =ilook_bvar    (  1,  2,  3,  4,  5,  6,  7,  8,  9, 10,&
                                                                         11) 

 ! named variables in varibale type structure
 type(iLook_varType), public,parameter :: iLookVarType  =ilook_varType (  1,  2,  3,  4,  5,  6,  7,  8,  9, 10, 11)

 ! number of possible output statistics
 type(iLook_stat),    public,parameter :: iLookStat     =ilook_stat    (  1,  2,  3,  4,  5,  6,  7)

 ! define maximum number of variables of each type
 integer(i4b),parameter,public :: maxvarDecisions = storage_size(iLookDECISIONS)/iLength
 integer(i4b),parameter,public :: maxvarTime      = storage_size(iLookTIME)/iLength
 integer(i4b),parameter,public :: maxvarForc      = storage_size(iLookFORCE)/iLength
 integer(i4b),parameter,public :: maxvarAttr      = storage_size(iLookATTR)/iLength
 integer(i4b),parameter,public :: maxvarType      = storage_size(iLookTYPE)/iLength
 integer(i4b),parameter,public :: maxvarMpar      = storage_size(iLookPARAM)/iLength
 integer(i4b),parameter,public :: maxvarProg      = storage_size(iLookPROG)/iLength
 integer(i4b),parameter,public :: maxvarDiag      = storage_size(iLookDIAG)/iLength
 integer(i4b),parameter,public :: maxvarFlux      = storage_size(iLookFLUX)/iLength
 integer(i4b),parameter,public :: maxvarDeriv     = storage_size(iLookDERIV)/iLength
 integer(i4b),parameter,public :: maxvarIndx      = storage_size(iLookINDEX)/iLength
 integer(i4b),parameter,public :: maxvarBpar      = storage_size(iLookBPAR)/iLength
 integer(i4b),parameter,public :: maxvarBvar      = storage_size(iLookBVAR)/iLength
 integer(i4b),parameter,public :: maxvarVarType   = storage_size(iLookVarType)/iLength
 integer(i4b),parameter,public :: maxvarStat      = storage_size(iLookStat)/iLength

 ! ***********************************************************************************************************
 ! (Y) define ancillary look-up structures
 ! ***********************************************************************************************************

 integer(i4b),allocatable,save,public   :: childFLUX_MEAN(:)  ! index of the child data structure: mean flux


END MODULE var_lookup<|MERGE_RESOLUTION|>--- conflicted
+++ resolved
@@ -336,7 +336,6 @@
  ! ***********************************************************************************************************
  type, public :: iLook_diag
   ! local properties
-<<<<<<< HEAD
   integer(i4b)    :: scalarCanopyDepth               = imiss ! canopy depth (m)
   integer(i4b)    :: scalarGreenVegFraction          = imiss ! green vegetation fraction used to compute LAI (-)
   integer(i4b)    :: scalarBulkVolHeatCapVeg         = imiss ! bulk volumetric heat capacity of vegetation (J m-3 K-1)
@@ -358,28 +357,6 @@
   integer(i4b)    :: scalarLambda_wetsoil            = imiss ! thermal conductivity of wet soil     (W m-1 K-1)
   integer(i4b)    :: mLayerThermalC                  = imiss ! thermal conductivity at the mid-point of each layer (W m-1 K-1)
   integer(i4b)    :: iLayerThermalC                  = imiss ! thermal conductivity at the interface of each layer (W m-1 K-1)
-=======
-  integer(i4b)    :: scalarGreenVegFraction          = integerMissing ! green vegetation fraction used to compute LAI (-)
-  integer(i4b)    :: scalarBulkVolHeatCapVeg         = integerMissing ! bulk volumetric heat capacity of vegetation (J m-3 K-1)
-  integer(i4b)    :: scalarCanopyEmissivity          = integerMissing ! effective canopy emissivity (-)
-  integer(i4b)    :: scalarRootZoneTemp              = integerMissing ! average temperature of the root zone (K)
-  integer(i4b)    :: scalarLAI                       = integerMissing ! one-sided leaf area index (m2 m-2)
-  integer(i4b)    :: scalarSAI                       = integerMissing ! one-sided stem area index (m2 m-2)
-  integer(i4b)    :: scalarExposedLAI                = integerMissing ! exposed leaf area index after burial by snow (m2 m-2)
-  integer(i4b)    :: scalarExposedSAI                = integerMissing ! exposed stem area index after burial by snow(m2 m-2)
-  integer(i4b)    :: scalarCanopyIceMax              = integerMissing ! maximum interception storage capacity for ice (kg m-2)
-  integer(i4b)    :: scalarCanopyLiqMax              = integerMissing ! maximum interception storage capacity for liquid water (kg m-2)
-  integer(i4b)    :: scalarGrowingSeasonIndex        = integerMissing ! growing season index (0=off, 1=on)
-  integer(i4b)    :: scalarVolHtCap_air              = integerMissing ! volumetric heat capacity air (J m-3 K-1)
-  integer(i4b)    :: scalarVolHtCap_ice              = integerMissing ! volumetric heat capacity ice (J m-3 K-1)
-  integer(i4b)    :: scalarVolHtCap_soil             = integerMissing ! volumetric heat capacity dry soil (J m-3 K-1)
-  integer(i4b)    :: scalarVolHtCap_water            = integerMissing ! volumetric heat capacity liquid wat (J m-3 K-1)
-  integer(i4b)    :: mLayerVolHtCapBulk              = integerMissing ! volumetric heat capacity in each layer (J m-3 K-1)
-  integer(i4b)    :: scalarLambda_drysoil            = integerMissing ! thermal conductivity of dry soil     (W m-1 K-1)
-  integer(i4b)    :: scalarLambda_wetsoil            = integerMissing ! thermal conductivity of wet soil     (W m-1 K-1)
-  integer(i4b)    :: mLayerThermalC                  = integerMissing ! thermal conductivity at the mid-point of each layer (W m-1 K-1)
-  integer(i4b)    :: iLayerThermalC                  = integerMissing ! thermal conductivity at the interface of each layer (W m-1 K-1)
->>>>>>> 5fd84d38
   ! forcing
   integer(i4b)    :: scalarVPair                     = integerMissing ! vapor pressure of the air above the vegetation canopy (Pa)
   integer(i4b)    :: scalarVP_CanopyAir              = integerMissing ! vapor pressure of the canopy air space (Pa)
@@ -606,7 +583,6 @@
  ! ***********************************************************************************************************
  type, public :: iLook_index
   ! number of state variables of different type
-<<<<<<< HEAD
   integer(i4b)    :: nVegNrg                = imiss ! number of energy state variables for vegetation
   integer(i4b)    :: nVegMass               = imiss ! number of hydrology state variables for vegetation (mass of water)
   integer(i4b)    :: nVegState              = imiss ! number of vegetation state variables
@@ -661,43 +637,6 @@
   integer(i4b)    :: ixAllState             = imiss ! list of indices for all model state variables
   integer(i4b)    :: ixSoilState            = imiss ! list of indices for all soil layers
   integer(i4b)    :: ixLayerState           = imiss ! list of indices for all model layers
-=======
-  integer(i4b)    :: nVegNrg                = integerMissing ! number of energy state variables for vegetation
-  integer(i4b)    :: nVegMass               = integerMissing ! number of hydrology state variables for vegetation (mass of water)
-  integer(i4b)    :: nVegState              = integerMissing ! number of vegetation state variables
-  integer(i4b)    :: nNrgState              = integerMissing ! number of energy state variables
-  integer(i4b)    :: nWatState              = integerMissing ! number of "total water" state variables (volumetric total water content)
-  integer(i4b)    :: nMatState              = integerMissing ! number of matric head state variables
-  integer(i4b)    :: nMassState             = integerMissing ! number of hydrology state variables (mass of water)
-  integer(i4b)    :: nState                 = integerMissing ! total number of model state variables
-  ! number of model layers and layer indices= integerMissing
-  integer(i4b)    :: nSnow                  = integerMissing ! number of snow layers
-  integer(i4b)    :: nSoil                  = integerMissing ! number of soil layers
-  integer(i4b)    :: nLayers                = integerMissing ! total number of layers
-  integer(i4b)    :: layerType              = integerMissing ! type of layer (soil or snow)
-  ! indices of model state variables
-  integer(i4b)    :: ixCasNrg               = integerMissing ! index of the canopy air space state variable
-  integer(i4b)    :: ixVegNrg               = integerMissing ! index of the canopy energy state variable
-  integer(i4b)    :: ixVegWat               = integerMissing ! index of the canopy total water state variable
-  integer(i4b)    :: ixTopNrg               = integerMissing ! index of the upper-most energy state variable in the snow-soil subdomain
-  integer(i4b)    :: ixTopWat               = integerMissing ! index of the upper-most total water state variable in the snow-soil subdomain
-  integer(i4b)    :: ixTopMat               = integerMissing ! index of the upper-most matric head state variable in the soil subdomain
-  integer(i4b)    :: ixSnowSoilNrg          = integerMissing ! indices for energy state variables in the snow-soil subdomain
-  integer(i4b)    :: ixSnowSoilWat          = integerMissing ! indices for total water state variables in the snow-soil subdomain
-  integer(i4b)    :: ixSnowOnlyNrg          = integerMissing ! indices for energy state variables in the snow subdomain
-  integer(i4b)    :: ixSnowOnlyWat          = integerMissing ! indices for total water state variables in the snow subdomain
-  integer(i4b)    :: ixSoilOnlyNrg          = integerMissing ! indices for energy state variables in the soil subdomain
-  integer(i4b)    :: ixSoilOnlyHyd          = integerMissing ! indices for hydrology state variables in the soil subdomain
-  ! type of model state variables
-  integer(i4b)    :: ixStateType            = integerMissing ! indices defining the type of the state (ixNrgState, ixWatState, ixMatState...)
-  integer(i4b)    :: ixAllState             = integerMissing ! list of indices for all model state variables
-  integer(i4b)    :: ixSoilState            = integerMissing ! list of indices for all soil layers
-  integer(i4b)    :: ixLayerState           = integerMissing ! list of indices for all model layers
-  integer(i4b)    :: ixNrgOnly              = integerMissing ! list of indices for all energy states
-  integer(i4b)    :: ixWatOnly              = integerMissing ! list of indices for all "total water" state variables (volumetric total water content)
-  integer(i4b)    :: ixMatOnly              = integerMissing ! list of indices for matric head state variables
-  integer(i4b)    :: ixMassOnly             = integerMissing ! list of indices for hydrology state variables (mass of water)
->>>>>>> 5fd84d38
   ! indices for the model output files
   integer(i4b)    :: midSnowStartIndex      = integerMissing ! start index of the midSnow vector for a given timestep
   integer(i4b)    :: midSoilStartIndex      = integerMissing ! start index of the midSoil vector for a given timestep
