! SUMMA - Structure for Unifying Multiple Modeling Alternatives
! Copyright (C) 2014-2015 NCAR/RAL
!
! This file is part of SUMMA
!
! For more information see: http://www.ral.ucar.edu/projects/summa
!
! This program is free software: you can redistribute it and/or modify
! it under the terms of the GNU General Public License as published by
! the Free Software Foundation, either version 3 of the License, or
! (at your option) any later version.
!
! This program is distributed in the hope that it will be useful,
! but WITHOUT ANY WARRANTY; without even the implied warranty of
! MERCHANTABILITY or FITNESS FOR A PARTICULAR PURPOSE.  See the
! GNU General Public License for more details.
!
! You should have received a copy of the GNU General Public License
! along with this program.  If not, see <http://www.gnu.org/licenses/>.

! used to manage output statistics of the model and forcing variables
module output_stats
USE nrtype
implicit none
private
public :: calcStats
!public :: compileBasinStats
contains

 ! ******************************************************************************************************
<<<<<<< HEAD
 ! public subroutine allocStat is called at beginning of simulation to allocate space for output statistics 
 ! ******************************************************************************************************
 subroutine allocStat(meta,stat,err,message)
 USE nrtype
 ! data structures
 USE globalData,only:gru_struc          ! gru struct 
 USE var_lookup,only:maxvarStat         ! number of different output statistics
 USE data_types,only:var_info           ! meta type
 USE data_types,only:gru_doubleVec,  &  ! x%gru(:)%var(:)%dat (dp)
                     gru_hru_intVec, &  ! x%gru(:)%var(:)%dat (dp)
                     gru_hru_doubleVec  ! x%gru(:)%hru(:)%var(:)%dat (dp)
 implicit none

 ! dummies
 type(var_info),intent(in)  :: meta(:)  ! meta structure
 class(*)      ,intent(out) :: stat     ! stats structure 
 integer(i4b)  ,intent(out) :: err      ! error code
 character(*)  ,intent(out) :: message  ! error message

 ! locals
 character(1024)            :: cmessage ! error message
 integer(i4b)               :: iVar     ! index var_info array 
 integer(i4b)               :: iGRU     ! loop through GRUs
 integer(i4b)               :: iHRU     ! loop through HRUs
 integer(i4b)               :: nGRU     ! number of GRUs

 ! initialize error control
 err=0; message='allocStat/'


 ! take different action depending on whether the type has HRUs
 nGRU = size(gru_struc)
 select type(stat)   
  type is (gru_hru_intVec)
   ! (1) allocate the GRU level structure
   allocate(stat%gru(nGRU)                           ,stat=err,errmsg=cmessage)
   if (err.ne.0) then; message=trim(message)//'gru_hru_intVec: GRU allocate error/'//trim(cmessage); return; endif;       
   ! loop through grus
   do iGRU = 1,nGRU
    ! (2) allocate the HRU level structure
    allocate(stat%gru(iGRU)%hru(gru_struc(iGRU)%hruCount)        ,stat=err,errmsg=cmessage)
    if (err.ne.0) then; message=trim(message)//'gru_hru_intVec: HRU allocate error/'//trim(cmessage); return; endif;
    ! (3) allocate the variable level structure
    do iHRU = 1,gru_struc(iGRU)%hruCount
     allocate(stat%gru(iGRU)%hru(iHRU)%var(size(meta))           ,stat=err,errmsg=cmessage)
     if (err.ne.0) then; message=trim(message)//'gru_hru_intVec: VAR allocate error/'//trim(cmessage); return; endif;
     ! (4) allocate the data (statistics) level structure
     do iVar = 1,size(meta)
      allocate(stat%gru(iGRU)%hru(iHRU)%var(iVar)%dat(maxvarStat+1),stat=err,errmsg=cmessage)
      if (err.ne.0) then; message=trim(message)//'gru_hru_intVec: STAT allocate error/'//trim(cmessage); return; endif;
     enddo ! ivar
    enddo ! iHRU
   enddo ! iGRU

  type is (gru_hru_doubleVec)
   ! (1) allocate the GRU level structure
   allocate(stat%gru(nGRU)                           ,stat=err,errmsg=cmessage)
   if (err.ne.0) then; message=trim(message)//'gru_hru_doubleVec: GRU allocate error/'//trim(cmessage); return; endif;       
   ! loop through grus
   do iGRU = 1,nGRU
    ! (2) allocate the HRU level structure
    allocate(stat%gru(iGRU)%hru(gru_struc(iGRU)%hruCount)        ,stat=err,errmsg=cmessage)
    if (err.ne.0) then; message=trim(message)//'gru_hru_doubleVec: HRU allocate error/'//trim(cmessage); return; endif;
    ! (3) allocate the variable level structure
    do iHRU = 1,gru_struc(iGRU)%hruCount
     allocate(stat%gru(iGRU)%hru(iHRU)%var(size(meta))           ,stat=err,errmsg=cmessage)
     if (err.ne.0) then; message=trim(message)//'gru_hru_doubleVec: VAR allocate error/'//trim(cmessage); return; endif;
     ! (4) allocate the data (statistics) level structure
     do iVar = 1,size(meta)
      allocate(stat%gru(iGRU)%hru(iHRU)%var(iVar)%dat(maxvarStat+1),stat=err)
      if (err.ne.0) then; message=trim(message)//'gru_hru_doubleVec: STAT allocate error/'//trim(cmessage); return; endif;
     enddo ! ivar
    enddo ! iHRU
   enddo ! iGRU

  type is (gru_doubleVec)
   ! (1) allocate the GRU level structure
   allocate(stat%gru(nGRU)                ,stat=err,errmsg=cmessage)
   if (err.ne.0) then; message=trim(message)//'gru_doubleVec: GRU allocate error (no GRU)/'//trim(cmessage); return; endif;       
   ! loop through grus
   do iGRU = 1,nGRU
    ! (3) allocate the variable level structure
    allocate(stat%gru(iGRU)%var(size(meta))           ,stat=err,errmsg=cmessage)
    if (err.ne.0) then; message=trim(message)//'gru_doubleVec: VAR allocate error (no HRU)/'//trim(cmessage); return; endif;
    ! (4) allocate the data (statistics) level structure
    do iVar = 1,size(meta)
     allocate(stat%gru(iGRU)%var(iVar)%dat(maxvarStat+1),stat=err,errmsg=cmessage)
     if (err.ne.0) then; message=trim(message)//'gru_doubleVec: STAT allocate error (no HRU)/'//trim(cmessage); return; endif;
    enddo ! ivar
   enddo ! GRU
 end select


 return
 end subroutine allocStat


 ! ******************************************************************************************************
=======
>>>>>>> b042bc53
 ! public subroutine calcStats is called at every model timestep to update/store output statistics 
 ! from model variables
 ! ******************************************************************************************************
 subroutine calcStats(stat,dat,meta,iStep,err,message)
 USE nrtype
 USE data_types,only:extended_info,dlength,ilength  ! metadata structure type
 USE globalData,only:nFreq                          ! output frequencies
 USE var_lookup,only:iLookVarType                   ! named variables for variable types 
 USE var_lookup,only:iLookStat                      ! named variables for output statistics types 
 implicit none

 ! dummy variables
 type(dlength) ,intent(inout)   :: stat(:)          ! statistics
 class(*)      ,intent(in)      :: dat(:)           ! data
 type(extended_info),intent(in) :: meta(:)          ! metadata
 integer(i4b)  ,intent(in)      :: iStep            ! timestep index to compare with oFreq of each variable
 integer(i4b)  ,intent(out)     :: err              ! error code
 character(*)  ,intent(out)     :: message          ! error message

 ! internals
 character(256)                 :: cmessage         ! error message
 integer(i4b)                   :: iVar             ! index for varaiable loop
 integer(i4b)                   :: pVar             ! index into parent structure
 integer(i4b)                   :: iFreq            ! index for frequency loop
 real(dp)                       :: tdata            ! dummy for pulling info from dat structure

 ! initialize error control
 err=0; message='calcStats/'

 do iVar = 1,size(meta)                             ! model variables

  ! don't do anything if var is not requested
  if (meta(iVar)%outFreq<0) cycle
  
  ! only treat stats of scalars - all others handled separately
  if (meta(iVar)%varType==iLookVarType%outstat) then

   ! don't do anything if var is not requested
   if (meta(iVar)%outFreq<0) cycle

   ! index into parent structure
   pVar = meta(iVar)%ixParent

   select type (dat)
<<<<<<< HEAD
    type is (real(dp)); tdata = dat(iVar)
    type is (dlength) ; tdata = dat(iVar)%dat(1)
    type is (ilength) ; tdata = real(dat(iVar)%dat(1))
=======
    type is (real(dp)); tdata = dat(pVar)
    type is (dlength) ; tdata = dat(pVar)%dat(1)
    type is (ilength) ; tdata = real(dat(pVar)%dat(1))
>>>>>>> b042bc53
    class default;err=20;message=trim(message)//'dat type not found';return
   end select

   ! claculate statistics
   if (trim(meta(iVar)%varName)=='time') then
    stat(iVar)%dat(iLookStat%inst) = tdata
   else
    call calc_stats(meta(iVar),stat(iVar),tdata,iStep,err,cmessage)  
   endif

   if(err/=0)then; message=trim(message)//trim(cmessage);return; endif  
  endif
 enddo                                             ! model variables

 return
 end subroutine calcStats


 ! ***********************************************************************************
 ! Private subroutine calc_stats is a generic fucntion to deal with any variable type.
 ! Called from compile_stats 
 ! ***********************************************************************************
 subroutine calc_stats(meta,stat,tdata,iStep,err,message)
 USE nrtype
 ! data structures
 USE data_types,only:var_info,ilength,dlength ! type dec for meta data structures 
 USE var_lookup,only:maxVarStat       ! # of output statistics 
 USE globalData,only:outFreq          ! output frequencies 
 ! structures of named variables
 USE var_lookup,only:iLookVarType     ! named variables for variable types 
 USE var_lookup,only:iLookStat        ! named variables for output statistics types 
 implicit none
 ! dummy variables
 class(var_info),intent(in)        :: meta        ! meta dat a structure
 class(*)       ,intent(inout)     :: stat        ! statistics structure
 real(dp)       ,intent(in)        :: tdata       ! data structure
 integer(i4b)   ,intent(in)        :: iStep       ! timestep
 integer(i4b)   ,intent(out)       :: err         ! error code
 character(*)   ,intent(out)       :: message     ! error message
 ! internals
 real(dp),dimension(maxvarStat+1)  :: tstat       ! temporary stats vector
 integer(i4b)                      :: iStat       ! statistics loop
 integer(i4b)                      :: iFreq       ! statistics loop
 integer(i4b)   ,parameter         :: modelTime=1 ! model timestep
 ! initialize error control
 err=0; message='calc_stats/'

 ! pull current frequency for normalization
 iFreq = meta%outFreq
 if (iFreq<0) then; err=-20; message=trim(message)//'bad output file id# (outfreq)'; return; endif
<<<<<<< HEAD
=======

>>>>>>> b042bc53
 ! pack back into struc
 select type (stat)
  type is (ilength); tstat = real(stat%dat)
  type is (dlength); tstat = stat%dat
  class default;err=20;message=trim(message)//'stat type not found';return
 end select

 ! ---------------------------------------------
 ! reset statistics at new frequency period 
 ! ---------------------------------------------
 if ((mod(iStep,outFreq(iFreq))==1).or.(outFreq(iFreq)==1)) then
  do iStat = 1,maxVarStat                          ! loop through output statistics
   if (.not.meta%statFlag(iStat)) cycle            ! don't bother if output flag is off
   if (meta%varType.ne.iLookVarType%outstat) cycle ! only calculate stats for scalars 
   select case(iStat)                              ! act depending on the statistic 
    case (iLookStat%totl)                          ! summation over period
     tstat(iStat) = 0                              ! resets stat at beginning of period
    case (iLookStat%mean)                          ! mean over period
     tstat(iStat) = 0. 
    case (iLookStat%vari)                          ! variance over period
     tstat(iStat) = 0                              ! resets E[X^2] term in var calc
     tstat(maxVarStat+1) = 0                       ! resets E[X]^2 term  
    case (iLookStat%mini)                          ! minimum over period
     tstat(iStat) = huge(tstat(iStat))             ! resets stat at beginning of period
    case (iLookStat%maxi)                          ! maximum over period
     tstat(iStat) = -huge(tstat(iStat))            ! resets stat at beginning of period
    case (iLookStat%mode)                          ! mode over period (does not work)
     tstat(iStat) = -9999.
   end select
  enddo ! iStat 
 endif

 ! ---------------------------------------------
 ! Calculate each statistic that is requested by user
 ! ---------------------------------------------
 do iStat = 1,maxVarStat                           ! loop through output statistics
  if (.not.meta%statFlag(iStat)) cycle             ! do not bother if output flag is off
  if (meta%varType.ne.iLookVarType%outstat) cycle  ! only calculate stats for scalars 
  select case(iStat)                               ! act depending on the statistic 
   case (iLookStat%totl)                           ! summation over period
    tstat(iStat) = tstat(iStat) + tdata            ! into summation
   case (iLookStat%inst)                           ! instantaneous
    tstat(iStat) = tdata                                        
   case (iLookStat%mean)                           ! mean over period
    tstat(iStat) = tstat(iStat) + tdata            ! adds timestep to sum 
   case (iLookStat%vari)                           ! variance over period
    tstat(iStat) = tstat(iStat) + tdata**2         ! sum into E[X^2] term
    tstat(maxVarStat+1) = tstat(maxVarStat+1) + tdata  ! sum into E[X]^2 term        
   case (iLookStat%mini)                           ! minimum over period
    if (tdata.le.tstat(iStat)) tstat(iStat) = tdata! overwrites minimum iff 
   case (iLookStat%maxi)                           ! maximum over period
    if (tdata.ge.tstat(iStat)) tstat(iStat) = tdata! overwrites maximum iff 
   case (iLookStat%mode)                           ! (does not work)
    tstat(iStat) = -9999. 
  end select
 enddo ! iStat 

 ! ---------------------------------------------
 ! finalize statistics at end of frequenncy period 
 ! ---------------------------------------------
 if (mod(iStep,outFreq(iFreq))==0) then
  do iStat = 1,maxVarStat                          ! loop through output statistics
   if (.not.meta%statFlag(iStat)) cycle            ! do not bother if output flag is off
   if (meta%vartype.ne.iLookVarType%outstat) cycle ! only calculate stats for scalars 
   select case(iStat)                              ! act depending on the statistic 
    case (iLookStat%mean)                          ! mean over period
     tstat(iStat) = tstat(iStat)/outFreq(iFreq)    ! normalize sum into mean
    case (iLookStat%vari)                          ! variance over period
     tstat(maxVarStat+1) = tstat(maxVarStat+1)/outFreq(iFreq) ! E[X] term
     tstat(iStat) = tstat(iStat)/outFreq(iFreq) - tstat(maxVarStat+1)**2 ! full variance
   end select
  enddo ! iStat 
 endif

 ! pack back into struc
 select type (stat)
  type is (ilength); stat%dat = int(tstat)
  type is (dlength); stat%dat = tstat
  class default;err=20;message=trim(message)//'stat type not found';return
 end select

 return
 end subroutine calc_stats

end module output_stats<|MERGE_RESOLUTION|>--- conflicted
+++ resolved
@@ -28,107 +28,6 @@
 contains
 
  ! ******************************************************************************************************
-<<<<<<< HEAD
- ! public subroutine allocStat is called at beginning of simulation to allocate space for output statistics 
- ! ******************************************************************************************************
- subroutine allocStat(meta,stat,err,message)
- USE nrtype
- ! data structures
- USE globalData,only:gru_struc          ! gru struct 
- USE var_lookup,only:maxvarStat         ! number of different output statistics
- USE data_types,only:var_info           ! meta type
- USE data_types,only:gru_doubleVec,  &  ! x%gru(:)%var(:)%dat (dp)
-                     gru_hru_intVec, &  ! x%gru(:)%var(:)%dat (dp)
-                     gru_hru_doubleVec  ! x%gru(:)%hru(:)%var(:)%dat (dp)
- implicit none
-
- ! dummies
- type(var_info),intent(in)  :: meta(:)  ! meta structure
- class(*)      ,intent(out) :: stat     ! stats structure 
- integer(i4b)  ,intent(out) :: err      ! error code
- character(*)  ,intent(out) :: message  ! error message
-
- ! locals
- character(1024)            :: cmessage ! error message
- integer(i4b)               :: iVar     ! index var_info array 
- integer(i4b)               :: iGRU     ! loop through GRUs
- integer(i4b)               :: iHRU     ! loop through HRUs
- integer(i4b)               :: nGRU     ! number of GRUs
-
- ! initialize error control
- err=0; message='allocStat/'
-
-
- ! take different action depending on whether the type has HRUs
- nGRU = size(gru_struc)
- select type(stat)   
-  type is (gru_hru_intVec)
-   ! (1) allocate the GRU level structure
-   allocate(stat%gru(nGRU)                           ,stat=err,errmsg=cmessage)
-   if (err.ne.0) then; message=trim(message)//'gru_hru_intVec: GRU allocate error/'//trim(cmessage); return; endif;       
-   ! loop through grus
-   do iGRU = 1,nGRU
-    ! (2) allocate the HRU level structure
-    allocate(stat%gru(iGRU)%hru(gru_struc(iGRU)%hruCount)        ,stat=err,errmsg=cmessage)
-    if (err.ne.0) then; message=trim(message)//'gru_hru_intVec: HRU allocate error/'//trim(cmessage); return; endif;
-    ! (3) allocate the variable level structure
-    do iHRU = 1,gru_struc(iGRU)%hruCount
-     allocate(stat%gru(iGRU)%hru(iHRU)%var(size(meta))           ,stat=err,errmsg=cmessage)
-     if (err.ne.0) then; message=trim(message)//'gru_hru_intVec: VAR allocate error/'//trim(cmessage); return; endif;
-     ! (4) allocate the data (statistics) level structure
-     do iVar = 1,size(meta)
-      allocate(stat%gru(iGRU)%hru(iHRU)%var(iVar)%dat(maxvarStat+1),stat=err,errmsg=cmessage)
-      if (err.ne.0) then; message=trim(message)//'gru_hru_intVec: STAT allocate error/'//trim(cmessage); return; endif;
-     enddo ! ivar
-    enddo ! iHRU
-   enddo ! iGRU
-
-  type is (gru_hru_doubleVec)
-   ! (1) allocate the GRU level structure
-   allocate(stat%gru(nGRU)                           ,stat=err,errmsg=cmessage)
-   if (err.ne.0) then; message=trim(message)//'gru_hru_doubleVec: GRU allocate error/'//trim(cmessage); return; endif;       
-   ! loop through grus
-   do iGRU = 1,nGRU
-    ! (2) allocate the HRU level structure
-    allocate(stat%gru(iGRU)%hru(gru_struc(iGRU)%hruCount)        ,stat=err,errmsg=cmessage)
-    if (err.ne.0) then; message=trim(message)//'gru_hru_doubleVec: HRU allocate error/'//trim(cmessage); return; endif;
-    ! (3) allocate the variable level structure
-    do iHRU = 1,gru_struc(iGRU)%hruCount
-     allocate(stat%gru(iGRU)%hru(iHRU)%var(size(meta))           ,stat=err,errmsg=cmessage)
-     if (err.ne.0) then; message=trim(message)//'gru_hru_doubleVec: VAR allocate error/'//trim(cmessage); return; endif;
-     ! (4) allocate the data (statistics) level structure
-     do iVar = 1,size(meta)
-      allocate(stat%gru(iGRU)%hru(iHRU)%var(iVar)%dat(maxvarStat+1),stat=err)
-      if (err.ne.0) then; message=trim(message)//'gru_hru_doubleVec: STAT allocate error/'//trim(cmessage); return; endif;
-     enddo ! ivar
-    enddo ! iHRU
-   enddo ! iGRU
-
-  type is (gru_doubleVec)
-   ! (1) allocate the GRU level structure
-   allocate(stat%gru(nGRU)                ,stat=err,errmsg=cmessage)
-   if (err.ne.0) then; message=trim(message)//'gru_doubleVec: GRU allocate error (no GRU)/'//trim(cmessage); return; endif;       
-   ! loop through grus
-   do iGRU = 1,nGRU
-    ! (3) allocate the variable level structure
-    allocate(stat%gru(iGRU)%var(size(meta))           ,stat=err,errmsg=cmessage)
-    if (err.ne.0) then; message=trim(message)//'gru_doubleVec: VAR allocate error (no HRU)/'//trim(cmessage); return; endif;
-    ! (4) allocate the data (statistics) level structure
-    do iVar = 1,size(meta)
-     allocate(stat%gru(iGRU)%var(iVar)%dat(maxvarStat+1),stat=err,errmsg=cmessage)
-     if (err.ne.0) then; message=trim(message)//'gru_doubleVec: STAT allocate error (no HRU)/'//trim(cmessage); return; endif;
-    enddo ! ivar
-   enddo ! GRU
- end select
-
-
- return
- end subroutine allocStat
-
-
- ! ******************************************************************************************************
-=======
->>>>>>> b042bc53
  ! public subroutine calcStats is called at every model timestep to update/store output statistics 
  ! from model variables
  ! ******************************************************************************************************
@@ -173,15 +72,9 @@
    pVar = meta(iVar)%ixParent
 
    select type (dat)
-<<<<<<< HEAD
-    type is (real(dp)); tdata = dat(iVar)
-    type is (dlength) ; tdata = dat(iVar)%dat(1)
-    type is (ilength) ; tdata = real(dat(iVar)%dat(1))
-=======
     type is (real(dp)); tdata = dat(pVar)
     type is (dlength) ; tdata = dat(pVar)%dat(1)
     type is (ilength) ; tdata = real(dat(pVar)%dat(1))
->>>>>>> b042bc53
     class default;err=20;message=trim(message)//'dat type not found';return
    end select
 
@@ -232,10 +125,7 @@
  ! pull current frequency for normalization
  iFreq = meta%outFreq
  if (iFreq<0) then; err=-20; message=trim(message)//'bad output file id# (outfreq)'; return; endif
-<<<<<<< HEAD
-=======
-
->>>>>>> b042bc53
+
  ! pack back into struc
  select type (stat)
   type is (ilength); tstat = real(stat%dat)
