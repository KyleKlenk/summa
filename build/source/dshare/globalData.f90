! SUMMA - Structure for Unifying Multiple Modeling Alternatives
! Copyright (C) 2014-2020 NCAR/RAL; University of Saskatchewan; University of Washington
!
! This file is part of SUMMA
!
! For more information see: http://www.ral.ucar.edu/projects/summa
!
! This program is free software: you can redistribute it and/or modify
! it under the terms of the GNU General Public License as published by
! the Free Software Foundation, either version 3 of the License, or
! (at your option) any later version.
!
! This program is distributed in the hope that it will be useful,
! but WITHOUT ANY WARRANTY; without even the implied warranty of
! MERCHANTABILITY or FITNESS FOR A PARTICULAR PURPOSE.  See the
! GNU General Public License for more details.
!
! You should have received a copy of the GNU General Public License
! along with this program.  If not, see <http://www.gnu.org/licenses/>.

! ----------------------------------------------------------------------------------------------------------------
! * part 1: parameters that are fixed across multiple instantiations
! ----------------------------------------------------------------------------------------------------------------

MODULE globalData
 ! data types
 USE nrtype
 USE netcdf
 USE,intrinsic :: ieee_arithmetic    ! IEEE arithmetic
 USE data_types,only:gru2hru_map     ! mapping between the GRUs and HRUs
 USE data_types,only:hru2gru_map     ! mapping between the GRUs and HRUs
 USE data_types,only:model_options   ! the model decision structure
 USE data_types,only:file_info       ! metadata for model forcing datafile
 USE data_types,only:par_info        ! default parameter values and parameter bounds
 USE data_types,only:var_info        ! metadata for variables in each model structure
 USE data_types,only:flux2state      ! extended metadata to define flux-to-state mapping
 USE data_types,only:extended_info   ! extended metadata for variables in each model structure
 USE data_types,only:struct_info     ! summary information on all data structures
 USE data_types,only:var_i           ! vector of integers
 ! number of variables in each data structure
 USE var_lookup,only:maxvarTime      ! time:                     maximum number variables
 USE var_lookup,only:maxvarForc      ! forcing data:             maximum number variables
 USE var_lookup,only:maxvarAttr      ! attributes:               maximum number variables
 USE var_lookup,only:maxvarType      ! type index:               maximum number variables
 USE var_lookup,only:maxvarId        ! IDs index:                maximum number variables
 USE var_lookup,only:maxvarProg      ! prognostic variables:     maximum number variables
 USE var_lookup,only:maxvarDiag      ! diagnostic variables:     maximum number variables
 USE var_lookup,only:maxvarFlux      ! model fluxes:             maximum number variables
 USE var_lookup,only:maxvarDeriv     ! model derivatives:        maximum number variables
 USE var_lookup,only:maxvarIndx      ! model indices:            maximum number variables
 USE var_lookup,only:maxvarMpar      ! model parameters:         maximum number variables
 USE var_lookup,only:maxvarBvar      ! basin-average variables:  maximum number variables
 USE var_lookup,only:maxvarBpar      ! basin-average parameters: maximum number variables
 USE var_lookup,only:maxvarDecisions ! maximum number of decisions
 USE var_lookup,only:maxvarFreq      ! maximum number of output files
 USE var_lookup,only:maxvarLookup    ! maximum number of variables in the lookup tables
 implicit none
 private

 ! ----------------------------------------------------------------------------------------------------------------
 ! * part 1: parameters that are fixed across multiple instantiations
 ! ----------------------------------------------------------------------------------------------------------------

 ! define missing values
 real(rkind),parameter,public                   :: quadMissing    = nr_quadMissing    ! (from nrtype) missing quadruple precision number
 real(rkind),parameter,public                   :: realMissing    = nr_realMissing    ! (from nrtype) missing double precision number
 integer(i4b),parameter,public               :: integerMissing = nr_integerMissing ! (from nrtype) missing integer

 ! define run modes
 integer(i4b),parameter,public               :: iRunModeFull=1          ! named variable defining running mode as full run (all GRUs)
 integer(i4b),parameter,public               :: iRunModeGRU=2           ! named variable defining running mode as GRU-parallelization run (GRU subset)
 integer(i4b),parameter,public               :: iRunModeHRU=3           ! named variable defining running mode as single-HRU run (ONE HRU)

 ! define progress modes
 integer(i4b),parameter,public               :: ixProgress_im=1000      ! named variable to print progress once per month
 integer(i4b),parameter,public               :: ixProgress_id=1001      ! named variable to print progress once per day
 integer(i4b),parameter,public               :: ixProgress_ih=1002      ! named variable to print progress once per hour
 integer(i4b),parameter,public               :: ixProgress_never=1003   ! named variable to print progress never
 integer(i4b),parameter,public               :: ixProgress_it=1004      ! named variable to print progress every timestep

 ! define restart frequency
 integer(i4b),parameter,public               :: ixRestart_iy=1000       ! named variable to print a re-start file once per year
 integer(i4b),parameter,public               :: ixRestart_im=1001       ! named variable to print a re-start file once per month
 integer(i4b),parameter,public               :: ixRestart_id=1002       ! named variable to print a re-start file once per day
 integer(i4b),parameter,public               :: ixRestart_end=1003      ! named variable to print a re-start file at the end of a run
 integer(i4b),parameter,public               :: ixRestart_never=1004    ! named variable to print a re-start file never

 ! define output file frequency
 integer(i4b),parameter,public               :: noNewFiles=1001         ! no new output files
 integer(i4b),parameter,public               :: newFileEveryOct1=1002   ! create a new file on Oct 1 every year (start of the USA water year)
! =======-------
 ! define vectors of metadata
 !type(var_info),save,public                  :: time_meta(maxvarTime)   ! model time information
 !type(var_info),save,public                  :: forc_meta(maxvarForc)   ! model forcing data
 !type(var_info),save,public                  :: attr_meta(maxvarAttr)   ! local attributes
 !type(var_info),save,public                  :: type_meta(maxvarType)   ! local classification of veg, soil, etc.
 !type(var_info),save,public                  :: id_meta(maxvarId)       ! local labels of hru and gru IDs
 !type(var_info),save,public                  :: mpar_meta(maxvarMpar)   ! local model parameters for each HRU
 !type(var_info),save,public                  :: indx_meta(maxvarIndx)   ! local model indices for each HRU
 !type(var_info),save,public                  :: prog_meta(maxvarProg)   ! local state variables for each HRU
 !type(var_info),save,public                  :: diag_meta(maxvarDiag)   ! local diagnostic variables for each HRU
 !type(var_info),save,public                  :: flux_meta(maxvarFlux)   ! local model fluxes for each HRU
 !type(var_info),save,public                  :: deriv_meta(maxvarDeriv) ! local model derivatives for each HRU
 !type(var_info),save,public                  :: bpar_meta(maxvarBpar)   ! basin parameters for aggregated processes
 !type(var_info),save,public                  :: bvar_meta(maxvarBvar)   ! basin variables for aggregated processes

 ! ancillary metadata structures
 !type(flux2state),   save,public             :: flux2state_orig(maxvarFlux)  ! named variables for the states affected by each flux (original)
 !type(flux2state),   save,public             :: flux2state_liq(maxvarFlux)   ! named variables for the states affected by each flux (liquid water)
 !type(extended_info),save,public,allocatable :: averageFlux_meta(:)          ! timestep-average model fluxes

 ! define summary information on all data structures
 !integer(i4b),parameter                      :: nStruct=13              ! number of data structures
 !type(struct_info),parameter,public,dimension(nStruct) :: structInfo=(/&
 !                  struct_info('time',  'TIME' , maxvarTime ), &        ! the time data structure
 !                  struct_info('forc',  'FORCE', maxvarForc ), &        ! the forcing data structure
 !                  struct_info('attr',  'ATTR' , maxvarAttr ), &        ! the attribute data structure
 !                  struct_info('type',  'TYPE' , maxvarType ), &        ! the type data structure
 !                  struct_info('id',    'ID'   , maxvarId   ), &        ! the IDs data structure
 !                  struct_info('mpar',  'PARAM', maxvarMpar ), &        ! the model parameter data structure
 !                  struct_info('bpar',  'BPAR' , maxvarBpar ), &        ! the basin parameter data structure
 !                  struct_info('bvar',  'BVAR' , maxvarBvar ), &        ! the basin variable data structure
 !                  struct_info('indx',  'INDEX', maxvarIndx ), &        ! the model index data structure
 !                  struct_info('prog',  'PROG',  maxvarProg ), &        ! the prognostic (state) variable data structure
 !                  struct_info('diag',  'DIAG' , maxvarDiag ), &        ! the diagnostic variable data structure
 !                  struct_info('flux',  'FLUX' , maxvarFlux ), &        ! the flux data structure
 !                  struct_info('deriv', 'DERIV', maxvarDeriv) /)        ! the model derivative data structure

 ! define named variables for "yes" and "no"
 integer(i4b),parameter,public               :: no=0                    ! .false.
 integer(i4b),parameter,public               :: yes=1                   ! .true.

 ! define named variables to describe the domain type
 integer(i4b),parameter,public               :: iname_cas =1000         ! named variable to denote a canopy air space state variable
 integer(i4b),parameter,public               :: iname_veg =1001         ! named variable to denote a vegetation state variable
 integer(i4b),parameter,public               :: iname_soil=1002         ! named variable to denote a soil layer
 integer(i4b),parameter,public               :: iname_snow=1003         ! named variable to denote a snow layer
 integer(i4b),parameter,public               :: iname_aquifer=1004      ! named variable to denote a snow layer

 ! define named variables to describe the state variable type
 integer(i4b),parameter,public               :: iname_nrgCanair=2001    ! named variable defining the energy of the canopy air space
 integer(i4b),parameter,public               :: iname_nrgCanopy=2002    ! named variable defining the energy of the vegetation canopy
 integer(i4b),parameter,public               :: iname_watCanopy=2003    ! named variable defining the mass of total water on the vegetation canopy
 integer(i4b),parameter,public               :: iname_liqCanopy=2004    ! named variable defining the mass of liquid water on the vegetation canopy
 integer(i4b),parameter,public               :: iname_nrgLayer=3001     ! named variable defining the energy state variable for snow+soil layers
 integer(i4b),parameter,public               :: iname_watLayer=3002     ! named variable defining the total water state variable for snow+soil layers
 integer(i4b),parameter,public               :: iname_liqLayer=3003     ! named variable defining the liquid  water state variable for snow+soil layers
 integer(i4b),parameter,public               :: iname_matLayer=3004     ! named variable defining the matric head state variable for soil layers
 integer(i4b),parameter,public               :: iname_lmpLayer=3005     ! named variable defining the liquid matric potential state variable for soil layers
 integer(i4b),parameter,public               :: iname_watAquifer=3006   ! named variable defining the water storage in the aquifer

 ! define named variables to describe the form and structure of the band-diagonal matrices used in the numerical solver
 ! NOTE: This indexing scheme provides the matrix structure expected by lapack. Specifically, lapack requires kl extra rows for additional storage.
 !       Consequently, all indices are offset by kl and the total number of bands for storage is 2*kl+ku+1 instead of kl+ku+1.
 integer(i4b),parameter,public               :: nRHS=1                  ! number of unknown variables on the RHS of the linear system A.X=B
 integer(i4b),parameter,public               :: ku=3                    ! number of super-diagonal bands
 integer(i4b),parameter,public               :: kl=4                    ! number of sub-diagonal bands
 integer(i4b),parameter,public               :: ixDiag=kl+ku+1          ! index for the diagonal band
 integer(i4b),parameter,public               :: nBands=2*kl+ku+1        ! length of the leading dimension of the band diagonal matrix

 ! define named variables for the type of matrix used in the numerical solution.
 integer(i4b),parameter,public               :: ixFullMatrix=1001       ! named variable for the full Jacobian matrix
 integer(i4b),parameter,public               :: ixBandMatrix=1002       ! named variable for the band diagonal matrix

 ! define indices describing the first and last layers of the Jacobian to print (for debugging)
 integer(i4b),parameter,public               :: iJac1=16                ! first layer of the Jacobian to print
 integer(i4b),parameter,public               :: iJac2=20                ! last layer of the Jacobian to print

 ! define limit checks
 real(rkind),parameter,public                   :: verySmall=tiny(1.0_rkind)  ! a very small number
 real(rkind),parameter,public                   :: veryBig=1.e+20_rkind       ! a very big number

 ! define algorithmic control parameters
 real(rkind),parameter,public                   :: dx = 1.e-8_rkind           ! finite difference increment

 ! define summary information on all data structures
 integer(i4b),parameter                      :: nStruct=14              ! number of data structures
 type(struct_info),parameter,public,dimension(nStruct) :: structInfo=(/&
                   struct_info('time',   'TIME' ,  maxvarTime  ), &        ! the time data structure
                   struct_info('forc',   'FORCE',  maxvarForc  ), &        ! the forcing data structure
                   struct_info('attr',   'ATTR' ,  maxvarAttr  ), &        ! the attribute data structure
                   struct_info('type',   'TYPE' ,  maxvarType  ), &        ! the type data structure
                   struct_info('id'  ,   'ID'   ,  maxvarId    ), &        ! the type data structure
                   struct_info('mpar',   'PARAM',  maxvarMpar  ), &        ! the model parameter data structure
                   struct_info('bpar',   'BPAR' ,  maxvarBpar  ), &        ! the basin parameter data structure
                   struct_info('bvar',   'BVAR' ,  maxvarBvar  ), &        ! the basin variable data structure
                   struct_info('indx',   'INDEX',  maxvarIndx  ), &        ! the model index data structure
                   struct_info('prog',   'PROG',   maxvarProg  ), &        ! the prognostic (state) variable data structure
                   struct_info('diag',   'DIAG' ,  maxvarDiag  ), &        ! the diagnostic variable data structure
                   struct_info('flux',   'FLUX' ,  maxvarFlux  ), &        ! the flux data structure
                   struct_info('deriv',  'DERIV',  maxvarDeriv ), &        ! the model derivative data structure
                   struct_info('lookup', 'LOOKUP', maxvarLookup) /)        ! the lookup table data structure

 ! fixed model decisions
 logical(lgt)          , parameter, public   :: overwriteRSMIN=.false.  ! flag to overwrite RSMIN
 integer(i4b)          , parameter, public   :: maxSoilLayers=10000     ! Maximum Number of Soil Layers

 ! ----------------------------------------------------------------------------------------------------------------
 ! * part 2: globally constant variables/structures that require initialization
 ! ----------------------------------------------------------------------------------------------------------------

 ! define Indian bread (NaN)
 real(rkind),save,public                        :: dNaN

 ! define default parameter values and parameter bounds
 type(par_info),save,public                  :: localParFallback(maxvarMpar) ! local column default parameters
 type(par_info),save,public                  :: basinParFallback(maxvarBpar) ! basin-average default parameters

 ! define vectors of metadata
 type(var_info),save,public                  :: time_meta(maxvarTime)        ! model time information
 type(var_info),save,public                  :: forc_meta(maxvarForc)        ! model forcing data
 type(var_info),save,public                  :: attr_meta(maxvarAttr)        ! local attributes
 type(var_info),save,public                  :: type_meta(maxvarType)        ! local classification of veg, soil, etc.
<<<<<<< HEAD
 type(var_info),save,public                  :: id_meta(maxvarId)            ! local HRU id
=======
 type(var_info),save,public                  :: id_meta(maxvarId)            ! local classification of veg, soil, etc.
>>>>>>> 7e1c0c38
 type(var_info),save,public                  :: mpar_meta(maxvarMpar)        ! local model parameters for each HRU
 type(var_info),save,public                  :: indx_meta(maxvarIndx)        ! local model indices for each HRU
 type(var_info),save,public                  :: prog_meta(maxvarProg)        ! local state variables for each HRU
 type(var_info),save,public                  :: diag_meta(maxvarDiag)        ! local diagnostic variables for each HRU
 type(var_info),save,public                  :: flux_meta(maxvarFlux)        ! local model fluxes for each HRU
 type(var_info),save,public                  :: deriv_meta(maxvarDeriv)      ! local model derivatives for each HRU
 type(var_info),save,public                  :: lookup_meta(maxvarLookup)    ! local lookup tables for each HRU
 type(var_info),save,public                  :: bpar_meta(maxvarBpar)        ! basin parameters for aggregated processes
 type(var_info),save,public                  :: bvar_meta(maxvarBvar)        ! basin variables for aggregated processes

 ! ancillary metadata structures
 type(flux2state),   save,public             :: flux2state_orig(maxvarFlux)  ! named variables for the states affected by each flux (original)
 type(flux2state),   save,public             :: flux2state_liq(maxvarFlux)   ! named variables for the states affected by each flux (liquid water)
 type(extended_info),save,public,allocatable :: averageFlux_meta(:)          ! timestep-average model fluxes

 ! mapping from original to child structures
 integer(i4b),save,public,allocatable        :: forcChild_map(:)             ! index of the child data structure: stats forc
 integer(i4b),save,public,allocatable        :: progChild_map(:)             ! index of the child data structure: stats prog
 integer(i4b),save,public,allocatable        :: diagChild_map(:)             ! index of the child data structure: stats diag
 integer(i4b),save,public,allocatable        :: fluxChild_map(:)             ! index of the child data structure: stats flux
 integer(i4b),save,public,allocatable        :: indxChild_map(:)             ! index of the child data structure: stats indx
 integer(i4b),save,public,allocatable        :: bvarChild_map(:)             ! index of the child data structure: stats bvar

 ! child metadata structures
 type(extended_info),save,public,allocatable :: statForc_meta(:)             ! child metadata for stats
 type(extended_info),save,public,allocatable :: statProg_meta(:)             ! child metadata for stats
 type(extended_info),save,public,allocatable :: statDiag_meta(:)             ! child metadata for stats
 type(extended_info),save,public,allocatable :: statFlux_meta(:)             ! child metadata for stats
 type(extended_info),save,public,allocatable :: statIndx_meta(:)             ! child metadata for stats
 type(extended_info),save,public,allocatable :: statBvar_meta(:)             ! child metadata for stats

 ! ----------------------------------------------------------------------------------------------------------------
 ! * part 3: run time variables
 ! ----------------------------------------------------------------------------------------------------------------

 ! define the model decisions
 type(model_options),save,public             :: model_decisions(maxvarDecisions)  ! the model decision structure

 ! define metadata for model forcing datafile
 type(file_info),save,public,allocatable     :: forcFileInfo(:)                   ! file info for model forcing data

 ! define index variables describing the indices of the first and last HRUs in the forcing file
 integer(i4b),save,public                    :: ixHRUfile_min                     ! minimum index
 integer(i4b),save,public                    :: ixHRUfile_max                     ! maximum index

 ! define indices in the forcing data files
 integer(i4b),save,public                    :: iFile=1                           ! index of current forcing file from forcing file list
 integer(i4b),save,public                    :: forcingStep=integerMissing        ! index of current time step in current forcing file
 integer(i4b),save,public                    :: forcNcid=integerMissing           ! netcdf id for current netcdf forcing file

 ! define mapping structures
 type(gru2hru_map),allocatable,save,public   :: gru_struc(:)                      ! gru2hru map
 type(hru2gru_map),allocatable,save,public   :: index_map(:)                      ! hru2gru map

 ! define variables used for the vegetation phenology
 real(rkind),dimension(12), save     , public   :: greenVegFrac_monthly              ! fraction of green vegetation in each month (0-1)

 ! define the model output file
 character(len=256),save,public              :: fileout=''                        ! output filename
 character(len=256),save,public              :: output_fileSuffix=''              ! suffix for the output file

 ! define controls on model output
 integer(i4b),dimension(maxvarFreq),save,public :: statCounter=0                  ! time counter for stats
 integer(i4b),dimension(maxvarFreq),save,public :: outputTimeStep=0               ! timestep in output files
 logical(lgt),dimension(maxvarFreq),save,public :: resetStats=.true.              ! flags to reset statistics
 logical(lgt),dimension(maxvarFreq),save,public :: finalizeStats=.false.          ! flags to reset statistics
 integer(i4b),save,public                       :: maxLayers                      ! maximum number of layers
 integer(i4b),save,public                       :: maxSnowLayers                  ! maximum number of snow layers

 ! define control variables
 integer(i4b),save,public                    :: startGRU                          ! index of the starting GRU for parallelization run
 integer(i4b),save,public                    :: checkHRU                          ! index of the HRU for a single HRU run
 integer(i4b),save,public                    :: iRunMode                          ! define the current running mode
 integer(i4b),save,public                    :: nThreads=1                        ! number of threads
 integer(i4b),save,public                    :: ixProgress=ixProgress_id          ! define frequency to write progress
 integer(i4b),save,public                    :: ixRestart=ixRestart_never         ! define frequency to write restart files
 integer(i4b),save,public                    :: newOutputFile=noNewFiles          ! define option for new output files

 ! define common variables
 integer(i4b),save,public                    :: numtim                      ! number of time steps
 integer(i4b),save,public                    :: nHRUrun                     ! number of HRUs in the run domain
 integer(i4b),save,public                    :: nGRUrun                     ! number of GRUs in the run domain
 real(rkind),save,public                        :: data_step                   ! time step of the data
 real(rkind),save,public                        :: refJulday                   ! reference time in fractional julian days
 real(rkind),save,public                        :: refJulday_data              ! reference time in fractional julian days (data files)
 real(rkind),save,public                        :: fracJulday                  ! fractional julian days since the start of year
 real(rkind),save,public                        :: dJulianStart                ! julian day of start time of simulation
 real(rkind),save,public                        :: dJulianFinsh                ! julian day of end time of simulation
 real(rkind),save,public                        :: tmZoneOffsetFracDay         ! time zone offset in fractional days
 integer(i4b),save,public                    :: nHRUfile                    ! number of HRUs in the file
 integer(i4b),save,public                    :: yearLength                  ! number of days in the current year
 integer(i4b),save,public                    :: urbanVegCategory            ! vegetation category for urban areas
 logical(lgt),save,public                    :: doJacobian=.false.          ! flag to compute the Jacobian
 logical(lgt),save,public                    :: globalPrintFlag=.false.     ! flag to compute the Jacobian
 integer(i4b),save,public                    :: chunksize=1024              ! chunk size for the netcdf read/write
 integer(i4b),save,public                    :: outputPrecision=nf90_double ! variable type

 ! define result from the time calls
 integer(i4b),dimension(8),save,public       :: startInit,endInit       ! date/time for the start and end of the initialization
 integer(i4b),dimension(8),save,public       :: startSetup,endSetup     ! date/time for the start and end of the parameter setup
 integer(i4b),dimension(8),save,public       :: startRestart,endRestart ! date/time for the start and end to read restart data
 integer(i4b),dimension(8),save,public       :: startRead,endRead       ! date/time for the start and end of the data read
 integer(i4b),dimension(8),save,public       :: startWrite,endWrite     ! date/time for the start and end of the stats/write
 integer(i4b),dimension(8),save,public       :: startPhysics,endPhysics ! date/time for the start and end of the physics

 ! define elapsed time
 real(rkind),save,public                        :: elapsedInit             ! elapsed time for the initialization
 real(rkind),save,public                        :: elapsedSetup            ! elapsed time for the parameter setup
 real(rkind),save,public                        :: elapsedRestart          ! elapsed time to read restart data
 real(rkind),save,public                        :: elapsedRead             ! elapsed time for the data read
 real(rkind),save,public                        :: elapsedWrite            ! elapsed time for the stats/write
 real(rkind),save,public                        :: elapsedPhysics          ! elapsed time for the physics

 ! define ancillary data structures
 type(var_i),save,public                     :: startTime               ! start time for the model simulation
 type(var_i),save,public                     :: finshTime               ! end time for the model simulation
 type(var_i),save,public                     :: refTime                 ! reference time for the model simulation
 type(var_i),save,public                     :: oldTime                 ! time for the previous model time step

 ! output file information
 logical(lgt),dimension(maxvarFreq),save,public :: outFreq              ! true if the output frequency is desired
 integer(i4b),dimension(maxvarFreq),save,public :: ncid                 ! netcdf output file id
 
 ! look-up values for the choice of the time zone information (formerly in modelDecisions module)
 integer(i4b),parameter,public               :: ncTime=1                ! time zone information from NetCDF file (timeOffset = longitude/15. - ncTimeOffset)
 integer(i4b),parameter,public               :: utcTime=2               ! all times in UTC (timeOffset = longitude/15. hours)
 integer(i4b),parameter,public               :: localTime=3             ! all times local (timeOffset = 0)
 
 ! define fixed dimensions
 integer(i4b),parameter,public               :: nBand=2          ! number of spectral bands
 integer(i4b),parameter,public               :: nTimeDelay=2000  ! number of hours in the time delay histogram (default: ~1 season = 24*365/4)

END MODULE globalData<|MERGE_RESOLUTION|>--- conflicted
+++ resolved
@@ -211,11 +211,7 @@
  type(var_info),save,public                  :: forc_meta(maxvarForc)        ! model forcing data
  type(var_info),save,public                  :: attr_meta(maxvarAttr)        ! local attributes
  type(var_info),save,public                  :: type_meta(maxvarType)        ! local classification of veg, soil, etc.
-<<<<<<< HEAD
- type(var_info),save,public                  :: id_meta(maxvarId)            ! local HRU id
-=======
  type(var_info),save,public                  :: id_meta(maxvarId)            ! local classification of veg, soil, etc.
->>>>>>> 7e1c0c38
  type(var_info),save,public                  :: mpar_meta(maxvarMpar)        ! local model parameters for each HRU
  type(var_info),save,public                  :: indx_meta(maxvarIndx)        ! local model indices for each HRU
  type(var_info),save,public                  :: prog_meta(maxvarProg)        ! local state variables for each HRU
