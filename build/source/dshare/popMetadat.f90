--- conflicted
+++ resolved
@@ -277,18 +277,11 @@
  ! define variables for time stepping
  prog_meta(iLookPROG%dt_init)                         = var_info('dt_init'                        , 'length of initial time step at start of next data interval'       , 's'               , get_ixVarType('scalarv'), lFalseArry, integerMissing, iMissArry)
  ! state variables for vegetation
-<<<<<<< HEAD
  prog_meta(iLookPROG%scalarCanopyIce)                 = var_info('scalarCanopyIce'                , 'mass of ice on the vegetation canopy'                             , 'kg m-2'          , get_ixVarType('scalarv'), lFalseArry, integerMissing, iMissArry)
  prog_meta(iLookPROG%scalarCanopyLiq)                 = var_info('scalarCanopyLiq'                , 'mass of liquid water on the vegetation canopy'                    , 'kg m-2'          , get_ixVarType('scalarv'), lFalseArry, integerMissing, iMissArry)
+ prog_meta(iLookPROG%scalarCanopyWat)                 = var_info('scalarCanopyWat'                , 'mass of total water on the vegetation canopy'                     , 'kg m-2'          , get_ixVarType('scalarv'), lFalseArry, integerMissing, iMissArry)
  prog_meta(iLookPROG%scalarCanairTemp)                = var_info('scalarCanairTemp'               , 'temperature of the canopy air space'                              , 'K'               , get_ixVarType('scalarv'), lFalseArry, integerMissing, iMissArry)
  prog_meta(iLookPROG%scalarCanopyTemp)                = var_info('scalarCanopyTemp'               , 'temperature of the vegetation canopy'                             , 'K'               , get_ixVarType('scalarv'), lFalseArry, integerMissing, iMissArry)
-=======
- prog_meta(iLookPROG%scalarCanopyIce)                 = var_info('scalarCanopyIce'                , 'mass of ice on the vegetation canopy'                             , 'kg m-2'          , 'scalarv', .true.)
- prog_meta(iLookPROG%scalarCanopyLiq)                 = var_info('scalarCanopyLiq'                , 'mass of liquid water on the vegetation canopy'                    , 'kg m-2'          , 'scalarv', .true.)
- prog_meta(iLookPROG%scalarCanopyWat)                 = var_info('scalarCanopyWat'                , 'mass of total water on the vegetation canopy'                     , 'kg m-2'          , 'scalarv', .true.)
- prog_meta(iLookPROG%scalarCanairTemp)                = var_info('scalarCanairTemp'               , 'temperature of the canopy air space'                              , 'K'               , 'scalarv', .true.)
- prog_meta(iLookPROG%scalarCanopyTemp)                = var_info('scalarCanopyTemp'               , 'temperature of the vegetation canopy'                             , 'K'               , 'scalarv', .true.)
->>>>>>> 4e1d5e02
  ! state variables for snow
  prog_meta(iLookPROG%spectralSnowAlbedoDiffuse)       = var_info('spectralSnowAlbedoDiffuse'      , 'diffuse snow albedo for individual spectral bands'                , '-'               , get_ixVarType('wLength'), lFalseArry, integerMissing, iMissArry)
  prog_meta(iLookPROG%scalarSnowAlbedo)                = var_info('scalarSnowAlbedo'               , 'snow albedo for the entire spectral band'                         , '-'               , get_ixVarType('scalarv'), lFalseArry, integerMissing, iMissArry)
@@ -296,18 +289,11 @@
  prog_meta(iLookPROG%scalarSWE)                       = var_info('scalarSWE'                      , 'snow water equivalent'                                            , 'kg m-2'          , get_ixVarType('scalarv'), lFalseArry, integerMissing, iMissArry)
  prog_meta(iLookPROG%scalarSfcMeltPond)               = var_info('scalarSfcMeltPond'              , 'ponded water caused by melt of the "snow without a layer"'        , 'kg m-2'          , get_ixVarType('scalarv'), lFalseArry, integerMissing, iMissArry)
  ! define state variables for the snow+soil domain
-<<<<<<< HEAD
  prog_meta(iLookPROG%mLayerTemp)                      = var_info('mLayerTemp'                     , 'temperature of each layer'                                        , 'K'               , get_ixVarType('midToto'), lFalseArry, integerMissing, iMissArry)
  prog_meta(iLookPROG%mLayerVolFracIce)                = var_info('mLayerVolFracIce'               , 'volumetric fraction of ice in each layer'                         , '-'               , get_ixVarType('midToto'), lFalseArry, integerMissing, iMissArry)
  prog_meta(iLookPROG%mLayerVolFracLiq)                = var_info('mLayerVolFracLiq'               , 'volumetric fraction of liquid water in each layer'                , '-'               , get_ixVarType('midToto'), lFalseArry, integerMissing, iMissArry)
+ prog_meta(iLookPROG%mLayerVolFracWat)                = var_info('mLayerVolFracWat'               , 'volumetric fraction of total water in each layer'                 , '-'               , get_ixVarType('midToto'), lFalseArry, integerMissing, iMissArry)
  prog_meta(iLookPROG%mLayerMatricHead)                = var_info('mLayerMatricHead'               , 'matric head of water in the soil'                                 , 'm'               , get_ixVarType('midSoil'), lFalseArry, integerMissing, iMissArry)
-=======
- prog_meta(iLookPROG%mLayerTemp)                      = var_info('mLayerTemp'                     , 'temperature of each layer'                                        , 'K'               , 'midToto', .true.)
- prog_meta(iLookPROG%mLayerVolFracIce)                = var_info('mLayerVolFracIce'               , 'volumetric fraction of ice in each layer'                         , '-'               , 'midToto', .false.)
- prog_meta(iLookPROG%mLayerVolFracLiq)                = var_info('mLayerVolFracLiq'               , 'volumetric fraction of liquid water in each layer'                , '-'               , 'midToto', .true.)
- prog_meta(iLookPROG%mLayerVolFracWat)                = var_info('mLayerVolFracWat'               , 'volumetric fraction of total water in each layer'                 , '-'               , 'midToto', .true.)
- prog_meta(iLookPROG%mLayerMatricHead)                = var_info('mLayerMatricHead'               , 'matric head of water in the soil'                                 , 'm'               , 'midSoil', .false.)
->>>>>>> 4e1d5e02
  ! other state variables
  prog_meta(iLookPROG%scalarAquiferStorage)            = var_info('scalarAquiferStorage'           , 'water required to bring aquifer to the bottom of the soil profile', 'm'               , get_ixVarType('scalarv'), lFalseArry, integerMissing, iMissArry)
  prog_meta(iLookPROG%scalarSurfaceTemp)               = var_info('scalarSurfaceTemp'              , 'surface temperature (just a copy of the upper-layer temperature)' , 'K'               , get_ixVarType('scalarv'), lFalseArry, integerMissing, iMissArry)
@@ -383,23 +369,13 @@
  diag_meta(iLookDIAG%scalarFracLiqVeg)                = var_info('scalarFracLiqVeg'               , 'fraction of liquid water on vegetation'                           , '-'               , get_ixVarType('scalarv'), lFalseArry, integerMissing, iMissArry)
  diag_meta(iLookDIAG%scalarCanopyWetFraction)         = var_info('scalarCanopyWetFraction'        , 'fraction canopy that is wet'                                      , '-'               , get_ixVarType('scalarv'), lFalseArry, integerMissing, iMissArry)
  ! snow hydrology
-<<<<<<< HEAD
  diag_meta(iLookDIAG%scalarSnowAge)                   = var_info('scalarSnowAge'                  , 'non-dimensional snow age'                                         , '-'               , get_ixVarType('scalarv'), lFalseArry, integerMissing, iMissArry)
  diag_meta(iLookDIAG%scalarGroundSnowFraction)        = var_info('scalarGroundSnowFraction'       , 'fraction ground that is covered with snow'                        , '-'               , get_ixVarType('scalarv'), lFalseArry, integerMissing, iMissArry)
  diag_meta(iLookDIAG%spectralSnowAlbedoDirect)        = var_info('spectralSnowAlbedoDirect'       , 'direct snow albedo for individual spectral bands'                 , '-'               , get_ixVarType('wLength'), lFalseArry, integerMissing, iMissArry)
- diag_meta(iLookDIAG%scalarFracLiqSnow)               = var_info('scalarFracLiqSnow'              , 'fraction of liquid water in each snow layer'                      , '-'               , get_ixVarType('scalarv'), lFalseArry, integerMissing, iMissArry)
+ diag_meta(iLookDIAG%mLayerFracLiqSnow)               = var_info('mLayerFracLiqSnow'              , 'fraction of liquid water in each snow layer'                      , '-'               , get_ixVarType('midSnow'), lFalseArry, integerMissing, iMissArry)
  diag_meta(iLookDIAG%mLayerThetaResid)                = var_info('mLayerThetaResid'               , 'residual volumetric water content in each snow layer'             , '-'               , get_ixVarType('midSnow'), lFalseArry, integerMissing, iMissArry)
  diag_meta(iLookDIAG%mLayerPoreSpace)                 = var_info('mLayerPoreSpace'                , 'total pore space in each snow layer'                              , '-'               , get_ixVarType('midSnow'), lFalseArry, integerMissing, iMissArry)
  diag_meta(iLookDIAG%mLayerMeltFreeze)                = var_info('mLayerMeltFreeze'               , 'ice content change from melt/freeze in each layer'                , 'kg m-3'          , get_ixVarType('midToto'), lFalseArry, integerMissing, iMissArry)
-=======
- diag_meta(iLookDIAG%scalarSnowAge)                   = var_info('scalarSnowAge'                  , 'non-dimensional snow age'                                         , '-'               , 'scalarv', .false.)
- diag_meta(iLookDIAG%scalarGroundSnowFraction)        = var_info('scalarGroundSnowFraction'       , 'fraction ground that is covered with snow'                        , '-'               , 'scalarv', .true.)
- diag_meta(iLookDIAG%spectralSnowAlbedoDirect)        = var_info('spectralSnowAlbedoDirect'       , 'direct snow albedo for individual spectral bands'                 , '-'               , 'wLength', .false.)
- diag_meta(iLookDIAG%mLayerFracLiqSnow)               = var_info('mLayerFracLiqSnow'              , 'fraction of liquid water in each snow layer'                      , '-'               , 'midSnow', .false.)
- diag_meta(iLookDIAG%mLayerThetaResid)                = var_info('mLayerThetaResid'               , 'residual volumetric water content in each snow layer'             , '-'               , 'midSnow', .false.)
- diag_meta(iLookDIAG%mLayerPoreSpace)                 = var_info('mLayerPoreSpace'                , 'total pore space in each snow layer'                              , '-'               , 'midSnow', .false.)
- diag_meta(iLookDIAG%mLayerMeltFreeze)                = var_info('mLayerMeltFreeze'               , 'ice content change from melt/freeze in each layer'                , 'kg m-3'          , 'midToto', .false.)
->>>>>>> 4e1d5e02
  ! soil hydrology
  diag_meta(iLookDIAG%scalarInfilArea)                 = var_info('scalarInfilArea'                , 'fraction of unfrozen area where water can infiltrate'             , '-'               , get_ixVarType('scalarv'), lFalseArry, integerMissing, iMissArry)
  diag_meta(iLookDIAG%scalarFrozenArea)                = var_info('scalarFrozenArea'               , 'fraction of area that is considered impermeable due to soil ice'  , '-'               , get_ixVarType('scalarv'), lFalseArry, integerMissing, iMissArry)
@@ -497,8 +473,8 @@
  flux_meta(iLookFLUX%iLayerLiqFluxSnow)               = var_info('iLayerLiqFluxSnow'              , 'liquid flux at snow layer interfaces'                             , 'm s-1'           , get_ixVarType('ifcSnow'), lFalseArry, integerMissing, iMissArry)
  flux_meta(iLookFLUX%mLayerLiqFluxSnow)               = var_info('mLayerLiqFluxSnow'              , 'net liquid water flux for each snow layer'                        , 's-1'             , get_ixVarType('midSnow'), lFalseArry, integerMissing, iMissArry)
  ! liquid water fluxes for the soil domain
-<<<<<<< HEAD
  flux_meta(iLookFLUX%scalarRainPlusMelt)              = var_info('scalarRainPlusMelt'             , 'rain plus melt, used as input to soil before surface runoff'      , 'm s-1'           , get_ixVarType('scalarv'), lFalseArry, integerMissing, iMissArry)
+ flux_meta(iLookFLUX%scalarMaxInfilRate)              = var_info('scalarMaxInfilRate'             , 'maximum infiltration rate'                                        , 'm s-1'           , get_ixVarType('scalarv'), lFalseArry, integerMissing, iMissArry)
  flux_meta(iLookFLUX%scalarInfiltration)              = var_info('scalarInfiltration'             , 'infiltration of water into the soil profile'                      , 'm s-1'           , get_ixVarType('scalarv'), lFalseArry, integerMissing, iMissArry)
  flux_meta(iLookFLUX%scalarExfiltration)              = var_info('scalarExfiltration'             , 'exfiltration of water from the top of the soil profile'           , 'm s-1'           , get_ixVarType('scalarv'), lFalseArry, integerMissing, iMissArry)
  flux_meta(iLookFLUX%scalarSurfaceRunoff)             = var_info('scalarSurfaceRunoff'            , 'surface runoff'                                                   , 'm s-1'           , get_ixVarType('scalarv'), lFalseArry, integerMissing, iMissArry)
@@ -516,27 +492,6 @@
  flux_meta(iLookFLUX%scalarAquiferRecharge)           = var_info('scalarAquiferRecharge'          , 'recharge to the aquifer'                                          , 'm s-1'           , get_ixVarType('scalarv'), lFalseArry, integerMissing, iMissArry)
  flux_meta(iLookFLUX%scalarAquiferTranspire)          = var_info('scalarAquiferTranspire'         , 'transpiration loss from the aquifer'                              , 'm s-1'           , get_ixVarType('scalarv'), lFalseArry, integerMissing, iMissArry)
  flux_meta(iLookFLUX%scalarAquiferBaseflow)           = var_info('scalarAquiferBaseflow'          , 'baseflow from the aquifer'                                        , 'm s-1'           , get_ixVarType('scalarv'), lFalseArry, integerMissing, iMissArry)
-=======
- flux_meta(iLookFLUX%scalarRainPlusMelt)              = var_info('scalarRainPlusMelt'             , 'rain plus melt, used as input to soil before surface runoff'      , 'm s-1'           , 'scalarv', .false.)
- flux_meta(iLookFLUX%scalarMaxInfilRate)              = var_info('scalarMaxInfilRate'             , 'maximum infiltration rate'                                        , 'm s-1'           , 'scalarv', .false.)
- flux_meta(iLookFLUX%scalarInfiltration)              = var_info('scalarInfiltration'             , 'infiltration of water into the soil profile'                      , 'm s-1'           , 'scalarv', .false.)
- flux_meta(iLookFLUX%scalarExfiltration)              = var_info('scalarExfiltration'             , 'exfiltration of water from the top of the soil profile'           , 'm s-1'           , 'scalarv', .false.)
- flux_meta(iLookFLUX%scalarSurfaceRunoff)             = var_info('scalarSurfaceRunoff'            , 'surface runoff'                                                   , 'm s-1'           , 'scalarv', .false.)
- flux_meta(iLookFLUX%mLayerSatHydCondMP)              = var_info('mLayerSatHydCondMP'             , 'saturated hydraulic conductivity of macropores in each layer'     , 'm s-1'           , 'midSoil', .false.)
- flux_meta(iLookFLUX%mLayerSatHydCond)                = var_info('mLayerSatHydCond'               , 'saturated hydraulic conductivity in each layer'                   , 'm s-1'           , 'midSoil', .false.)
- flux_meta(iLookFLUX%iLayerSatHydCond)                = var_info('iLayerSatHydCond'               , 'saturated hydraulic conductivity in each layer interface'         , 'm s-1'           , 'ifcSoil', .false.)
- flux_meta(iLookFLUX%mLayerHydCond)                   = var_info('mLayerHydCond'                  , 'hydraulic conductivity in each layer'                             , 'm s-1'           , 'midSoil', .false.)
- flux_meta(iLookFLUX%iLayerLiqFluxSoil)               = var_info('iLayerLiqFluxSoil'              , 'liquid flux at soil layer interfaces'                             , 'm s-1'           , 'ifcSoil', .false.)
- flux_meta(iLookFLUX%mLayerLiqFluxSoil)               = var_info('mLayerLiqFluxSoil'              , 'net liquid water flux for each soil layer'                        , 's-1'             , 'midSoil', .false.)
- flux_meta(iLookFLUX%mLayerBaseflow)                  = var_info('mLayerBaseflow'                 , 'baseflow from each soil layer'                                    , 'm s-1'           , 'midSoil', .false.)
- flux_meta(iLookFLUX%mLayerColumnInflow)              = var_info('mLayerColumnInflow'             , 'total inflow to each layer in a given soil column'                , 'm3 s-1'          , 'midSoil', .false.)
- flux_meta(iLookFLUX%mLayerColumnOutflow)             = var_info('mLayerColumnOutflow'            , 'total outflow from each layer in a given soil column'             , 'm3 s-1'          , 'midSoil', .false.)
- flux_meta(iLookFLUX%scalarSoilBaseflow)              = var_info('scalarSoilBaseflow'             , 'total baseflow from the soil profile'                             , 'm s-1'           , 'scalarv', .false.)
- flux_meta(iLookFLUX%scalarSoilDrainage)              = var_info('scalarSoilDrainage'             , 'drainage from the bottom of the soil profile'                     , 'm s-1'           , 'scalarv', .false.)
- flux_meta(iLookFLUX%scalarAquiferRecharge)           = var_info('scalarAquiferRecharge'          , 'recharge to the aquifer'                                          , 'm s-1'           , 'scalarv', .false.)
- flux_meta(iLookFLUX%scalarAquiferTranspire)          = var_info('scalarAquiferTranspire'         , 'transpiration loss from the aquifer'                              , 'm s-1'           , 'scalarv', .false.)
- flux_meta(iLookFLUX%scalarAquiferBaseflow)           = var_info('scalarAquiferBaseflow'          , 'baseflow from the aquifer'                                        , 'm s-1'           , 'scalarv', .false.)
->>>>>>> 4e1d5e02
 
  ! -----
  ! * local flux derivatives...
@@ -570,41 +525,22 @@
  deriv_meta(iLookDERIV%scalarThroughfallRainDeriv)    = var_info('scalarThroughfallRainDeriv'   , 'derivative in throughfall w.r.t. canopy liquid water'                 , 's-1'            , get_ixVarType('scalarv'), lFalseArry, integerMissing, iMissArry)
  deriv_meta(iLookDERIV%scalarCanopyLiqDrainageDeriv)  = var_info('scalarCanopyLiqDrainageDeriv' , 'derivative in canopy drainage w.r.t. canopy liquid water'             , 's-1'            , get_ixVarType('scalarv'), lFalseArry, integerMissing, iMissArry)
  ! derivatives in energy fluxes at the interface of snow+soil layers w.r.t. temperature in layers above and below
-<<<<<<< HEAD
- deriv_meta(iLookDERIV%dNrgFlux_dTempAbove)           = var_info('dNrgFlux_dTempAbove'          , 'derivatives in the flux w.r.t. temperature in the layer above'        , 'J m-2 s-1 K-1'  , get_ixVarType('scalarv'), lFalseArry, integerMissing, iMissArry)
- deriv_meta(iLookDERIV%dNrgFlux_dTempBelow)           = var_info('dNrgFlux_dTempBelow'          , 'derivatives in the flux w.r.t. temperature in the layer below'        , 'J m-2 s-1 K-1'  , get_ixVarType('scalarv'), lFalseArry, integerMissing, iMissArry)
+ deriv_meta(iLookDERIV%dNrgFlux_dTempAbove)           = var_info('dNrgFlux_dTempAbove'          , 'derivatives in the flux w.r.t. temperature in the layer above'        , 'J m-2 s-1 K-1'  , get_ixVarType('ifcToto'), lFalseArry, integerMissing, iMissArry)
+ deriv_meta(iLookDERIV%dNrgFlux_dTempBelow)           = var_info('dNrgFlux_dTempBelow'          , 'derivatives in the flux w.r.t. temperature in the layer below'        , 'J m-2 s-1 K-1'  , get_ixVarType('ifcToto'), lFalseArry, integerMissing, iMissArry)
  ! derivative in liquid water fluxes at the interface of snow layers w.r.t. volumetric liquid water content in the layer above
- deriv_meta(iLookDERIV%iLayerLiqFluxSnowDeriv)        = var_info('iLayerLiqFluxSnowDeriv'       , 'derivative in vertical liquid water flux at layer interfaces'         , 'm s-1'          , get_ixVarType('scalarv'), lFalseArry, integerMissing, iMissArry)
+ deriv_meta(iLookDERIV%iLayerLiqFluxSnowDeriv)        = var_info('iLayerLiqFluxSnowDeriv'       , 'derivative in vertical liquid water flux at layer interfaces'         , 'm s-1'          , get_ixVarType('ifcSnow'), lFalseArry, integerMissing, iMissArry)
  ! derivative in liquid water fluxes for the soil domain w.r.t hydrology state variables
- deriv_meta(iLookDERIV%dVolTot_dPsi0)                 = var_info('dVolTot_dPsi0'                , 'derivative in total water content w.r.t. total water matric potential', 'm-1'            , get_ixVarType('scalarv'), lFalseArry, integerMissing, iMissArry)
- deriv_meta(iLookDERIV%dq_dHydStateAbove)             = var_info('dq_dHydStateAbove'            , 'change in flux at layer interfaces w.r.t. states in the layer above'  , 'not known'      , get_ixVarType('scalarv'), lFalseArry, integerMissing, iMissArry)
- deriv_meta(iLookDERIV%dq_dHydStateBelow)             = var_info('dq_dHydStateBelow'            , 'change in flux at layer interfaces w.r.t. states in the layer below'  , 'not known'      , get_ixVarType('scalarv'), lFalseArry, integerMissing, iMissArry)
- deriv_meta(iLookDERIV%mLayerdTheta_dPsi)             = var_info('mLayerdTheta_dPsi'            , 'derivative in the soil water characteristic w.r.t. psi'               , 'm-1'            , get_ixVarType('scalarv'), lFalseArry, integerMissing, iMissArry)
- deriv_meta(iLookDERIV%mLayerdPsi_dTheta)             = var_info('mLayerdPsi_dTheta'            , 'derivative in the soil water characteristic w.r.t. theta'             , 'm'              , get_ixVarType('scalarv'), lFalseArry, integerMissing, iMissArry)
- deriv_meta(iLookDERIV%dCompress_dPsi)                = var_info('dCompress_dPsi'               , 'derivative in compressibility w.r.t matric head'                      , 'm-1'            , get_ixVarType('scalarv'), lFalseArry, integerMissing, iMissArry)
+ deriv_meta(iLookDERIV%dVolTot_dPsi0)                 = var_info('dVolTot_dPsi0'                , 'derivative in total water content w.r.t. total water matric potential', 'm-1'            , get_ixVarType('midSoil'), lFalseArry, integerMissing, iMissArry)
+ deriv_meta(iLookDERIV%dCompress_dPsi)                = var_info('dCompress_dPsi'               , 'derivative in compressibility w.r.t matric head'                      , 'm-1'            , get_ixVarType('midSoil'), lFalseArry, integerMissing, iMissArry)
+ deriv_meta(iLookDERIV%mLayerdTheta_dPsi)             = var_info('mLayerdTheta_dPsi'            , 'derivative in the soil water characteristic w.r.t. psi'               , 'm-1'            , get_ixVarType('midSoil'), lFalseArry, integerMissing, iMissArry)
+ deriv_meta(iLookDERIV%mLayerdPsi_dTheta)             = var_info('mLayerdPsi_dTheta'            , 'derivative in the soil water characteristic w.r.t. theta'             , 'm'              , get_ixVarType('midSoil'), lFalseArry, integerMissing, iMissArry)
+ deriv_meta(iLookDERIV%dq_dHydStateAbove)             = var_info('dq_dHydStateAbove'            , 'change in flux at layer interfaces w.r.t. states in the layer above'  , 'unknown'        , get_ixVarType('ifcSoil'), lFalseArry, integerMissing, iMissArry)
+ deriv_meta(iLookDERIV%dq_dHydStateBelow)             = var_info('dq_dHydStateBelow'            , 'change in flux at layer interfaces w.r.t. states in the layer below'  , 'unknown'        , get_ixVarType('ifcSoil'), lFalseArry, integerMissing, iMissArry)
  ! derivative in liquid water fluxes for the soil domain w.r.t energy state variables
- deriv_meta(iLookDERIV%dq_dNrgStateAbove)             = var_info('dq_dNrgStateAbove'            , 'change in flux at layer interfaces w.r.t. states in the layer above'  , 'not known'      , get_ixVarType('scalarv'), lFalseArry, integerMissing, iMissArry)
- deriv_meta(iLookDERIV%dq_dNrgStateBelow)             = var_info('dq_dNrgStateBelow'            , 'change in flux at layer interfaces w.r.t. states in the layer below'  , 'not known'      , get_ixVarType('scalarv'), lFalseArry, integerMissing, iMissArry)
- deriv_meta(iLookDERIV%mLayerdTheta_dTk)              = var_info('mLayerdTheta_dTk'             , 'derivative of volumetric liquid water content w.r.t. temperature'     , 'K-1'            , get_ixVarType('scalarv'), lFalseArry, integerMissing, iMissArry)
- deriv_meta(iLookDERIV%dPsiLiq_dTemp)                 = var_info('dPsiLiq_dTemp'                , 'derivative in the liquid water matric potential w.r.t. temperature'   , 'm K-1'          , get_ixVarType('scalarv'), lFalseArry, integerMissing, iMissArry)
-=======
- deriv_meta(iLookDERIV%dNrgFlux_dTempAbove)           = var_info('dNrgFlux_dTempAbove'          , 'derivatives in the flux w.r.t. temperature in the layer above'        , 'J m-2 s-1 K-1'  , 'ifcToto', .false.)
- deriv_meta(iLookDERIV%dNrgFlux_dTempBelow)           = var_info('dNrgFlux_dTempBelow'          , 'derivatives in the flux w.r.t. temperature in the layer below'        , 'J m-2 s-1 K-1'  , 'ifcToto', .false.)
- ! derivative in liquid water fluxes at the interface of snow layers w.r.t. volumetric liquid water content in the layer above
- deriv_meta(iLookDERIV%iLayerLiqFluxSnowDeriv)        = var_info('iLayerLiqFluxSnowDeriv'       , 'derivative in vertical liquid water flux at layer interfaces'         , 'm s-1'          , 'ifcSnow', .false.)
- ! derivative in liquid water fluxes for the soil domain w.r.t hydrology state variables
- deriv_meta(iLookDERIV%dVolTot_dPsi0)                 = var_info('dVolTot_dPsi0'                , 'derivative in total water content w.r.t. total water matric potential', 'm-1'            , 'midSoil', .false.)
- deriv_meta(iLookDERIV%dCompress_dPsi)                = var_info('dCompress_dPsi'               , 'derivative in compressibility w.r.t matric head'                      , 'm-1'            , 'midSoil', .false.)
- deriv_meta(iLookDERIV%mLayerdTheta_dPsi)             = var_info('mLayerdTheta_dPsi'            , 'derivative in the soil water characteristic w.r.t. psi'               , 'm-1'            , 'midSoil', .false.)
- deriv_meta(iLookDERIV%mLayerdPsi_dTheta)             = var_info('mLayerdPsi_dTheta'            , 'derivative in the soil water characteristic w.r.t. theta'             , 'm'              , 'midSoil', .false.)
- deriv_meta(iLookDERIV%dq_dHydStateAbove)             = var_info('dq_dHydStateAbove'            , 'change in flux at layer interfaces w.r.t. states in the layer above'  , 'unknown'        , 'ifcSoil', .false.)
- deriv_meta(iLookDERIV%dq_dHydStateBelow)             = var_info('dq_dHydStateBelow'            , 'change in flux at layer interfaces w.r.t. states in the layer below'  , 'unknown'        , 'ifcSoil', .false.)
- ! derivative in liquid water fluxes for the soil domain w.r.t energy state variables
- deriv_meta(iLookDERIV%dPsiLiq_dTemp)                 = var_info('dPsiLiq_dTemp'                , 'derivative in the liquid water matric potential w.r.t. temperature'   , 'm K-1'          , 'midSoil', .false.)
- deriv_meta(iLookDERIV%mLayerdTheta_dTk)              = var_info('mLayerdTheta_dTk'             , 'derivative of volumetric liquid water content w.r.t. temperature'     , 'K-1'            , 'midToto', .false.)
- deriv_meta(iLookDERIV%dq_dNrgStateAbove)             = var_info('dq_dNrgStateAbove'            , 'change in flux at layer interfaces w.r.t. states in the layer above'  , 'unknown'        , 'ifcSoil', .false.)
- deriv_meta(iLookDERIV%dq_dNrgStateBelow)             = var_info('dq_dNrgStateBelow'            , 'change in flux at layer interfaces w.r.t. states in the layer below'  , 'unknown'        , 'ifcSoil', .false.)
->>>>>>> 4e1d5e02
+ deriv_meta(iLookDERIV%dPsiLiq_dTemp)                 = var_info('dPsiLiq_dTemp'                , 'derivative in the liquid water matric potential w.r.t. temperature'   , 'm K-1'          , get_ixVarType('midSoil'), lFalseArry, integerMissing, iMissArry)
+ deriv_meta(iLookDERIV%mLayerdTheta_dTk)              = var_info('mLayerdTheta_dTk'             , 'derivative of volumetric liquid water content w.r.t. temperature'     , 'K-1'            , get_ixVarType('midToto'), lFalseArry, integerMissing, iMissArry)
+ deriv_meta(iLookDERIV%dq_dNrgStateAbove)             = var_info('dq_dNrgStateAbove'            , 'change in flux at layer interfaces w.r.t. states in the layer above'  , 'unknown'        , get_ixVarType('ifcSoil'), lFalseArry, integerMissing, iMissArry)
+ deriv_meta(iLookDERIV%dq_dNrgStateBelow)             = var_info('dq_dNrgStateBelow'            , 'change in flux at layer interfaces w.r.t. states in the layer below'  , 'unknown'        , get_ixVarType('ifcSoil'), lFalseArry, integerMissing, iMissArry)
 
  ! -----
  ! * basin-wide runoff and aquifer fluxes...
