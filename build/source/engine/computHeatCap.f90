! SUMMA - Structure for Unifying Multiple Modeling Alternatives
! Copyright (C) 2014-2015 NCAR/RAL
!
! This file is part of SUMMA
!
! For more information see: http://www.ral.ucar.edu/projects/summa
!
! This program is free software: you can redistribute it and/or modify
! it under the terms of the GNU General Public License as published by
! the Free Software Foundation, either version 3 of the License, or
! (at your option) any later version.
!
! This program is distributed in the hope that it will be useful,
! but WITHOUT ANY WARRANTY; without even the implied warranty of
! MERCHANTABILITY or FITNESS FOR A PARTICULAR PURPOSE.  See the
! GNU General Public License for more details.
!
! You should have received a copy of the GNU General Public License
! along with this program.  If not, see <http://www.gnu.org/licenses/>.

module computHeatCap_module

! data types
USE nrtype

! derived types to define the data structures
USE data_types,only:&
                    var_d,            & ! data vector (rkind)
                    var_ilength,      & ! data vector with variable length dimension (i4b)
                    var_dlength         ! data vector with variable length dimension (rkind)

! named variables defining elements in the data structures
USE var_lookup,only:iLookPARAM,iLookDIAG,iLookINDEX  ! named variables for structure elements

! physical constants
USE multiconst,only:&
                    Tfreeze,     & ! freezing point of water (K)
                    iden_air,    & ! intrinsic density of air      (kg m-3)
                    iden_ice,    & ! intrinsic density of ice      (kg m-3)
                    iden_water,  & ! intrinsic density of water    (kg m-3)
                    ! specific heat
                    Cp_air,      & ! specific heat of air          (J kg-1 K-1)
                    Cp_ice,      & ! specific heat of ice          (J kg-1 K-1)
                    Cp_soil,     & ! specific heat of soil         (J kg-1 K-1)
                    Cp_water       ! specific heat of liquid water (J kg-1 K-1)
! named variables to describe the state variable type
USE globalData,only:iname_nrgCanair  ! named variable defining the energy of the canopy air space
USE globalData,only:iname_nrgCanopy  ! named variable defining the energy of the vegetation canopy
USE globalData,only:iname_watCanopy  ! named variable defining the mass of total water on the vegetation canopy
USE globalData,only:iname_liqCanopy  ! named variable defining the mass of liquid water on the vegetation canopy
USE globalData,only:iname_nrgLayer   ! named variable defining the energy state variable for snow+soil layers
USE globalData,only:iname_watLayer   ! named variable defining the total water state variable for snow+soil layers
USE globalData,only:iname_liqLayer   ! named variable defining the liquid  water state variable for snow+soil layers
USE globalData,only:iname_matLayer   ! named variable defining the matric head state variable for soil layers
USE globalData,only:iname_lmpLayer   ! named variable defining the liquid matric potential state variable for soil layers
USE globalData,only:iname_watAquifer ! named variable defining the water storage in the aquifer

! missing values
USE globalData,only:integerMissing ! missing integer
USE globalData,only:realMissing    ! missing real

! named variables that define the layer type
USE globalData,only:iname_snow     ! snow
USE globalData,only:iname_soil     ! soil


! privacy
implicit none
private
public::computStatMult
public::computHeatCapAnalytic
public::computCm

contains


! **********************************************************************************************************
! public subroutine computStatMult: get scale factors
! **********************************************************************************************************
subroutine computStatMult(&
                      heatCapVeg,              & ! intent(in):  heat capacity for canopy
                      mLayerHeatCap,           & ! intent(in):  heat capacity for snow and soil
                      ! input: data structures
                      diag_data,               & ! intent(in):  model diagnostic variables for a local HRU
                      indx_data,               & ! intent(in):  indices defining model states and layers
                      ! output
                      sMul,                    & ! intent(out): multiplier for state vector (used in the residual calculations)
                      err,message)               ! intent(out): error control
! --------------------------------------------------------------------------------------------------------------------------------
USE nr_utility_module,only:arth                  ! get a sequence of numbers arth(start, incr, count)
USE f2008funcs_module,only:findIndex             ! finds the index of the first value within a vector
  ! --------------------------------------------------------------------------------------------------------------------------------
  ! input: data structures
  real(qp),intent(in)             :: heatCapVeg             ! volumetric heat capacity of vegetation (J m-3 K-1)
  real(qp),intent(in)             :: mLayerHeatCap(:)       ! volumetric heat capacity of snow and soil (J m-3 K-1)
  type(var_dlength),intent(in)    :: diag_data              ! diagnostic variables for a local HRU
  type(var_ilength),intent(in)    :: indx_data              ! indices defining model states and layers
  ! output: state vectors
  real(qp),intent(out)            :: sMul(:)    ! NOTE: qp  ! multiplier for state vector (used in the residual calculations)
  ! output: error control
  integer(i4b),intent(out)        :: err                    ! error code
  character(*),intent(out)        :: message                ! error message
  ! --------------------------------------------------------------------------------------------------------------------------------
  ! local variables
  ! --------------------------------------------------------------------------------------------------------------------------------
  ! state subsets
  integer(i4b)                    :: iLayer                 ! index of layer within the snow+soil domain
  integer(i4b)                    :: ixStateSubset          ! index within the state subset
  ! --------------------------------------------------------------------------------------------------------------------------------
  ! --------------------------------------------------------------------------------------------------------------------------------
  ! make association with variables in the data structures
  associate(&
    ! model diagnostic variables
    canopyDepth         => diag_data%var(iLookDIAG%scalarCanopyDepth)%dat(1)      ,& ! intent(in):  [dp]     canopy depth (m)
    volHeatCapVeg       => diag_data%var(iLookDIAG%scalarBulkVolHeatCapVeg)%dat(1),& ! intent(in) : [dp]     bulk volumetric heat capacity of vegetation (J m-3 K-1)
    ! indices defining specific model states
    ixCasNrg            => indx_data%var(iLookINDEX%ixCasNrg)%dat                 ,& ! intent(in) : [i4b(:)] [length=1] index of canopy air space energy state variable
    ixVegNrg            => indx_data%var(iLookINDEX%ixVegNrg)%dat                 ,& ! intent(in) : [i4b(:)] [length=1] index of canopy energy state variable
    ixVegHyd            => indx_data%var(iLookINDEX%ixVegHyd)%dat                 ,& ! intent(in) : [i4b(:)] [length=1] index of canopy hydrology state variable (mass)
    ! vector of energy and hydrology indices for the snow and soil domains
    ixSnowSoilNrg       => indx_data%var(iLookINDEX%ixSnowSoilNrg)%dat            ,& ! intent(in) : [i4b(:)] index in the state subset for energy state variables in the snow+soil domain
    ixSnowSoilHyd       => indx_data%var(iLookINDEX%ixSnowSoilHyd)%dat            ,& ! intent(in) : [i4b(:)] index in the state subset for hydrology state variables in the snow+soil domain
    nSnowSoilNrg        => indx_data%var(iLookINDEX%nSnowSoilNrg )%dat(1)         ,& ! intent(in) : [i4b]    number of energy state variables in the snow+soil domain
    nSnowSoilHyd        => indx_data%var(iLookINDEX%nSnowSoilHyd )%dat(1)         ,& ! intent(in) : [i4b]    number of hydrology state variables in the snow+soil domain
    ! type of model state variabless
    ixStateType_subset  => indx_data%var(iLookINDEX%ixStateType_subset)%dat       ,& ! intent(in) : [i4b(:)] [state subset] type of desired model state variables
    ! number of layers
    nSnow               => indx_data%var(iLookINDEX%nSnow)%dat(1)                 ,& ! intent(in) : [i4b]    number of snow layers
    nSoil               => indx_data%var(iLookINDEX%nSoil)%dat(1)                 ,& ! intent(in) : [i4b]    number of soil layers
    nLayers             => indx_data%var(iLookINDEX%nLayers)%dat(1)                & ! intent(in) : [i4b]    total number of layers
    )  ! end association with variables in the data structures
    ! --------------------------------------------------------------------------------------------------------------------------------
    ! initialize error control
    err=0; message='computStatMult/'

    ! -----
    ! * define components of derivative matrices that are constant over a time step (substep)...
    ! ------------------------------------------------------------------------------------------

    ! define the multiplier for the state vector for residual calculations (vegetation canopy)
    ! NOTE: Use the "where" statement to generalize to multiple canopy layers (currently one canopy layer)

    where(ixStateType_subset==iname_nrgCanair) sMul = Cp_air*iden_air ! volumetric heat capacity of air (J m-3 K-1)
    where(ixStateType_subset==iname_nrgCanopy) sMul = heatCapVeg      ! volumetric heat capacity of the vegetation (J m-3 K-1)
    where(ixStateType_subset==iname_watCanopy) sMul = 1._rkind        ! nothing else on the left hand side
    where(ixStateType_subset==iname_liqCanopy) sMul = 1._rkind        ! nothing else on the left hand side

    ! define the energy multiplier for the state vector for residual calculations (snow-soil domain)
    if(nSnowSoilNrg>0)then
      do concurrent (iLayer=1:nLayers,ixSnowSoilNrg(iLayer)/=integerMissing) ! (loop through non-missing energy state variables in the snow+soil domain)
        ixStateSubset        = ixSnowSoilNrg(iLayer) ! index within the state vector
        sMul(ixStateSubset)  = mLayerHeatCap(iLayer) ! transfer volumetric heat capacity to the state multiplier
      end do  ! looping through non-missing energy state variables in the snow+soil domain
    endif

    ! define the hydrology multiplier and diagonal elements for the state vector for residual calculations (snow-soil domain)
    if(nSnowSoilHyd>0)then
      do concurrent (iLayer=1:nLayers,ixSnowSoilHyd(iLayer)/=integerMissing) ! (loop through non-missing energy state variables in the snow+soil domain)
        ixStateSubset        = ixSnowSoilHyd(iLayer) ! index within the state vector
        sMul(ixStateSubset)  = 1._rkind              ! state multiplier = 1 (nothing else on the left-hand-side)
      end do  ! looping through non-missing energy state variables in the snow+soil domain
    endif

    ! define the scaling factor and diagonal elements for the aquifer
    where(ixStateType_subset==iname_watAquifer)  sMul = 1._rkind

  ! ------------------------------------------------------------------------------------------
  ! ------------------------------------------------------------------------------------------

  end associate
! end association to variables in the data structure where vector length does not change
end subroutine computStatMult

! **********************************************************************************************************
! public subroutine computHeatCapAnalytic: compute diagnostic energy variables (heat capacity)
! **********************************************************************************************************
subroutine computHeatCapAnalytic(&
                      ! input: control variables
                      computeVegFlux,          & ! intent(in):    flag to denote if computing the vegetation flux
                      canopyDepth,             & ! intent(in):    canopy depth (m)
                      ! input: state variables
                      scalarCanopyIce,         & ! intent(in):    trial value for mass of ice on the vegetation canopy (kg m-2)
                      scalarCanopyLiquid,      & ! intent(in):    trial value for the liquid water on the vegetation canopy (kg m-2)
                      scalarCanopyTemp,        & ! intent(in):    trial value of canopy temperature (K)
                      mLayerVolFracIce,        & ! intent(in):    volumetric fraction of ice at the start of the sub-step (-)
                      mLayerVolFracLiq,        & ! intent(in):    volumetric fraction of liquid water at the start of the sub-step (-)
                      mLayerTemp,              & ! intent(in):    trial value of layer temperature (K)
                      mLayerMatricHead,        & ! intent(in):    total water matric potential (m)
                      ! input: pre-computed derivatives
                      dTheta_dTkCanopy,        & ! intent(in):    derivative in canopy volumetric liquid water content w.r.t. temperature (K-1)
                      scalarFracLiqVeg,        & ! intent(in):    fraction of canopy liquid water (-)
                      mLayerdTheta_dTk,        & ! intent(in):    derivative of volumetric liquid water content w.r.t. temperature (K-1)
                      mLayerFracLiqSnow,       & ! intent(in):    fraction of liquid water (-)
                      dVolTot_dPsi0,           & ! intent(in):    derivative in total water content w.r.t. total water matric potential (m-1)
                      ! input output data structures
                      mpar_data,               & ! intent(in):    model parameters
                      indx_data,               & ! intent(in):    model layer indices
                      diag_data,               & ! intent(inout): model diagnostic variables for a local HRU
                      ! output
                      heatCapVeg,              & ! intent(out):   heat capacity for canopy
                      mLayerHeatCap,           & ! intent(out):   heat capacity for snow and soil
                      dVolHtCapBulk_dPsi0,     & ! intent(out):   derivative in bulk heat capacity w.r.t. matric potential
                      dVolHtCapBulk_dTheta,    & ! intent(out):   derivative in bulk heat capacity w.r.t. volumetric water content
                      dVolHtCapBulk_dCanWat,   & ! intent(out):   derivative in bulk heat capacity w.r.t. volumetric water content
                      dVolHtCapBulk_dTk,       & ! intent(out):   derivative in bulk heat capacity w.r.t. temperature
                      dVolHtCapBulk_dTkCanopy, & ! intent(out):   derivative in bulk heat capacity w.r.t. temperature     
                      ! output: error control
                      err,message)               ! intent(out): error control
  ! --------------------------------------------------------------------------------------------------------------------------------------
  ! provide access to external subroutines
  USE soil_utils_module,only:crit_soilT     ! compute critical temperature below which ice exists
  ! --------------------------------------------------------------------------------------------------------------------------------------
  ! input: model control
  logical(lgt),intent(in)         :: computeVegFlux          ! logical flag to denote if computing the vegetation flux
  real(rkind),intent(in)          :: canopyDepth             ! depth of the vegetation canopy (m)
  real(rkind),intent(in)          :: scalarCanopyIce         ! trial value of canopy ice content (kg m-2)
  real(rkind),intent(in)          :: scalarCanopyLiquid 
  real(rkind),intent(in)          :: scalarCanopyTemp        ! value of canopy temperature (kg m-2)
  real(rkind),intent(in)          :: mLayerVolFracLiq(:)     ! trial vector of volumetric liquid water content (-)
  real(rkind),intent(in)          :: mLayerVolFracIce(:)     ! trial vector of volumetric ice water content (-)
  real(rkind),intent(in)          :: mLayerTemp(:)           ! vector of temperature (-)
  real(rkind),intent(in)          :: mLayerMatricHead(:)     ! vector of total water matric potential (m)
  ! input: pre-computed derivatives 
  real(rkind),intent(in)          :: dTheta_dTkCanopy        ! derivative in canopy volumetric liquid water content w.r.t. temperature (K-1)
  real(rkind),intent(in)          :: scalarFracLiqVeg        ! fraction of canopy liquid water (-)
  real(rkind),intent(in)          :: mLayerdTheta_dTk(:)     ! derivative of volumetric liquid water content w.r.t. temperature (K-1)
  real(rkind),intent(in)          :: mLayerFracLiqSnow(:)    ! fraction of liquid water (-)
  real(rkind),intent(in)          :: dVolTot_dPsi0(:)        ! derivative in total water content w.r.t. total water matric potential (m-1)
  ! input/output: data structures 
  type(var_dlength),intent(in)    :: mpar_data               ! model parameters
  type(var_ilength),intent(in)    :: indx_data               ! model layer indices
  type(var_dlength),intent(inout) :: diag_data               ! diagnostic variables for a local HRU
  ! output 
  real(qp),intent(out)            :: heatCapVeg              ! heat capacity for canopy
  real(qp),intent(out)            :: mLayerHeatCap(:)        ! heat capacity for snow and soil
  real(rkind),intent(out)         :: dVolHtCapBulk_dPsi0(:)  ! derivative in bulk heat capacity w.r.t. matric potential
  real(rkind),intent(out)         :: dVolHtCapBulk_dTheta(:) ! derivative in bulk heat capacity w.r.t. volumetric water content
  real(rkind),intent(out)         :: dVolHtCapBulk_dCanWat   ! derivative in bulk heat capacity w.r.t. volumetric water content
  real(rkind),intent(out)         :: dVolHtCapBulk_dTk(:)    ! derivative in bulk heat capacity w.r.t. temperature
  real(rkind),intent(out)         :: dVolHtCapBulk_dTkCanopy ! derivative in bulk heat capacity w.r.t. temperature
   ! output: error control 
  integer(i4b),intent(out)        :: err                     ! error code
  character(*),intent(out)        :: message                 ! error message
  ! -------------------------------------------------------- ------------------------------------------------------------------------
  ! local variables 
  character(LEN=256)              :: cmessage                ! error message of downwind routine
  integer(i4b)                    :: iLayer                  ! index of model layer
  integer(i4b)                    :: iSoil                   ! index of soil layer
  real(rkind)                     :: fLiq                    ! fraction of liquid water
  real(rkind)                     :: Tcrit                   ! temperature where all water is unfrozen (K)
  ! --------------------------------------------------------------------------------------------------------------------------------
  ! associate variables in data structure
  associate(&
    ! input: coordinate variables
    nSnow                   => indx_data%var(iLookINDEX%nSnow)%dat(1),             & ! intent(in): number of snow layers
    nLayers                 => indx_data%var(iLookINDEX%nLayers)%dat(1),           & ! intent(in): total number of layers
    layerType               => indx_data%var(iLookINDEX%layerType)%dat,            & ! intent(in): layer type (iname_soil or iname_snow)
    ! input: heat capacity and thermal conductivity
    specificHeatVeg         => mpar_data%var(iLookPARAM%specificHeatVeg)%dat(1),   & ! intent(in): specific heat of vegetation (J kg-1 K-1)
    maxMassVegetation       => mpar_data%var(iLookPARAM%maxMassVegetation)%dat(1), & ! intent(in): maximum mass of vegetation (kg m-2)
    ! input: depth varying soil parameters
    iden_soil               => mpar_data%var(iLookPARAM%soil_dens_intr)%dat,       & ! intent(in): intrinsic density of soil (kg m-3)
    theta_sat               => mpar_data%var(iLookPARAM%theta_sat)%dat             & ! intent(in): soil porosity (-)
    )  ! end associate statement
    ! --------------------------------------------------------------------------------------------------------------------------------
    ! initialize error control
    err=0; message="computHeatCapAnalytic/"

    ! initialize the soil layer
    iSoil=integerMissing

    ! compute the bulk volumetric heat capacity of vegetation (J m-3 K-1)
    if(computeVegFlux)then
      heatCapVeg = specificHeatVeg*maxMassVegetation/canopyDepth + & ! vegetation component
                   Cp_water*scalarCanopyLiquid/canopyDepth       + & ! liquid water component
                   Cp_ice*scalarCanopyIce/canopyDepth                ! ice component

      ! derivatives
      fLiq = scalarFracLiqVeg
      dVolHtCapBulk_dCanWat = ( -Cp_ice*( fLiq-1._rkind ) + Cp_water*fLiq )/canopyDepth !this is iden_water/(iden_water*canopyDepth)
      if(scalarCanopyTemp < Tfreeze)then
        dVolHtCapBulk_dTkCanopy = iden_water * (-Cp_ice + Cp_water) * dTheta_dTkCanopy ! no derivative in air
      else
        dVolHtCapBulk_dTkCanopy = 0._rkind
      endif
    end if

    ! loop through layers
    do iLayer=1,nLayers

      ! get the soil layer
      if(iLayer>nSnow) iSoil = iLayer-nSnow

      ! *****
      ! * compute the volumetric heat capacity of each layer (J m-3 K-1)...
      ! *******************************************************************
      select case(layerType(iLayer))
        ! * soil
        case(iname_soil)
          mLayerHeatCap(iLayer) =  iden_soil(iSoil)  * Cp_soil  * ( 1._rkind - theta_sat(iSoil) ) + & ! soil component
                                   iden_ice          * Cp_ice   * mLayerVolFracIce(iLayer)        + & ! ice component
                                   iden_water        * Cp_water * mLayerVolFracLiq(iLayer)        + & ! liquid water component
                                   iden_air          * Cp_air   * ( theta_sat(iSoil) - (mLayerVolFracIce(iLayer) + mLayerVolFracLiq(iLayer)) )! air component

         ! derivatives
         dVolHtCapBulk_dTheta(iLayer) = realMissing ! do not use
         Tcrit = crit_soilT( mLayerMatricHead(iSoil) )
         if( mLayerTemp(iLayer) < Tcrit)then
           dVolHtCapBulk_dPsi0(iSoil) = (iden_ice * Cp_ice   - iden_air * Cp_air) * dVolTot_dPsi0(iSoil)
           dVolHtCapBulk_dTk(iLayer) = (-iden_ice * Cp_ice + iden_water * Cp_water) * mLayerdTheta_dTk(iLayer)
         else
           dVolHtCapBulk_dPsi0(iSoil) = (iden_water*Cp_water - iden_air * Cp_air) * dVolTot_dPsi0(iSoil)
           dVolHtCapBulk_dTk(iLayer) = 0._rkind
         endif

        case(iname_snow)
          mLayerHeatCap(iLayer) =  iden_ice   * Cp_ice   * mLayerVolFracIce(iLayer) + & ! ice component
                                   iden_water * Cp_water * mLayerVolFracLiq(iLayer) + & ! liquid water component
                                   iden_air   * Cp_air   * ( 1._rkind - (mLayerVolFracIce(iLayer) + mLayerVolFracLiq(iLayer)) ) ! air component
          ! derivatives
          fLiq = mLayerFracLiqSnow(iLayer)
          dVolHtCapBulk_dTheta(iLayer) = iden_water * ( -Cp_ice*( fLiq-1._rkind ) + Cp_water*fLiq ) + iden_air * ( ( fLiq-1._rkind )*iden_water/iden_ice - fLiq ) * Cp_air
          if( mLayerTemp(iLayer) < Tfreeze)then
            dVolHtCapBulk_dTk(iLayer) = ( iden_water * (-Cp_ice + Cp_water) + iden_air * (iden_water/iden_ice - 1._rkind) * Cp_air ) * mLayerdTheta_dTk(iLayer)
          else
            dVolHtCapBulk_dTk(iLayer) = 0._rkind
          endif

        case default; err=20; message=trim(message)//'unable to identify type of layer (snow or soil) to compute olumetric heat capacity'; return
      end select

    end do  ! looping through layers
    !pause

  ! end association to variables in the data structure
  end associate
end subroutine computHeatCapAnalytic

! **********************************************************************************************************
! public subroutine computCm
! **********************************************************************************************************
subroutine computCm(&
                      ! input: control variables
                      computeVegFlux,          & ! intent(in):  flag to denote if computing the vegetation flux
                      ! input: state variables
                      scalarCanopyTemp,        & ! intent(in):  value of canopy temperature (K)
                      mLayerTemp,              & ! intent(in):  vector of temperature (K)
                      mLayerMatricHead,        & ! intent(in):  vector of total water matric potential (-)
                      ! input data structures
                      mpar_data,               & ! intent(in):  model parameters
                      indx_data,               & ! intent(in):  model layer indices
                      ! output
                      scalarCanopyCm,          & ! intent(out): Cm for vegetation (J kg K-1)
                      mLayerCm,                & ! intent(out): Cm for soil and snow (J kg K-1)
                      dCm_dTk,                 & ! intent(out): derivative in Cm w.r.t. temperature (J kg K-2)
                      dCm_dTkCanopy,           & ! intent(out): derivative in Cm w.r.t. temperature (J kg K-2)
                      ! output: error control
                      err,message)               ! intent(out): error control
  ! --------------------------------------------------------------------------------------------------------------------------------------
  ! provide access to external subroutines
  USE soil_utils_module,only:crit_soilT     ! compute critical temperature below which ice exists
  ! --------------------------------------------------------------------------------------------------------------------------------------
  ! input: model control
  logical(lgt),intent(in)              :: computeVegFlux         ! logical flag to denote if computing the vegetation flux
  real(rkind),intent(in)               :: scalarCanopyTemp       ! value of canopy temperature (K)
  real(rkind),intent(in)               :: mLayerTemp(:)          ! vector of temperature (K)
  real(rkind),intent(in)               :: mLayerMatricHead(:)    ! vector of total water matric potential (-)
  ! input/output: data structures
  type(var_dlength),intent(in)         :: mpar_data              ! model parameters
  type(var_ilength),intent(in)         :: indx_data              ! model layer indices
  ! output: Cm and derivatives
  real(qp),intent(out)                 :: scalarCanopyCm         ! Cm for vegetation (J kg K-1)
  real(qp),intent(out)                 :: mLayerCm(:)            ! Cm for soil and snow (J kg K-1)
  real(rkind),intent(out)              :: dCm_dTk(:)             ! derivative in Cm w.r.t. temperature (J kg K-2)
  real(rkind),intent(out)              :: dCm_dTkCanopy          ! derivative in Cm w.r.t. temperature (J kg K-2)
  ! output: error control
  integer(i4b),intent(out)             :: err                    ! error code
  character(*),intent(out)             :: message                ! error message
  ! --------------------------------------------------------------------------------------------------------------------------------
  ! local variables
  character(LEN=256)                   :: cmessage               ! error message of downwind routine
  integer(i4b)                         :: iLayer                 ! index of model layer
  integer(i4b)                         :: iSoil                  ! index of soil layer
  real(rkind)                          :: diffT                  ! temperature difference from Tfreeze
  real(rkind)                          :: integral               ! integral of snow freezing curve
  real(rkind)                          :: Tcrit                  ! temperature where all water is unfrozen (K)
  real(rkind)                          :: d_integral_dTk         ! derivative of integral with temperature
  ! --------------------------------------------------------------------------------------------------------------------------------
  ! associate variables in data structure
  associate(&
    ! input: coordinate variables
    nSnow                   => indx_data%var(iLookINDEX%nSnow)%dat(1),        & ! intent(in): number of snow layers
    nLayers                 => indx_data%var(iLookINDEX%nLayers)%dat(1),      & ! intent(in): total number of layers
    layerType               => indx_data%var(iLookINDEX%layerType)%dat,       & ! intent(in): layer type (iname_soil or iname_snow)
    snowfrz_scale           => mpar_data%var(iLookPARAM%snowfrz_scale)%dat(1) & ! intent(in):  [dp] scaling parameter for the snow freezing curve (K-1)
    )  ! end associate statement
    ! --------------------------------------------------------------------------------------------------------------------------------
    ! initialize error control
    err=0; message="computCm/"

    ! initialize the soil layer
    iSoil=integerMissing

    ! compute Cm of vegetation
    ! Note that scalarCanopyCm/iden_water is computed
    if(computeVegFlux)then
      diffT = scalarCanopyTemp - Tfreeze
      if(diffT>=0._rkind)then
        scalarCanopyCm =  Cp_water * diffT
        ! derivatives
        dCm_dTkCanopy  = Cp_water
      else
        integral = (1._rkind/snowfrz_scale) * atan(snowfrz_scale * diffT)
        scalarCanopyCm =  Cp_water * integral + Cp_ice * (diffT - integral)
        ! derivatives
        d_integral_dTk = 1._rkind / (1._rkind + (snowfrz_scale * diffT)**2_i4b)
        dCm_dTkCanopy = Cp_water * d_integral_dTk + Cp_ice * (1._rkind - d_integral_dTk)
      end if
    end if

    ! loop through layers
    do iLayer=1,nLayers

      ! get the soil layer
      if(iLayer>nSnow) iSoil = iLayer-nSnow

      ! *****
      ! * compute Cm of of each layer
      ! *******************************************************************
      select case(layerType(iLayer))
        ! * soil
        case(iname_soil)
          diffT = mLayerTemp(iLayer) - Tfreeze
          Tcrit = crit_soilT( mLayerMatricHead(iSoil) )
          if( mLayerTemp(iLayer)>=Tcrit)then
            mLayerCm(iLayer) = (iden_water * Cp_water - iden_air * Cp_air) * diffT
            ! derivatives
            dCm_dTk(iLayer) = (iden_water * Cp_water - iden_air * Cp_air)
          else        
            mLayerCm(iLayer) = (iden_ice * Cp_ice - iden_air * Cp_air) * diffT
            ! derivatives
            dCm_dTk(iLayer) = (iden_ice * Cp_ice - iden_air * Cp_air)
          endif

        case(iname_snow)
          diffT = mLayerTemp(iLayer) - Tfreeze
          integral = (1._rkind/snowfrz_scale) * atan(snowfrz_scale * diffT)
<<<<<<< HEAD
          mLayerCm(iLayer) = (iden_ice * Cp_ice - iden_air * Cp_air * iden_water/iden_ice) * ( diffT - integral ) &
                  +  (iden_water * Cp_water - iden_air * Cp_air) * integral
          ! derivatives
          d_integral_dTk = 1._rkind / (1._rkind + (snowfrz_scale * diffT)**2_i4b)
          dCm_dTk(iLayer) = (iden_ice * Cp_ice - iden_air * Cp_air * iden_water/iden_ice) * ( 1._rkind - d_integral_dTk ) &
=======
          mLayerCm(iLayer) = (iden_water * Cp_ice - iden_air * Cp_air * iden_water/iden_ice) * ( diffT - integral ) &
                  +  (iden_water * Cp_water - iden_air * Cp_air) * integral
          ! derivatives
          d_integral_dTk = 1._rkind / (1._rkind + (snowfrz_scale * diffT)**2_i4b)
          dCm_dTk(iLayer) = (iden_water * Cp_ice - iden_air * Cp_air * iden_water/iden_ice) * ( 1._rkind - d_integral_dTk ) &
>>>>>>> 5bd98306
                  +  (iden_water * Cp_water - iden_air * Cp_air) * d_integral_dTk

        case default; err=20; message=trim(message)//'unable to identify type of layer (snow or soil) to compute Cm'; return
      end select

    end do  ! looping through layers
    !pause

  ! end association to variables in the data structure
  end associate

end subroutine computCm


end module computHeatCap_module<|MERGE_RESOLUTION|>--- conflicted
+++ resolved
@@ -445,19 +445,11 @@
         case(iname_snow)
           diffT = mLayerTemp(iLayer) - Tfreeze
           integral = (1._rkind/snowfrz_scale) * atan(snowfrz_scale * diffT)
-<<<<<<< HEAD
-          mLayerCm(iLayer) = (iden_ice * Cp_ice - iden_air * Cp_air * iden_water/iden_ice) * ( diffT - integral ) &
-                  +  (iden_water * Cp_water - iden_air * Cp_air) * integral
-          ! derivatives
-          d_integral_dTk = 1._rkind / (1._rkind + (snowfrz_scale * diffT)**2_i4b)
-          dCm_dTk(iLayer) = (iden_ice * Cp_ice - iden_air * Cp_air * iden_water/iden_ice) * ( 1._rkind - d_integral_dTk ) &
-=======
           mLayerCm(iLayer) = (iden_water * Cp_ice - iden_air * Cp_air * iden_water/iden_ice) * ( diffT - integral ) &
                   +  (iden_water * Cp_water - iden_air * Cp_air) * integral
           ! derivatives
           d_integral_dTk = 1._rkind / (1._rkind + (snowfrz_scale * diffT)**2_i4b)
           dCm_dTk(iLayer) = (iden_water * Cp_ice - iden_air * Cp_air * iden_water/iden_ice) * ( 1._rkind - d_integral_dTk ) &
->>>>>>> 5bd98306
                   +  (iden_water * Cp_water - iden_air * Cp_air) * d_integral_dTk
 
         case default; err=20; message=trim(message)//'unable to identify type of layer (snow or soil) to compute Cm'; return
