! SUMMA - Structure for Unifying Multiple Modeling Alternatives
! Copyright (C) 2014-2015 NCAR/RAL
!
! This file is part of SUMMA
!
! For more information see: http://www.ral.ucar.edu/projects/summa
!
! This program is free software: you can redistribute it and/or modify
! it under the terms of the GNU General Public License as published by
! the Free Software Foundation, either version 3 of the License, or
! (at your option) any later version.
!
! This program is distributed in the hope that it will be useful,
! but WITHOUT ANY WARRANTY; without even the implied warranty of
! MERCHANTABILITY or FITNESS FOR A PARTICULAR PURPOSE.  See the
! GNU General Public License for more details.
!
! You should have received a copy of the GNU General Public License
! along with this program.  If not, see <http://www.gnu.org/licenses/>.

module snwDensify_module
USE nrtype
USE multiconst,only:&
                    Tfreeze,    &     ! freezing point of pure water (K)
                    iden_ice,   &     ! intrinsic density of ice (kg m-3)
                    iden_water        ! intrinsic density of liquid water (kg m-3)
implicit none
private
public::snwDensify
contains

 ! ************************************************************************************************
 ! public subroutine snwDensify: compute change in snow density over the time step
 ! ************************************************************************************************
 subroutine snwDensify(&

                       ! intent(in): variables
                       dt,                             & ! intent(in): time step (s)
                       nSnow,                          & ! intent(in): number of snow layers
                       mLayerTemp,                     & ! intent(in): temperature of each layer (K)
                       mLayerMeltFreeze,               & ! intent(in): volumnetric melt in each layer (kg m-3)
                       scalarSnowSublimation,          & ! intent(in): sublimation from the snow surface (kg m-2 s-1)

                       ! intent(in): parameters
                       densScalGrowth,                 & ! intent(in): density scaling factor for grain growth (kg-1 m3)
                       tempScalGrowth,                 & ! intent(in): temperature scaling factor for grain growth (K-1)
                       grainGrowthRate,                & ! intent(in): rate of grain growth (s-1)
                       densScalOvrbdn,                 & ! intent(in): density scaling factor for overburden pressure (kg-1 m3)
                       tempScalOvrbdn,                 & ! intent(in): temperature scaling factor for overburden pressure (K-1)
                       baseViscosity,                      & ! intent(in): viscosity coefficient at T=T_frz and snow density=0 (kg m-2 s)

                       ! intent(inout): state variables
                       mLayerDepth,                    & ! intent(inout): depth of each layer (m)
                       mLayerVolFracLiqNew,            & ! intent(inout):  volumetric fraction of liquid water after itertations (-)
                       mLayerVolFracIceNew,            & ! intent(inout):  volumetric fraction of ice after itertations (-)

                       ! output: error control
                       err,message)                      ! intent(out): error control
 ! -----------------------------------------------------------------------------------------------------------------------------------------
 ! compute change in snow density over the time step
 implicit none
 ! intent(in): variables
 real(dp),intent(in)                 :: dt                       ! time step (seconds)
 integer(i4b),intent(in)             :: nSnow                    ! number of snow layers
 real(dp),intent(in)                 :: mLayerTemp(:)            ! temperature of each snow layer after iterations (K)
 real(dp),intent(in)                 :: mLayerMeltFreeze(:)      ! volumetric melt in each layer (kg m-3)
 real(dp),intent(in)                 :: scalarSnowSublimation    ! sublimation from the snow surface (kg m-2 s-1)
 ! intent(in): parameters
 real(dp),intent(in)                 :: densScalGrowth           ! density scaling factor for grain growth (kg-1 m3)
 real(dp),intent(in)                 :: tempScalGrowth           ! temperature scaling factor for grain growth (K-1)
 real(dp),intent(in)                 :: grainGrowthRate          ! rate of grain growth (s-1)
 real(dp),intent(in)                 :: densScalOvrbdn           ! density scaling factor for overburden pressure (kg-1 m3)
 real(dp),intent(in)                 :: tempScalOvrbdn           ! temperature scaling factor for overburden pressure (K-1)
 real(dp),intent(in)                 :: baseViscosity            ! viscosity coefficient at T=T_frz and snow density=0 (kg m-2 s)
 ! intent(inout): state variables
 real(dp),intent(inout)              :: mLayerDepth(:)           ! depth of each layer (m)
 real(dp),intent(inout)              :: mLayerVolFracLiqNew(:)   ! volumetric fraction of liquid water in each snow layer after iterations (-)
 real(dp),intent(inout)              :: mLayerVolFracIceNew(:)   ! volumetric fraction of ice in each snow layer after iterations (-)
 ! intent(out): error control
 integer(i4b),intent(out)            :: err                      ! error code
 character(*),intent(out)            :: message                  ! error message
 ! -----------------------------------------------------------------------------------------------------------------------------------------
 ! define local variables
 real(dp),parameter                  :: dt_toler=0.1_dp          ! fraction of compaction allowed in a time step (-)
 integer(i4b)                        :: iSnow                    ! index of snow layers
 real(dp)                            :: chi1,chi2,chi3,chi4,chi5 ! multipliers in the densification algorithm (-)
 real(dp)                            :: halfWeight               ! half of the weight of the current snow layer (kg m-2)
 real(dp)                            :: weightSnow               ! total weight of snow above the current snow layer (kg m-2)
 real(dp)                            :: CR_grainGrowth           ! compaction rate for grain growth (s-1)
 real(dp)                            :: CR_ovrvdnPress           ! compaction rate associated with over-burden pressure (s-1)
 real(dp)                            :: CR_metamorph             ! compaction rate for metamorphism (s-1)
 real(dp)                            :: massIceOld               ! mass of ice in the snow layer (kg m-2)
 real(dp)                            :: massLiqOld               ! mass of liquid water in the snow layer (kg m-2)
 real(dp)                            :: scalarDepthNew           ! updated layer depth (m)
 real(dp)                            :: volFracIceLoss           ! volumetric fraction of ice lost due to melt and sublimation (-)
 real(dp),parameter                  :: snwden_min=100._dp       ! minimum snow density for reducing metamorphism rate (kg m-3)
 real(dp),parameter                  :: snwDensityMax=550._dp    ! maximum snow density for collapse under melt (kg m-3)
 real(dp),parameter                  :: wetSnowThresh=0.01_dp    ! threshold to discriminate between "wet" and "dry" snow
 real(dp),parameter                  :: minLayerDensity=40._dp   ! minimum snow density allowed for any layer (kg m-3)
 ! -----------------------------------------------------------------------------------------------------------------------------------------
 ! initialize error control
 err=0; message="snwDensify/"

 ! NOTE: still need to process the case of "snow without a layer"
 if(nSnow==0)return

 ! initialize the weight of snow above each layer (kg m-2)
 weightSnow = 0._dp

 ! loop through snow layers
 do iSnow=1,nSnow

  ! print starting density
  !write(*,'(a,1x,i4,1x,f9.3)') 'b4 compact: iSnow, density = ', iSnow, mLayerVolFracIceNew(iSnow)*iden_ice

  ! save mass of liquid water and ice (mass does not change)
  massIceOld = iden_ice*mLayerVolFracIceNew(iSnow)*mLayerDepth(iSnow)   ! (kg m-2)
  massLiqOld = iden_water*mLayerVolFracLiqNew(iSnow)*mLayerDepth(iSnow) ! (kg m-2)

  ! *** compute the compaction associated with grain growth (s-1)
  ! compute the base rate of grain growth (-)
  if(mLayerVolFracIceNew(iSnow)*iden_ice <snwden_min) chi1=1._dp
  if(mLayerVolFracIceNew(iSnow)*iden_ice>=snwden_min) chi1=exp(-densScalGrowth*(mLayerVolFracIceNew(iSnow)*iden_ice - snwden_min))
  ! compute the reduction of grain growth under colder snow temperatures (-)
  chi2 = exp(-tempScalGrowth*(Tfreeze - mLayerTemp(iSnow)))
  ! compute the acceleration of grain growth in the presence of liquid water (-)
  if(mLayerVolFracLiqNew(iSnow) > wetSnowThresh)then; chi3=2._dp  ! snow is "wet"
  else; chi3=1._dp; end if                                         ! snow is "dry"
  ! compute the compaction associated with grain growth (s-1)
  CR_grainGrowth = grainGrowthRate*chi1*chi2*chi3

  ! **** compute the compaction associated with over-burden pressure (s-1)
  ! compute the weight imposed on the current layer (kg m-2)
  halfWeight = (massIceOld + massLiqOld)/2._dp  ! there is some over-burden pressure from the layer itself
  weightSnow = weightSnow + halfweight          ! add half of the weight from the current layer
  ! compute the increase in compaction under colder snow temperatures (-)
  chi4 = exp(-tempScalOvrbdn*(Tfreeze - mLayerTemp(iSnow)))
  ! compute the increase in compaction under low density snow (-)
  chi5 = exp(-densScalOvrbdn*mLayerVolFracIceNew(iSnow)*iden_ice)
  ! compute the compaction associated with over-burden pressure (s-1)
  CR_ovrvdnPress = (weightSnow/baseViscosity)*chi4*chi5
  ! update the snow weight with the halfWeight not yet used
  weightSnow = weightSnow + halfweight          ! add half of the weight from the current layer

  ! *** compute the compaction rate associated with snow melt (s-1)
  ! NOTE: loss of ice due to snowmelt is implicit, so can be updated directly
  if(iden_ice*mLayerVolFracIceNew(iSnow) < snwDensityMax)then ! only collapse layers if below a critical density
   ! (compute volumetric losses of ice due to melt and sublimation)
   if(iSnow==1)then  ! if top snow layer include sublimation and melt
    volFracIceLoss = max(0._dp,mLayerMeltFreeze(iSnow)/iden_ice - dt*(scalarSnowSublimation/mLayerDepth(iSnow))/iden_ice )
   else
    volFracIceLoss = max(0._dp,mLayerMeltFreeze(iSnow)/iden_ice)  ! volumetric fraction of ice lost due to melt (-)
   end if
   ! (adjust snow depth to account for cavitation)
   scalarDepthNew = mLayerDepth(iSnow) * mLayerVolFracIceNew(iSnow)/(mLayerVolFracIceNew(iSnow) + volFracIceLoss)
   !print*, 'volFracIceLoss = ', volFracIceLoss
  else
   scalarDepthNew = mLayerDepth(iSnow)
<<<<<<< HEAD
  endif

=======
  end if
>>>>>>> 5fd84d38
  ! compute the total compaction rate associated with metamorphism
  CR_metamorph = CR_grainGrowth + CR_ovrvdnPress
  ! update depth due to metamorphism (implicit solution)
  mLayerDepth(iSnow) = scalarDepthNew/(1._dp + CR_metamorph*dt)

  ! check that depth is reasonable
  if(mLayerDepth(iSnow) < 0._dp)then
   write(*,'(a,1x,i4,1x,10(f12.5,1x))') 'iSnow, dt, density, massIceOld, massLiqOld = ', iSnow, dt, mLayerVolFracIceNew(iSnow)*iden_ice, massIceOld, massLiqOld
   write(*,'(a,1x,i4,1x,10(f12.5,1x))') 'iSnow, mLayerDepth(iSnow), scalarDepthNew, mLayerVolFracIceNew(iSnow), mLayerMeltFreeze(iSnow), CR_grainGrowth*dt, CR_ovrvdnPress*dt = ', &
                                         iSnow, mLayerDepth(iSnow), scalarDepthNew, mLayerVolFracIceNew(iSnow), mLayerMeltFreeze(iSnow), CR_grainGrowth*dt, CR_ovrvdnPress*dt
<<<<<<< HEAD
  endif

=======
  end if
>>>>>>> 5fd84d38
  ! update volumetric ice and liquid water content
  mLayerVolFracIceNew(iSnow) = massIceOld/(mLayerDepth(iSnow)*iden_ice)
  mLayerVolFracLiqNew(iSnow) = massLiqOld/(mLayerDepth(iSnow)*iden_water)

  !write(*,'(a,1x,i4,1x,f9.3)') 'after compact: iSnow, density = ', iSnow, mLayerVolFracIceNew(iSnow)*iden_ice
  !if(mLayerMeltFreeze(iSnow) > 20._dp) pause 'meaningful melt'

 end do  ! looping through snow layers

 ! check depth
 if(any(mLayerDepth(1:nSnow) < 0._dp))then
  do iSnow=1,nSnow
   write(*,'(a,1x,i4,1x,4(f12.5,1x))') 'iSnow, mLayerDepth(iSnow)', iSnow, mLayerDepth(iSnow)
  end do
  message=trim(message)//'unreasonable value for snow depth'
  err=20; return
 end if

 ! check for low/high snow density
 if(any(mLayerVolFracIceNew(1:nSnow)*iden_ice < minLayerDensity) .or. &
    any(mLayerVolFracIceNew(1:nSnow) > 1._dp))then
  do iSnow=1,nSnow
   write(*,'(a,1x,i4,1x,f9.3)') 'iSnow, density = ', iSnow, mLayerVolFracIceNew(iSnow)*iden_ice
  end do
  message=trim(message)//'unreasonable value for snow density'
  err=20; return
 end if

 end subroutine snwDensify


end module snwDensify_module<|MERGE_RESOLUTION|>--- conflicted
+++ resolved
@@ -156,12 +156,7 @@
    !print*, 'volFracIceLoss = ', volFracIceLoss
   else
    scalarDepthNew = mLayerDepth(iSnow)
-<<<<<<< HEAD
   endif
-
-=======
-  end if
->>>>>>> 5fd84d38
   ! compute the total compaction rate associated with metamorphism
   CR_metamorph = CR_grainGrowth + CR_ovrvdnPress
   ! update depth due to metamorphism (implicit solution)
@@ -172,12 +167,8 @@
    write(*,'(a,1x,i4,1x,10(f12.5,1x))') 'iSnow, dt, density, massIceOld, massLiqOld = ', iSnow, dt, mLayerVolFracIceNew(iSnow)*iden_ice, massIceOld, massLiqOld
    write(*,'(a,1x,i4,1x,10(f12.5,1x))') 'iSnow, mLayerDepth(iSnow), scalarDepthNew, mLayerVolFracIceNew(iSnow), mLayerMeltFreeze(iSnow), CR_grainGrowth*dt, CR_ovrvdnPress*dt = ', &
                                          iSnow, mLayerDepth(iSnow), scalarDepthNew, mLayerVolFracIceNew(iSnow), mLayerMeltFreeze(iSnow), CR_grainGrowth*dt, CR_ovrvdnPress*dt
-<<<<<<< HEAD
   endif
 
-=======
-  end if
->>>>>>> 5fd84d38
   ! update volumetric ice and liquid water content
   mLayerVolFracIceNew(iSnow) = massIceOld/(mLayerDepth(iSnow)*iden_ice)
   mLayerVolFracLiqNew(iSnow) = massLiqOld/(mLayerDepth(iSnow)*iden_water)
