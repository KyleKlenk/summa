! SUMMA - Structure for Unifying Multiple Modeling Alternatives
! Copyright (C) 2014-2015 NCAR/RAL
!
! This file is part of SUMMA
!
! For more information see: http://www.ral.ucar.edu/projects/summa
!
! This program is free software: you can redistribute it and/or modify
! it under the terms of the GNU General Public License as published by
! the Free Software Foundation, either version 3 of the License, or
! (at your option) any later version.
!
! This program is distributed in the hope that it will be useful,
! but WITHOUT ANY WARRANTY; without even the implied warranty of
! MERCHANTABILITY or FITNESS FOR A PARTICULAR PURPOSE.  See the
! GNU General Public License for more details.
!
! You should have received a copy of the GNU General Public License
! along with this program.  If not, see <http://www.gnu.org/licenses/>.

module computJacobWithPrime_module

! data types
USE nrtype

! derived types to define the data structures
USE data_types,only:&
                    var_i,        & ! data vector (i4b)
                    var_d,        & ! data vector (rkind)
                    var_ilength,  & ! data vector with variable length dimension (i4b)
                    var_dlength,  & ! data vector with variable length dimension (rkind)
                    model_options   ! defines the model decisions

! named variables for structure elements
USE var_lookup,only:iLookDECISIONS  ! named variables for elements of the decision structure
USE var_lookup,only:iLookPARAM      ! named variables for structure elements
USE var_lookup,only:iLookPROG       ! named variables for structure elements
USE var_lookup,only:iLookINDEX      ! named variables for structure elements
USE var_lookup,only:iLookDIAG       ! named variables for structure elements
USE var_lookup,only:iLookFLUX       ! named variables for structure elements
USE var_lookup,only:iLookDERIV      ! named variables for structure elements

! access the global print flag
USE globalData,only:globalPrintFlag

! access missing values
USE globalData,only:integerMissing  ! missing integer
USE globalData,only:realMissing     ! missing real number

! named variables to describe the state variable type
USE globalData,only:iname_watLayer  ! named variable defining the total water state variable for snow+soil layers

! access named variables to describe the form and structure of the matrices used in the numerical solver
USE globalData,only: ku             ! number of super-diagonal bands, assume ku>=3
USE globalData,only: kl             ! number of sub-diagonal bands, assume kl>=4
USE globalData,only: ixDiag         ! index for the diagonal band
USE globalData,only: nBands         ! length of the leading dimension of the band diagonal matrix
USE globalData,only: ixFullMatrix   ! named variable for the full Jacobian matrix
USE globalData,only: ixBandMatrix   ! named variable for the band diagonal matrix
USE globalData,only: iJac1          ! first layer of the Jacobian to print
USE globalData,only: iJac2          ! last layer of the Jacobian to print

! constants
USE multiconst,only:&
                    LH_fus,       & ! latent heat of fusion                (J kg-1)
                    iden_water      ! intrinsic density of liquid water    (kg m-3)

! look-up values for the choice of groundwater parameterization
USE mDecisions_module,only:       &
 qbaseTopmodel,                   & ! TOPMODEL-ish baseflow parameterization
 bigBucket,                       & ! a big bucket (lumped aquifer model)
 noExplicit                         ! no explicit groundwater parameterization

! look-up values for the form of Richards' equation
USE mDecisions_module,only:       &
 moisture,                        & ! moisture-based form of Richards' equation
 mixdform                           ! mixed form of Richards' equation

implicit none
! define constants
real(rkind),parameter     :: verySmall=tiny(1.0_rkind)     ! a very small number

private
public::computJacobWithPrime
public::computJacob4ida

contains


! **********************************************************************************************************
! public subroutine computJacobWithPrime: compute the Jacobian matrix
! **********************************************************************************************************
subroutine computJacobWithPrime(&
                      ! input: model control
                      cj,                         & ! intent(in):    this scalar changes whenever the step size or method order changes
                      dt,                         & ! intent(in):    length of the time step (seconds)
                      nSnow,                      & ! intent(in):    number of snow layers
                      nSoil,                      & ! intent(in):    number of soil layers
                      nLayers,                    & ! intent(in):    total number of layers
                      computeVegFlux,             & ! intent(in):    flag to indicate if we need to compute fluxes over vegetation
                      computeBaseflow,            & ! intent(in):    flag to indicate if we need to compute baseflow
                      ixMatrix,                   & ! intent(in):    form of the Jacobian matrix
                      specificStorage,            & ! intent(in):    specific storage coefficient (m-1)
                      theta_sat,                  & ! intent(in):    soil porosity (-)
                      ixRichards,                 & ! intent(in):    choice of option for Richards' equation
                      ! input: data structures
                      model_decisions,            & ! intent(in):    model decisions
                      indx_data,                  & ! intent(in):    index data
                      prog_data,                  & ! intent(in):    model prognostic variables for a local HRU
                      diag_data,                  & ! intent(in):    model diagnostic variables for a local HRU
                      deriv_data,                 & ! intent(in):    derivatives in model fluxes w.r.t. relevant state variables
                      dBaseflow_dMatric,          & ! intent(in):    derivative in baseflow w.r.t. matric head (s-1)
                      ! input: state variables
                      mLayerTempPrime,            & ! intent(in):    vector of derivative value for layer temperature (K)
                      mLayerMatricHeadPrime,      & ! intent(in):    vector of derivative value for layer matric head
                      mLayerMatricHeadLiqPrime,   & ! intent(in):    vector of derivative value for layer liquid matric head
                      mLayerVolFracWatPrime,      & ! intent(in):    vector of derivative value for layer water volume fraction
                      scalarCanopyTempPrime,      & ! intent(in):    derivative value for temperature of the vegetation canopy (K)
                      scalarCanopyWatPrime,       & ! intent(in):    derivative value for water content of the vegetation canopy
                      ! input-output: Jacobian and its diagonal
                      dMat,                       & ! intent(inout): diagonal of the Jacobian matrix
                      aJac,                       & ! intent(out):   Jacobian matrix
                      ! output: error control
                      err,message)                  ! intent(out):   error code and error message
  ! -----------------------------------------------------------------------------------------------------------------
  implicit none
  ! input: model control
  real(rkind),intent(in)               :: cj
  real(rkind),intent(in)               :: dt                         ! length of the time step (seconds)
  integer(i4b),intent(in)              :: nSnow                      ! number of snow layers
  integer(i4b),intent(in)              :: nSoil                      ! number of soil layers
  integer(i4b),intent(in)              :: nLayers                    ! total number of layers in the snow+soil domain
  logical(lgt),intent(in)              :: computeVegFlux             ! flag to indicate if computing fluxes over vegetation
  logical(lgt),intent(in)              :: computeBaseflow            ! flag to indicate if computing baseflow
  integer(i4b),intent(in)              :: ixMatrix                   ! form of the Jacobian matrix
  real(rkind),intent(in)               :: specificStorage            ! specific storage coefficient (m-1)
  real(rkind),intent(in)               :: theta_sat(:)               ! soil porosity (-)
  integer(i4b),intent(in)              :: ixRichards                 ! choice of option for Richards' equation
  ! input: data structures
  type(model_options),intent(in)       :: model_decisions(:)         ! model decisions
  type(var_ilength),intent(in)         :: indx_data                  ! indices defining model states and layers
  type(var_dlength),intent(in)         :: prog_data                  ! prognostic variables for a local HRU
  type(var_dlength),intent(in)         :: diag_data                  ! diagnostic variables for a local HRU
  type(var_dlength),intent(in)         :: deriv_data                 ! derivatives in model fluxes w.r.t. relevant state variables
  real(rkind),intent(in)               :: dBaseflow_dMatric(:,:)     ! derivative in baseflow w.r.t. matric head (s-1)
  ! input: state variables
  real(rkind),intent(in)               :: mLayerTempPrime(:)         ! vector of derivative value for layer temperature
  real(rkind),intent(in)               :: mLayerMatricHeadPrime(:)   ! vector of derivative value for layer matric head
  real(rkind),intent(in)               :: mLayerMatricHeadLiqPrime(:)! vector of derivative value for layer liquid matric head
  real(rkind),intent(in)               :: mLayerVolFracWatPrime(:)   ! vector of derivative value for layer water volume fraction
  real(rkind),intent(in)               :: scalarCanopyTempPrime      ! derivative value for temperature of the vegetation canopy (K)
  real(rkind),intent(in)               :: scalarCanopyWatPrime       ! derivative value for water content of the vegetation canopy
  ! input-output: Jacobian and its diagonal
  real(rkind),intent(inout)            :: dMat(:)         ! diagonal of the Jacobian matrix
  real(rkind),intent(out)              :: aJac(:,:)       ! Jacobian matrix
  ! output variables
  integer(i4b),intent(out)             :: err             ! error code
  character(*),intent(out)             :: message         ! error message
  ! --------------------------------------------------------------
  ! * local variables
  ! --------------------------------------------------------------
  ! indices of model state variables
  integer(i4b)                         :: jState          ! index of state within the state subset
  integer(i4b)                         :: qState          ! index of cross-derivative state variable for baseflow
  integer(i4b)                         :: nrgState        ! energy state variable
  integer(i4b)                         :: watState        ! hydrology state variable
  integer(i4b)                         :: nState          ! number of state variables
  ! indices of model layers
  integer(i4b)                         :: iLayer          ! index of model layer
  integer(i4b)                         :: jLayer          ! index of model layer within the full state vector (hydrology)
  integer(i4b)                         :: pLayer          ! indices of soil layers (used for the baseflow derivatives)
  ! conversion factors
  real(rkind)                          :: convLiq2tot     ! factor to convert liquid water derivative to total water derivative
  ! --------------------------------------------------------------
  ! associate variables from data structures
  associate(&
    ! indices of model state variables
    ixCasNrg                     => indx_data%var(iLookINDEX%ixCasNrg)%dat(1)                       ,& ! intent(in): [i4b]    index of canopy air space energy state variable
    ixVegNrg                     => indx_data%var(iLookINDEX%ixVegNrg)%dat(1)                       ,& ! intent(in): [i4b]    index of canopy energy state variable
    ixVegHyd                     => indx_data%var(iLookINDEX%ixVegHyd)%dat(1)                       ,& ! intent(in): [i4b]    index of canopy hydrology state variable (mass)
    ixTopNrg                     => indx_data%var(iLookINDEX%ixTopNrg)%dat(1)                       ,& ! intent(in): [i4b]    index of upper-most energy state in the snow+soil subdomain
    ixTopHyd                     => indx_data%var(iLookINDEX%ixTopHyd)%dat(1)                       ,& ! intent(in): [i4b]    index of upper-most hydrology state in the snow+soil subdomain
    ixAqWat                      => indx_data%var(iLookINDEX%ixAqWat)%dat(1)                        ,& ! intent(in): [i4b]    index of water storage in the aquifer
    ! vectors of indices for specfic state types within specific sub-domains IN THE FULL STATE VECTOR
    ixNrgLayer                   => indx_data%var(iLookINDEX%ixNrgLayer)%dat                        ,& ! intent(in): [i4b(:)] indices IN THE FULL VECTOR for energy states in the snow+soil domain
    ! vector of energy indices for the snow and soil domains
    ! NOTE: states not in the subset are equal to integerMissing
    ixSnowSoilNrg                => indx_data%var(iLookINDEX%ixSnowSoilNrg)%dat                     ,& ! intent(in): [i4b(:)] index in the state subset for energy state variables in the snow+soil domain
    ixSnowOnlyNrg                => indx_data%var(iLookINDEX%ixSnowOnlyNrg)%dat                     ,& ! intent(in): [i4b(:)] index in the state subset for energy state variables in the snow domain
    ixSoilOnlyNrg                => indx_data%var(iLookINDEX%ixSoilOnlyNrg)%dat                     ,& ! intent(in): [i4b(:)] index in the state subset for energy state variables in the soil domain
    ! vector of hydrology indices for the snow and soil domains
    ! NOTE: states not in the subset are equal to integerMissing
    ixSnowSoilHyd                => indx_data%var(iLookINDEX%ixSnowSoilHyd)%dat                     ,& ! intent(in): [i4b(:)] index in the state subset for hydrology state variables in the snow+soil domain
    ixSnowOnlyHyd                => indx_data%var(iLookINDEX%ixSnowOnlyHyd)%dat                     ,& ! intent(in): [i4b(:)] index in the state subset for hydrology state variables in the snow domain
    ixSoilOnlyHyd                => indx_data%var(iLookINDEX%ixSoilOnlyHyd)%dat                     ,& ! intent(in): [i4b(:)] index in the state subset for hydrology state variables in the soil domain
    ! number of state variables of a specific type
    nSnowSoilNrg                 => indx_data%var(iLookINDEX%nSnowSoilNrg )%dat(1)                  ,& ! intent(in): [i4b]    number of energy state variables in the snow+soil domain
    nSnowOnlyNrg                 => indx_data%var(iLookINDEX%nSnowOnlyNrg )%dat(1)                  ,& ! intent(in): [i4b]    number of energy state variables in the snow domain
    nSoilOnlyNrg                 => indx_data%var(iLookINDEX%nSoilOnlyNrg )%dat(1)                  ,& ! intent(in): [i4b]    number of energy state variables in the soil domain
    nSnowSoilHyd                 => indx_data%var(iLookINDEX%nSnowSoilHyd )%dat(1)                  ,& ! intent(in): [i4b]    number of hydrology variables in the snow+soil domain
    nSnowOnlyHyd                 => indx_data%var(iLookINDEX%nSnowOnlyHyd )%dat(1)                  ,& ! intent(in): [i4b]    number of hydrology variables in the snow domain
    nSoilOnlyHyd                 => indx_data%var(iLookINDEX%nSoilOnlyHyd )%dat(1)                  ,& ! intent(in): [i4b]    number of hydrology variables in the soil domain
    ! type and index of model control volume
    ixHydType                    => indx_data%var(iLookINDEX%ixHydType)%dat                         ,& ! intent(in): [i4b(:)] index of the type of hydrology states in snow+soil domain
    ! mapping between states and model layers
    ixMapSubset2Full             => indx_data%var(iLookINDEX%ixMapSubset2Full)%dat                  ,& ! intent(in): [i4b(:)] list of indices in the full state vector that are in the state subset
    ixMapFull2Subset             => indx_data%var(iLookINDEX%ixMapFull2Subset)%dat                  ,& ! intent(in): [i4b(:)] list of indices in the state subset in each element of the full state vector
    ! derivatives in net vegetation energy fluxes w.r.t. relevant state variables
    dCanairNetFlux_dCanairTemp   => deriv_data%var(iLookDERIV%dCanairNetFlux_dCanairTemp  )%dat(1)  ,& ! intent(in): [dp]     derivative in net canopy air space flux w.r.t. canopy air temperature
    dCanairNetFlux_dCanopyTemp   => deriv_data%var(iLookDERIV%dCanairNetFlux_dCanopyTemp  )%dat(1)  ,& ! intent(in): [dp]     derivative in net canopy air space flux w.r.t. canopy temperature
    dCanairNetFlux_dGroundTemp   => deriv_data%var(iLookDERIV%dCanairNetFlux_dGroundTemp  )%dat(1)  ,& ! intent(in): [dp]     derivative in net canopy air space flux w.r.t. ground temperature
    dCanopyNetFlux_dCanairTemp   => deriv_data%var(iLookDERIV%dCanopyNetFlux_dCanairTemp  )%dat(1)  ,& ! intent(in): [dp]     derivative in net canopy flux w.r.t. canopy air temperature
    dCanopyNetFlux_dCanopyTemp   => deriv_data%var(iLookDERIV%dCanopyNetFlux_dCanopyTemp  )%dat(1)  ,& ! intent(in): [dp]     derivative in net canopy flux w.r.t. canopy temperature
    dCanopyNetFlux_dGroundTemp   => deriv_data%var(iLookDERIV%dCanopyNetFlux_dGroundTemp  )%dat(1)  ,& ! intent(in): [dp]     derivative in net canopy flux w.r.t. ground temperature
    dCanopyNetFlux_dCanWat       => deriv_data%var(iLookDERIV%dCanopyNetFlux_dCanWat      )%dat(1)  ,& ! intent(in): [dp]     derivative in net canopy fluxes w.r.t. canopy total water content
    dGroundNetFlux_dCanairTemp   => deriv_data%var(iLookDERIV%dGroundNetFlux_dCanairTemp  )%dat(1)  ,& ! intent(in): [dp]     derivative in net ground flux w.r.t. canopy air temperature
    dGroundNetFlux_dCanopyTemp   => deriv_data%var(iLookDERIV%dGroundNetFlux_dCanopyTemp  )%dat(1)  ,& ! intent(in): [dp]     derivative in net ground flux w.r.t. canopy temperature
    dGroundNetFlux_dCanWat       => deriv_data%var(iLookDERIV%dGroundNetFlux_dCanWat      )%dat(1)  ,& ! intent(in): [dp]     derivative in net ground fluxes w.r.t. canopy total water content
    ! derivatives in evaporative fluxes w.r.t. relevant state variables
    dCanopyEvaporation_dTCanair  => deriv_data%var(iLookDERIV%dCanopyEvaporation_dTCanair )%dat(1)  ,& ! intent(in): [dp]     derivative in canopy evaporation w.r.t. canopy air temperature
    dCanopyEvaporation_dTCanopy  => deriv_data%var(iLookDERIV%dCanopyEvaporation_dTCanopy )%dat(1)  ,& ! intent(in): [dp]     derivative in canopy evaporation w.r.t. canopy temperature
    dCanopyEvaporation_dTGround  => deriv_data%var(iLookDERIV%dCanopyEvaporation_dTGround )%dat(1)  ,& ! intent(in): [dp]     derivative in canopy evaporation w.r.t. ground temperature
    dCanopyEvaporation_dCanWat   => deriv_data%var(iLookDERIV%dCanopyEvaporation_dCanWat  )%dat(1)  ,& ! intent(in): [dp]     derivative in canopy evaporation w.r.t. canopy total water content
    dGroundEvaporation_dTCanair  => deriv_data%var(iLookDERIV%dGroundEvaporation_dTCanair )%dat(1)  ,& ! intent(in): [dp]     derivative in ground evaporation w.r.t. canopy air temperature
    dGroundEvaporation_dTCanopy  => deriv_data%var(iLookDERIV%dGroundEvaporation_dTCanopy )%dat(1)  ,& ! intent(in): [dp]     derivative in ground evaporation w.r.t. canopy temperature
    dGroundEvaporation_dTGround  => deriv_data%var(iLookDERIV%dGroundEvaporation_dTGround )%dat(1)  ,& ! intent(in): [dp]     derivative in ground evaporation w.r.t. ground temperature
    dGroundEvaporation_dCanWat   => deriv_data%var(iLookDERIV%dGroundEvaporation_dCanWat  )%dat(1)  ,& ! intent(in): [dp]     derivative in ground evaporation w.r.t. canopy total water content
    ! derivatives in canopy water w.r.t canopy temperature
    dCanLiq_dTcanopy             => deriv_data%var(iLookDERIV%dCanLiq_dTcanopy            )%dat(1)  ,& ! intent(in): [dp]     derivative in canopy liquid storage w.r.t. temperature
    dTheta_dTkCanopy             => deriv_data%var(iLookDERIV%dTheta_dTkCanopy            )%dat(1)  ,& ! intent(in): [dp]     derivative in volumetric liquid water content w.r.t. temperature
    d2Theta_dTkCanopy2           => deriv_data%var(iLookDERIV%d2Theta_dTkCanopy2          )%dat(1)  ,& ! intent(in): [dp]     second derivative of volumetric liquid water content w.r.t. temperature
    dFracLiqVeg_dTkCanopy        => deriv_data%var(iLookDERIV%dFracLiqVeg_dTkCanopy       )%dat(1)  ,& ! intent(in): [dp]     derivative in fraction of (throughfall + drainage)  w.r.t. temperature
    ! derivatives in canopy liquid fluxes w.r.t. canopy water
    scalarCanopyLiqDeriv         => deriv_data%var(iLookDERIV%scalarCanopyLiqDeriv        )%dat(1)  ,& ! intent(in): [dp]     derivative in (throughfall + drainage) w.r.t. canopy liquid water
    ! derivatives in energy fluxes at the interface of snow+soil layers w.r.t. temperature in layers above and below
    dNrgFlux_dTempAbove          => deriv_data%var(iLookDERIV%dNrgFlux_dTempAbove         )%dat     ,& ! intent(in): [dp(:)]  derivatives in the flux w.r.t. temperature in the layer above
    dNrgFlux_dTempBelow          => deriv_data%var(iLookDERIV%dNrgFlux_dTempBelow         )%dat     ,& ! intent(in): [dp(:)]  derivatives in the flux w.r.t. temperature in the layer below
    ! derivatives in energy fluxes at the interface of snow+soil layers w.r.t. water state in layers above and below
    dNrgFlux_dWatAbove           => deriv_data%var(iLookDERIV%dNrgFlux_dWatAbove          )%dat     ,& ! intent(in): [dp(:)]  derivatives in the flux w.r.t. water state in the layer above
    dNrgFlux_dWatBelow           => deriv_data%var(iLookDERIV%dNrgFlux_dWatBelow          )%dat     ,& ! intent(in): [dp(:)]  derivatives in the flux w.r.t. water state in the layer below
    ! derivatives in soil transpiration w.r.t. canopy state variables
    mLayerdTrans_dTCanair        => deriv_data%var(iLookDERIV%mLayerdTrans_dTCanair       )%dat     ,& ! intent(in): [dp(:)]  derivatives in the soil layer transpiration flux w.r.t. canopy air temperature
    mLayerdTrans_dTCanopy        => deriv_data%var(iLookDERIV%mLayerdTrans_dTCanopy       )%dat     ,& ! intent(in): [dp(:)]  derivatives in the soil layer transpiration flux w.r.t. canopy temperature
    mLayerdTrans_dTGround        => deriv_data%var(iLookDERIV%mLayerdTrans_dTGround       )%dat     ,& ! intent(in): [dp(:)]  derivatives in the soil layer transpiration flux w.r.t. ground temperature
    mLayerdTrans_dCanWat         => deriv_data%var(iLookDERIV%mLayerdTrans_dCanWat        )%dat     ,& ! intent(in): [dp(:)]  derivatives in the soil layer transpiration flux w.r.t. canopy total water
    ! derivatives in aquifer transpiration w.r.t. canopy state variables
    dAquiferTrans_dTCanair       => deriv_data%var(iLookDERIV%dAquiferTrans_dTCanair      )%dat(1)  ,& ! intent(in): [dp]     derivatives in the aquifer transpiration flux w.r.t. canopy air temperature
    dAquiferTrans_dTCanopy       => deriv_data%var(iLookDERIV%dAquiferTrans_dTCanopy      )%dat(1)  ,& ! intent(in): [dp]     derivatives in the aquifer transpiration flux w.r.t. canopy temperature
    dAquiferTrans_dTGround       => deriv_data%var(iLookDERIV%dAquiferTrans_dTGround      )%dat(1)  ,& ! intent(in): [dp]     derivatives in the aquifer transpiration flux w.r.t. ground temperature
    dAquiferTrans_dCanWat        => deriv_data%var(iLookDERIV%dAquiferTrans_dCanWat       )%dat(1)  ,& ! intent(in): [dp]     derivatives in the aquifer transpiration flux w.r.t. canopy total water
    ! derivative in liquid water fluxes at the interface of snow layers w.r.t. volumetric liquid water content in the layer above
    iLayerLiqFluxSnowDeriv       => deriv_data%var(iLookDERIV%iLayerLiqFluxSnowDeriv      )%dat     ,& ! intent(in): [dp(:)]  derivative in vertical liquid water flux at layer interfaces
    ! derivative in liquid water fluxes for the soil domain w.r.t hydrology state variables
    dVolTot_dPsi0                => deriv_data%var(iLookDERIV%dVolTot_dPsi0               )%dat     ,& ! intent(in): [dp(:)]  derivative in total water content w.r.t. total water matric potential
    d2VolTot_dPsi02              => deriv_data%var(iLookDERIV%d2VolTot_dPsi02             )%dat     ,& ! intent(in): [dp(:)]  second derivative in total water content w.r.t. total water matric potential
    dCompress_dPsi               => deriv_data%var(iLookDERIV%dCompress_dPsi              )%dat     ,& ! intent(in): [dp(:)]  derivative in compressibility w.r.t matric head
    dq_dHydStateAbove            => deriv_data%var(iLookDERIV%dq_dHydStateAbove           )%dat     ,& ! intent(in): [dp(:)]  change in flux at layer interfaces w.r.t. states in the layer above
    dq_dHydStateBelow            => deriv_data%var(iLookDERIV%dq_dHydStateBelow           )%dat     ,& ! intent(in): [dp(:)]  change in flux at layer interfaces w.r.t. states in the layer below
    dq_dHydStateLayerSurfVec     => deriv_data%var(iLookDERIV%dq_dHydStateLayerSurfVec    )%dat     ,& ! intent(in): [dp(:)]  change in the flux in soil surface interface w.r.t. state variables in layers
    ! derivative in baseflow flux w.r.t. aquifer storage
    dBaseflow_dAquifer           => deriv_data%var(iLookDERIV%dBaseflow_dAquifer          )%dat(1)  ,& ! intent(in): [dp(:)]  derivative in baseflow flux w.r.t. aquifer storage (s-1)
    ! derivative in liquid water fluxes for the soil domain w.r.t energy state variables
    dq_dNrgStateAbove            => deriv_data%var(iLookDERIV%dq_dNrgStateAbove           )%dat     ,& ! intent(in): [dp(:)]  change in flux at layer interfaces w.r.t. states in the layer above
    dq_dNrgStateBelow            => deriv_data%var(iLookDERIV%dq_dNrgStateBelow           )%dat     ,& ! intent(in): [dp(:)]  change in flux at layer interfaces w.r.t. states in the layer below
    dq_dNrgStateLayerSurfVec     => deriv_data%var(iLookDERIV%dq_dNrgStateLayerSurfVec    )%dat     ,& ! intent(in): [dp(:)]  change in the flux in soil surface interface w.r.t. state variables in layers
    ! derivative in liquid water fluxes for the soil and snow domain w.r.t temperature
    dFracLiqSnow_dTk             => deriv_data%var(iLookDERIV%dFracLiqSnow_dTk            )%dat     ,& ! intent(in): [dp(:)]  derivative in fraction of liquid snow w.r.t. temperature
    mLayerdTheta_dTk             => deriv_data%var(iLookDERIV%mLayerdTheta_dTk            )%dat     ,& ! intent(in): [dp(:)]  derivative in volumetric liquid water content w.r.t. temperature
    mLayerd2Theta_dTk2           => deriv_data%var(iLookDERIV%mLayerd2Theta_dTk2          )%dat     ,& ! intent(in): [dp(:)]  second derivative of volumetric liquid water content w.r.t. temperature
    ! derivative in bulk heat capacity w.r.t. relevant state variables
    dVolHtCapBulk_dPsi0          => deriv_data%var(iLookDERIV%dVolHtCapBulk_dPsi0         )%dat     ,& ! intent(in): [dp(:)]  derivative in bulk heat capacity w.r.t. matric potential
    dVolHtCapBulk_dTheta         => deriv_data%var(iLookDERIV%dVolHtCapBulk_dTheta        )%dat     ,& ! intent(in): [dp(:)]  derivative in bulk heat capacity w.r.t. volumetric water content
    dVolHtCapBulk_dCanWat        => deriv_data%var(iLookDERIV%dVolHtCapBulk_dCanWat       )%dat(1)  ,& ! intent(in): [dp   ]  derivative in bulk heat capacity w.r.t. volumetric water content
    dVolHtCapBulk_dTk            => deriv_data%var(iLookDERIV%dVolHtCapBulk_dTk           )%dat     ,& ! intent(in): [dp(:)]  derivative in bulk heat capacity w.r.t. temperature
    dVolHtCapBulk_dTkCanopy      => deriv_data%var(iLookDERIV%dVolHtCapBulk_dTkCanopy     )%dat(1)  ,& ! intent(in): [dp   ]  derivative in bulk heat capacity w.r.t. temperature
    ! derivative in Cm w.r.t. relevant state variables
    dCm_dTk                      => deriv_data%var(iLookDERIV%dCm_dTk                     )%dat     ,& ! intent(in): [dp(:)]  derivative in heat capacity w.r.t. temperature (J kg-1 K-2)
    dCm_dTkCanopy                => deriv_data%var(iLookDERIV%dCm_dTkCanopy               )%dat(1)  ,& ! intent(in): [dp   ]  derivative in heat capacity w.r.t. canopy temperature (J kg-1 K-2)
    ! diagnostic variables
    scalarFracLiqVeg             => diag_data%var(iLookDIAG%scalarFracLiqVeg              )%dat(1)  ,& ! intent(in): [dp]     fraction of liquid water on vegetation (-)
    scalarBulkVolHeatCapVeg      => diag_data%var(iLookDIAG%scalarBulkVolHeatCapVeg       )%dat(1)  ,& ! intent(in): [dp]     bulk volumetric heat capacity of vegetation (J m-3 K-1)
    scalarCanopyCm               => diag_data%var(iLookDIAG%scalarCanopyCm                )%dat(1)  ,& ! intent(in): [dp]     Cm of canopy (J kg-1 K-1)
    mLayerFracLiqSnow            => diag_data%var(iLookDIAG%mLayerFracLiqSnow             )%dat     ,& ! intent(in): [dp(:)]  fraction of liquid water in each snow layer (-)
    mLayerVolHtCapBulk           => diag_data%var(iLookDIAG%mLayerVolHtCapBulk            )%dat     ,& ! intent(in): [dp(:)]  bulk volumetric heat capacity in each snow and soil layer (J m-3 K-1)
    mLayerCm                     => diag_data%var(iLookDIAG%mLayerCm                      )%dat     ,& ! intent(in): [dp(:)]  Cm in each snow and soil layer (J kg-1 K-1)
    scalarSoilControl            => diag_data%var(iLookDIAG%scalarSoilControl             )%dat(1)  ,& ! intent(in): [dp]     soil control on infiltration, zero or one
    ! canopy and layer depth
    canopyDepth                  => diag_data%var(iLookDIAG%scalarCanopyDepth             )%dat(1)  ,& ! intent(in): [dp   ]  canopy depth (m)
    mLayerDepth                  => prog_data%var(iLookPROG%mLayerDepth                   )%dat     ,& ! intent(in): [dp(:)]  depth of each layer in the snow-soil sub-domain (m)
    layerType                    => indx_data%var(iLookINDEX%layerType                    )%dat      & ! intent(in): [i4b(:)] named variables defining the type of layer in snow+soil domain
    ) ! making association with data in structures
    ! --------------------------------------------------------------
    ! initialize error control
    err=0; message='computJacobWithPrime/'

    ! *********************************************************************************************************************************************************
    ! * PART 0: PRELIMINARIES (INITIALIZE JACOBIAN AND COMPUTE TIME-VARIABLE DIAGONAL TERMS)
    ! *********************************************************************************************************************************************************

    ! get the number of state variables
    nState = size(dMat)

    ! initialize the Jacobian
    ! NOTE: this needs to be done every time, since Jacobian matrix is modified in the solver
    aJac(:,:) = 0._rkind  ! analytical Jacobian matrix

    ! compute terms in the Jacobian for vegetation (excluding fluxes)
    ! NOTE: energy for vegetation is computed *within* the iteration loop as it includes phase change
    if(ixVegNrg/=integerMissing)then
      dMat(ixVegNrg) = ( scalarBulkVolHeatCapVeg + LH_fus*iden_water*dTheta_dTkCanopy ) * cj &
                      + dVolHtCapBulk_dTkCanopy * scalarCanopyTempPrime &
                      + dCm_dTkCanopy * scalarCanopyWatPrime / canopyDepth &
                      + LH_fus*iden_water * scalarCanopyTempPrime * d2Theta_dTkCanopy2 &
                      + LH_fus            * dFracLiqVeg_dTkCanopy * scalarCanopyWatPrime / canopyDepth
    endif

    ! compute additional terms for the Jacobian for the snow-soil domain (excluding fluxes)
    ! NOTE: energy for snow+soil is computed *within* the iteration loop as it includes phase change
    do iLayer=1,nLayers
      if(ixSnowSoilNrg(iLayer)/=integerMissing)then
        dMat(ixSnowSoilNrg(iLayer)) = ( mLayerVolHtCapBulk(iLayer) + LH_fus*iden_water*mLayerdTheta_dTk(iLayer) ) * cj &
                                    + dVolHtCapBulk_dTk(iLayer) * mLayerTempPrime(iLayer) &
                                    + dCm_dTk(iLayer) * mLayerVolFracWatPrime(iLayer) &
                                    + LH_fus*iden_water * mLayerTempPrime(iLayer)  * mLayerd2Theta_dTk2(iLayer) &
                                    + LH_fus*iden_water * dFracLiqSnow_dTk(iLayer) * mLayerVolFracWatPrime(iLayer)
      endif
    end do

    ! compute additional terms for the Jacobian for the soil domain (excluding fluxes)
    do iLayer=1,nSoil
      if(ixSoilOnlyHyd(iLayer)/=integerMissing)then
        dMat(ixSoilOnlyHyd(iLayer)) = ( dVolTot_dPsi0(iLayer) + dCompress_dPsi(iLayer) ) * cj + d2VolTot_dPsi02(iLayer) * mLayerMatricHeadPrime(iLayer)

      if(ixRichards==mixdform)then
        dMat(ixSoilOnlyHyd(iLayer)) = dMat(ixSoilOnlyHyd(iLayer)) + specificStorage * dVolTot_dPsi0(iLayer) * mLayerMatricHeadPrime(iLayer) / theta_sat(iLayer)
      endif

      endif
    end do

    ! define the form of the matrix
    select case(ixMatrix)
      ! *********************************************************************************************************************************************************
      ! * PART 1: BAND MATRIX
      ! *********************************************************************************************************************************************************
      case(ixBandMatrix)
        ! check
        if(size(aJac,1)/=nBands .or. size(aJac,2)/=size(dMat))then
          message=trim(message)//'unexpected shape of the Jacobian matrix: expect aJac(nBands,nState)'
          err=20; return
        endif

        ! -----
        ! * energy and liquid fluxes over vegetation...
        ! ---------------------------------------------
        if(computeVegFlux)then  ! (derivatives only defined when vegetation protrudes over the surface)

          ! * energy fluxes with the canopy water
          if(ixVegHyd/=integerMissing)then

            ! * cross-derivative terms w.r.t. system temperatures (kg m-2 K-1)
            if(ixCasNrg/=integerMissing) aJac(ixOffDiag(ixVegHyd,ixCasNrg),ixCasNrg) = -dCanopyEvaporation_dTCanair*dt
            ! dt*scalarCanopyLiqDeriv*dCanLiq_dTcanopy is the derivative in throughfall and canopy drainage with canopy temperature
            if(ixVegNrg/=integerMissing) aJac(ixOffDiag(ixVegHyd,ixVegNrg),ixVegNrg) = -dCanopyEvaporation_dTCanopy*dt + dt*scalarCanopyLiqDeriv*dCanLiq_dTcanopy
            ! * liquid water fluxes for vegetation canopy (-), dt*scalarFracLiqVeg*scalarCanopyLiqDeriv is the derivative in throughfall and canopy drainage with canopy water
                                         aJac(ixDiag,                      ixVegHyd) = -scalarFracLiqVeg*(dCanopyEvaporation_dCanWat - scalarCanopyLiqDeriv)*dt + 1._rkind * cj
            if(ixTopNrg/=integerMissing) aJac(ixOffDiag(ixVegHyd,ixTopNrg),ixTopNrg) = -dCanopyEvaporation_dTGround*dt

            ! * cross-derivative terms w.r.t. canopy water (kg-1 m2)
            if(ixTopHyd/=integerMissing) aJac(ixOffDiag(ixTopHyd,ixVegHyd),ixVegHyd) = (dt/mLayerDepth(1))*(-scalarSoilControl*scalarFracLiqVeg*scalarCanopyLiqDeriv)/iden_water

            ! * cross-derivative terms w.r.t. canopy liquid water (J m-1 kg-1)
            ! NOTE: dIce/dLiq = (1 - scalarFracLiqVeg); dIce*LH_fus/canopyDepth = J m-3; dLiq = kg m-2
            if(ixVegNrg/=integerMissing) aJac(ixOffDiag(ixVegNrg,ixVegHyd),ixVegHyd) = (-1._rkind + scalarFracLiqVeg)*LH_fus/canopyDepth * cj &
                                                                                       + dVolHtCapBulk_dCanWat * scalarCanopyTempPrime + scalarCanopyCm/canopyDepth * cj &
                                                                                       - (dt/canopyDepth) * dCanopyNetFlux_dCanWat &
                                                                                       + LH_fus * scalarCanopyTempPrime * dFracLiqVeg_dTkCanopy / canopyDepth
            if(ixTopNrg/=integerMissing) aJac(ixOffDiag(ixTopNrg,ixVegHyd),ixVegHyd) = (dt/mLayerDepth(1))*(-dGroundNetFlux_dCanWat)
          endif

          ! * cross-derivative terms w.r.t. canopy temperature (K-1)
          if(ixVegNrg/=integerMissing)then
            if(ixTopHyd/=integerMissing) aJac(ixOffDiag(ixTopHyd,ixVegNrg),ixVegNrg) = (dt/mLayerDepth(1))*(-scalarSoilControl*scalarCanopyLiqDeriv*dCanLiq_dTcanopy)/iden_water
          endif

          ! * energy fluxes with the canopy air space (J m-3 K-1)
          if(ixCasNrg/=integerMissing)then
                                         aJac(ixDiag,                      ixCasNrg) = (dt/canopyDepth)*(-dCanairNetFlux_dCanairTemp) + dMat(ixCasNrg) * cj
            if(ixVegNrg/=integerMissing) aJac(ixOffDiag(ixCasNrg,ixVegNrg),ixVegNrg) = (dt/canopyDepth)*(-dCanairNetFlux_dCanopyTemp)
            if(ixTopNrg/=integerMissing) aJac(ixOffDiag(ixCasNrg,ixTopNrg),ixTopNrg) = (dt/canopyDepth)*(-dCanairNetFlux_dGroundTemp)
          endif

          ! * energy fluxes with the vegetation canopy (J m-3 K-1)
          if(ixVegNrg/=integerMissing)then
            if(ixCasNrg/=integerMissing) aJac(ixOffDiag(ixVegNrg,ixCasNrg),ixCasNrg) = (dt/canopyDepth)*(-dCanopyNetFlux_dCanairTemp)
                                         aJac(ixDiag,                      ixVegNrg) = (dt/canopyDepth)*(-dCanopyNetFlux_dCanopyTemp) + dMat(ixVegNrg)
            if(ixTopNrg/=integerMissing) aJac(ixOffDiag(ixVegNrg,ixTopNrg),ixTopNrg) = (dt/canopyDepth)*(-dCanopyNetFlux_dGroundTemp)
          endif

          ! * energy fluxes with the surface (J m-3 K-1)
          if(ixTopNrg/=integerMissing)then
            if(ixCasNrg/=integerMissing) aJac(ixOffDiag(ixTopNrg,ixCasNrg),ixCasNrg) = (dt/mLayerDepth(1))*(-dGroundNetFlux_dCanairTemp)
            if(ixVegNrg/=integerMissing) aJac(ixOffDiag(ixTopNrg,ixVegNrg),ixVegNrg) = (dt/mLayerDepth(1))*(-dGroundNetFlux_dCanopyTemp)
          endif

        endif  ! if there is a need to compute energy fluxes within vegetation

        ! -----
        ! * energy fluxes for the snow+soil domain...
        ! -------------------------------------------
        if(nSnowSoilNrg>0)then
          do iLayer=1,nLayers  ! loop through all layers in the snow+soil domain

            ! check if the state is in the subset
            if(ixSnowSoilNrg(iLayer)==integerMissing) cycle

            ! - define index within the state subset and the full state vector
            jState = ixSnowSoilNrg(iLayer)        ! index within the state subset

            ! - diagonal elements
            aJac(ixDiag,jState)   = (dt/mLayerDepth(iLayer))*(-dNrgFlux_dTempBelow(iLayer-1) + dNrgFlux_dTempAbove(iLayer)) + dMat(jState)

            ! - lower-diagonal elements
            if(iLayer>1)then
              if(ixSnowSoilNrg(iLayer-1)/=integerMissing) aJac(ixOffDiag(ixSnowSoilNrg(iLayer-1),jState),jState) = (dt/mLayerDepth(iLayer-1))*( dNrgFlux_dTempBelow(iLayer-1) )
            endif

            ! - upper diagonal elements
            if(iLayer<nLayers)then
              if(ixSnowSoilNrg(iLayer+1)/=integerMissing) aJac(ixOffDiag(ixSnowSoilNrg(iLayer+1),jState),jState) = (dt/mLayerDepth(iLayer+1))*(-dNrgFlux_dTempAbove(iLayer  ) )
            endif

          end do  ! (looping through energy states in the snow+soil domain)
        endif   ! (if the subset includes energy state variables in the snow+soil domain)

        ! -----
        ! * liquid water fluxes for the snow domain...
        ! --------------------------------------------
        if(nSnowOnlyHyd>0)then
          do iLayer=1,nSnow  ! loop through layers in the snow domain

            ! - check that the snow layer is desired
            if(ixSnowOnlyHyd(iLayer)==integerMissing) cycle

            ! - define state indices for the current layer
            watState = ixSnowOnlyHyd(iLayer)   ! hydrology state index within the state subset

            ! compute factor to convert liquid water derivative to total water derivative
            select case( ixHydType(iLayer) )
              case(iname_watLayer); convLiq2tot = mLayerFracLiqSnow(iLayer)
              case default;         convLiq2tot = 1._rkind
            end select

            ! - diagonal elements
            aJac(ixDiag,watState) = (dt/mLayerDepth(iLayer))*iLayerLiqFluxSnowDeriv(iLayer)*convLiq2tot + dMat(watState) * cj

            ! - lower-diagonal elements
            if(iLayer>1)then
              if(ixSnowOnlyHyd(iLayer-1)/=integerMissing) aJac(ixOffDiag(ixSnowOnlyHyd(iLayer-1),watState),watState) = 0._rkind  ! sub-diagonal: no dependence on other layers
            endif

            ! - upper diagonal elements
            if(iLayer<nSnow)then
              if(ixSnowOnlyHyd(iLayer+1)/=integerMissing) aJac(ixOffDiag(ixSnowOnlyHyd(iLayer+1),watState),watState) = -(dt/mLayerDepth(iLayer+1))*iLayerLiqFluxSnowDeriv(iLayer)*convLiq2tot       ! dVol(below)/dLiq(above) -- (-)
            endif

          end do  ! (looping through liquid water states in the snow domain)
        endif   ! (if the subset includes hydrology state variables in the snow domain)

        ! -----
        ! * cross derivatives in the snow domain...
        ! ----------------------------------------
        if(nSnowOnlyHyd>0 .and. nSnowOnlyNrg>0)then
          do iLayer=1,nSnow  ! loop through layers in the snow domain

            ! - check that the snow layer is desired
            if(ixSnowOnlyNrg(iLayer)==integerMissing) cycle

            ! (define the energy state)
            nrgState = ixSnowOnlyNrg(iLayer)       ! index within the full state vector

            ! - define state indices for the current layer
            watState = ixSnowOnlyHyd(iLayer)   ! hydrology state index within the state subset

            if(watstate/=integerMissing)then       ! (energy state for the current layer is within the state subset)

              ! - include derivatives of energy fluxes w.r.t water fluxes for current layer
              aJac(ixOffDiag(nrgState,watState),watState) = (-1._rkind + mLayerFracLiqSnow(iLayer))*LH_fus*iden_water * cj &
                                          + dVolHtCapBulk_dTheta(iLayer) * mLayerTempPrime(iLayer) + mLayerCm(iLayer) * cj &
                                          + (dt/mLayerDepth(iLayer))*(-dNrgFlux_dWatBelow(iLayer-1) + dNrgFlux_dWatAbove(iLayer)) &
                                          + LH_fus*iden_water * mLayerTempPrime(iLayer) * dFracLiqSnow_dTk(iLayer)    ! (dF/dLiq)

              ! - include derivatives of water fluxes w.r.t energy fluxes for current layer
              aJac(ixOffDiag(watState,nrgState),nrgState) = (dt/mLayerDepth(iLayer))*iLayerLiqFluxSnowDeriv(iLayer)*mLayerdTheta_dTk(iLayer)  ! (dVol/dT)

              ! (cross-derivative terms for the layer below)
              if(iLayer<nSnow)then
                aJac(ixOffDiag(ixSnowOnlyHyd(iLayer+1),nrgState),nrgState) = -(dt/mLayerDepth(iLayer+1))*iLayerLiqFluxSnowDeriv(iLayer)*mLayerdTheta_dTk(iLayer)    ! dVol(below)/dT(above) -- K-1
              endif ! (if there is a water state in the layer below the current layer in the given state subset)

              ! - include derivatives of heat capacity w.r.t water fluxes for surrounding layers starting with layer above
              if(iLayer>1)then
                if(ixSnowOnlyNrg(iLayer-1)/=integerMissing) aJac(ixOffDiag(ixSnowOnlyNrg(iLayer-1),watState),watState) = (dt/mLayerDepth(iLayer-1))*( dNrgFlux_dWatBelow(iLayer-1) )
              endif

              ! (cross-derivative terms for the layer below)
              if(iLayer<nSnow)then
                if(ixSnowOnlyNrg(iLayer+1)/=integerMissing) aJac(ixOffDiag(ixSnowOnlyNrg(iLayer+1),watState),watState) = (dt/mLayerDepth(iLayer+1))*(-dNrgFlux_dWatAbove(iLayer  ) )
              elseif(iLayer==nSnow .and. nSoilOnlyNrg>0)then !bottom snow layer and there is soil below
                if(ixSoilOnlyNrg(1)/=integerMissing) aJac(ixOffDiag(ixSoilOnlyNrg(1),watState),watState) = (dt/mLayerDepth(nSnow+1))*(-dNrgFlux_dWatAbove(nSnow) )
              endif

            endif   ! (if the energy state for the current layer is within the state subset)

          end do  ! (looping through snow layers)
        endif   ! (if there are state variables for both water and energy in the snow domain)

        ! -----
        ! * liquid water fluxes for the soil domain...
        ! --------------------------------------------
        if(nSoilOnlyHyd>0)then
          do iLayer=1,nSoil

            ! - check that the soil layer is desired
            if(ixSoilOnlyHyd(iLayer)==integerMissing) cycle

            ! - define state indices
            watState = ixSoilOnlyHyd(iLayer)         ! hydrology state index within the state subset

            ! - define indices of the soil layers
            jLayer   = iLayer+nSnow                  ! index of layer in the snow+soil vector

            ! - compute the diagonal elements
            ! all terms *excluding* baseflow
            aJac(ixDiag,watState) = (dt/mLayerDepth(jLayer))*(-dq_dHydStateBelow(iLayer-1) + dq_dHydStateAbove(iLayer)) + dMat(watState)

            ! - compute the lower-diagonal elements
            if(iLayer>1)then
              if(ixSoilOnlyHyd(iLayer-1)/=integerMissing) aJac(ixOffDiag(ixSoilOnlyHyd(iLayer-1),watState),watState) = (dt/mLayerDepth(jLayer-1))*( dq_dHydStateBelow(iLayer-1))
            endif

            ! - compute the upper-diagonal elements
            if(iLayer<nSoil)then
              if(ixSoilOnlyHyd(iLayer+1)/=integerMissing) aJac(ixOffDiag(ixSoilOnlyHyd(iLayer+1),watState),watState) = (dt/mLayerDepth(jLayer+1))*(-dq_dHydStateAbove(iLayer))
            endif

            ! - only include banded terms for baseflow in banded structure
            if(computeBaseflow .and. nSoilOnlyHyd==nSoil)then
              do pLayer=1,nSoil
                qState = ixSoilOnlyHyd(pLayer)  ! hydrology state index within the state subset
                if(qState/=integerMissing)then
                  if((qstate - watState <= ku) .and. (watState - qstate <= kl)) &
                      aJac(ixOffDiag(watState,qState),qState) = (dt/mLayerDepth(jLayer))*dBaseflow_dMatric(iLayer,pLayer) + aJac(ixOffDiag(watState,qState),qState)
                endif
              end do
            endif

            ! - only include banded terms for surface infiltration below surface in banded structure; ixSoilOnlyHyd(1) - watState always <= kl
            if(ixSoilOnlyHyd(1)/=integerMissing)then
               if(watState - ixSoilOnlyHyd(1) <= ku) &
                   aJac(ixOffDiag(ixSoilOnlyHyd(1),watState),watState) = -(dt/mLayerDepth(1+nSnow))*dq_dHydStateLayerSurfVec(iLayer) + aJac(ixOffDiag(ixSoilOnlyHyd(1),watState),watState)
            endif
          end do  ! (looping through hydrology states in the soil domain)

          ! - include terms for surface infiltration above surface
          if(nSnowOnlyHyd>0)then !have snow above first soil layer
            if(ixSnowOnlyHyd(nSnow)/=integerMissing .and. ixSoilOnlyHyd(1)/=integerMissing) aJac(ixOffDiag(ixSoilOnlyHyd(1),ixSnowOnlyHyd(nSnow)),ixSnowOnlyHyd(nSnow)) = -(dt/mLayerDepth(1+nSnow))*dq_dHydStateLayerSurfVec(0)
          elseif(computeVegFlux)then !have vegetation above first soil layer, ixTopHyd = ixSoilOnlyHyd(1)
            if(ixVegHyd/=integerMissing .and. ixTopHyd/=integerMissing) aJac(ixOffDiag(ixTopHyd,ixVegHyd),ixVegHyd) = -(dt/mLayerDepth(1+nSnow))*dq_dHydStateLayerSurfVec(0) + aJac(ixOffDiag(ixTopHyd,ixVegHyd),ixVegHyd)
          endif

        endif   ! (if the subset includes hydrology state variables in the soil domain)

        ! -----
        ! * liquid water fluxes for the aquifer...
        ! ----------------------------------------
        if(ixAqWat/=integerMissing) then
          aJac(ixDiag,ixAqWat) = -dBaseflow_dAquifer*dt + dMat(ixAqWat) * cj
          if(ixSoilOnlyNrg(nSoil)/=integerMissing) aJac(ixOffDiag(ixAqWat,ixSoilOnlyNrg(nSoil)),ixSoilOnlyNrg(nSoil)) = -dq_dNrgStateAbove(nSoil)*dt
          if(ixSoilOnlyHyd(nSoil)/=integerMissing) aJac(ixOffDiag(ixAqWat,ixSoilOnlyHyd(nSoil)),ixSoilOnlyHyd(nSoil)) = -dq_dHydStateAbove(nSoil)*dt
          ! - only include banded terms for derivatives of energy and water w.r.t soil transpiration (dependent on canopy transpiration), would have to have few soil layers
          if(computeVegFlux)then
            if(ixCasNrg/=integerMissing)then
              if(ixAqWat-ixCasNrg <= kl) aJac(ixOffDiag(ixAqWat,ixCasNrg),ixCasNrg) = -dAquiferTrans_dTCanair*dt ! dVol/dT (K-1)
            endif
            if(ixVegNrg/=integerMissing)then
              if(ixAqWat-ixVegNrg <= kl) aJac(ixOffDiag(ixAqWat,ixVegNrg),ixVegNrg) = -dAquiferTrans_dTCanopy*dt ! dVol/dT (K-1)
            endif
            if(ixVegHyd/=integerMissing)then
              if(ixAqWat-ixVegHyd <= kl) aJac(ixOffDiag(ixAqWat,ixVegHyd),ixVegHyd) = -dAquiferTrans_dCanWat*dt  ! dVol/dLiq (kg m-2)-1
            endif
            if(ixTopNrg/=integerMissing)then
              if(ixAqWat-ixTopNrg <= kl) aJac(ixOffDiag(ixAqWat,ixTopNrg),ixTopNrg) = -dAquiferTrans_dTGround*dt ! dVol/dT (K-1)
            endif
          endif
        endif

        ! -----
        ! * cross derivatives in the soil domain...
        ! ----------------------------------------
        if(nSoilOnlyHyd>0 .and. nSoilOnlyNrg>0)then
          do iLayer=1,nSoilOnlyNrg

            ! - check that the soil layer is desired
            if(ixSoilOnlyNrg(iLayer)==integerMissing) cycle

            ! - define indices of the soil layers
            jLayer   = iLayer+nSnow                  ! index of layer in the snow+soil vector

            ! - define the energy state variable
            nrgState = ixNrgLayer(jLayer)       ! index within the full state vector

            ! - define index of hydrology state variable within the state subset
            watState = ixSoilOnlyHyd(iLayer)

            ! only compute derivatives if the water state for the current layer is within the state subset
            if(watstate/=integerMissing)then

              ! - include derivatives in liquid water fluxes w.r.t. temperature for current layer
              aJac(ixOffDiag(watState,nrgState),nrgState) = (dt/mLayerDepth(jLayer))*(-dq_dNrgStateBelow(iLayer-1) + dq_dNrgStateAbove(iLayer))   ! dVol/dT (K-1) -- flux depends on ice impedance

              ! - compute lower diagonal elements
              if(iLayer>1)then
              if(ixSoilOnlyHyd(iLayer-1)/=integerMissing) aJac(ixOffDiag(ixSoilOnlyHyd(iLayer-1),nrgState),nrgState) = (dt/mLayerDepth(jLayer-1))*( dq_dNrgStateBelow(iLayer-1))   ! K-1
              endif

              ! compute upper-diagonal elements
              if(iLayer<nSoil)then
              if(ixSoilOnlyHyd(iLayer+1)/=integerMissing) aJac(ixOffDiag(ixSoilOnlyHyd(iLayer+1),nrgState),nrgState) = (dt/mLayerDepth(jLayer+1))*(-dq_dNrgStateAbove(iLayer))     ! K-1
              endif

              ! - include derivatives w.r.t. ground evaporation
              if(nSnow==0 .and. iLayer==1)then  ! upper-most soil layer, assume here that kl>=4
                if(computeVegFlux)then
                  if(ixCasNrg/=integerMissing) aJac(ixOffDiag(ixTopHyd,ixCasNrg),ixCasNrg) = (dt/mLayerDepth(jLayer))*(-dGroundEvaporation_dTCanair/iden_water) ! dVol/dT (K-1)
                  if(ixVegNrg/=integerMissing) aJac(ixOffDiag(ixTopHyd,ixVegNrg),ixVegNrg) = (dt/mLayerDepth(jLayer))*(-dGroundEvaporation_dTCanopy/iden_water) + aJac(ixOffDiag(ixTopHyd,ixVegNrg),ixVegNrg) ! dVol/dT (K-1)
                  if(ixVegHyd/=integerMissing) aJac(ixOffDiag(ixTopHyd,ixVegHyd),ixVegHyd) = (dt/mLayerDepth(jLayer))*(-dGroundEvaporation_dCanWat/iden_water)  + aJac(ixOffDiag(ixTopHyd,ixVegHyd),ixVegHyd) ! dVol/dLiq (kg m-2)-1
                endif
                if(ixTopNrg/=integerMissing) aJac(ixOffDiag(ixTopHyd,ixTopNrg),ixTopNrg) = (dt/mLayerDepth(jLayer))*(-dGroundEvaporation_dTGround/iden_water) + aJac(ixOffDiag(ixTopHyd,ixTopNrg),ixTopNrg) ! dVol/dT (K-1)
              endif

              ! - only include banded terms for derivatives of energy and water w.r.t soil transpiration (dependent on canopy transpiration) in banded structure
              if(computeVegFlux)then
                if(ixCasNrg/=integerMissing)then
                  if(watState-ixCasNrg <= kl) aJac(ixOffDiag(watState,ixCasNrg),ixCasNrg) = (dt/mLayerDepth(jLayer))*(-mLayerdTrans_dTCanair(iLayer)) + aJac(ixOffDiag(watState,ixCasNrg),ixCasNrg) ! dVol/dT (K-1)
                endif
                if(ixVegNrg/=integerMissing)then
                  if(watState-ixVegNrg <= kl) aJac(ixOffDiag(watState,ixVegNrg),ixVegNrg) = (dt/mLayerDepth(jLayer))*(-mLayerdTrans_dTCanopy(iLayer)) + aJac(ixOffDiag(watState,ixVegNrg),ixVegNrg) ! dVol/dT (K-1)
                endif
                if(ixVegHyd/=integerMissing)then
                  if(watState-ixVegHyd <= kl) aJac(ixOffDiag(watState,ixVegHyd),ixVegHyd) = (dt/mLayerDepth(jLayer))*(-mLayerdTrans_dCanWat(iLayer))  + aJac(ixOffDiag(watState,ixVegHyd),ixVegHyd) ! dVol/dLiq (kg m-2)-1
                endif
                if(ixTopNrg/=integerMissing)then
                  if(watState-ixTopNrg <= kl) aJac(ixOffDiag(watState,ixTopNrg),ixTopNrg) = (dt/mLayerDepth(jLayer))*(-mLayerdTrans_dTGround(iLayer)) + aJac(ixOffDiag(watState,ixTopNrg),ixTopNrg) ! dVol/dT (K-1)
                endif
              endif

              ! - include derivatives in energy fluxes w.r.t. with respect to water for current layer
              aJac(ixOffDiag(nrgState,watState),watState) = dVolHtCapBulk_dPsi0(iLayer) * mLayerTempPrime(jLayer) + mLayerCm(jLayer) * dVolTot_dPsi0(iLayer) * cj &
<<<<<<< HEAD
                                                          + (dt/mLayerDepth(jLayer))*(-dNrgFlux_dWatBelow(jLayer-1) + dNrgFlux_dWatAbove(jLayer)) + mLayerCm(jLayer) * d2VolTot_d2Psi0(iLayer) * mLayerMatricHeadPrime(iLayer)
=======
                                                          + (dt/mLayerDepth(jLayer))*(-dNrgFlux_dWatBelow(jLayer-1) + dNrgFlux_dWatAbove(jLayer)) + mLayerCm(jLayer) * d2VolTot_dPsi02(iLayer) * mLayerMatricHeadPrime(iLayer)
>>>>>>> 5bd98306
              if(mLayerdTheta_dTk(jLayer) > verySmall)then  ! ice is present
                aJac(ixOffDiag(nrgState,watState),watState) = -LH_fus*iden_water * dVolTot_dPsi0(iLayer) * cj &
                                                            - LH_fus*iden_water * mLayerMatricHeadPrime(iLayer) * d2VolTot_dPsi02(iLayer) + aJac(ixOffDiag(nrgState,watState),watState) ! dNrg/dMat (J m-3 m-1) -- dMat changes volumetric water, and hence ice content
              endif

              ! - include derivatives of heat capacity w.r.t water fluxes for surrounding layers starting with layer above
              if(iLayer>1)then
                if(ixSoilOnlyNrg(iLayer-1)/=integerMissing) aJac(ixOffDiag(ixSoilOnlyNrg(iLayer-1),watState),watState) = (dt/mLayerDepth(jLayer-1))*( dNrgFlux_dWatBelow(jLayer-1) )
              elseif(iLayer==1 .and. nSnowOnlyNrg>0)then !top soil layer and there is snow above
                if(ixSnowOnlyNrg(nSnow)/=integerMissing) aJac(ixOffDiag(ixSnowOnlyNrg(nSnow),watState),watState) = (dt/mLayerDepth(nSnow))*( dNrgFlux_dWatBelow(nSnow) )
              endif

              ! (cross-derivative terms for the layer below)
              if(iLayer<nSoil)then
                if(ixSoilOnlyHyd(iLayer+1)/=integerMissing) aJac(ixOffDiag(ixSoilOnlyNrg(iLayer+1),watState),watState) = (dt/mLayerDepth(jLayer+1))*(-dNrgFlux_dWatAbove(jLayer  ) )
              endif

            endif   ! (if the water state for the current layer is within the state subset)

            ! - only include banded terms for surface infiltration below surface in banded structure; ixSoilOnlyHyd(1) - nrgState always <= kl
            if(ixSoilOnlyHyd(1)/=integerMissing)then
              if(nrgState - ixSoilOnlyHyd(1) <= ku) &
                  aJac(ixOffDiag(ixSoilOnlyHyd(1),nrgState),nrgState) = -(dt/mLayerDepth(1+nSnow))*dq_dNrgStateLayerSurfVec(iLayer) + aJac(ixOffDiag(ixSoilOnlyHyd(1),nrgState),nrgState)
            endif
          end do  ! (looping through energy states in the soil domain)

          ! - include terms for surface infiltration above surface
          if(nSnowOnlyNrg>0)then !have snow above first soil layer
            if(ixSnowOnlyNrg(nSnow)/=integerMissing .and. ixSoilOnlyHyd(1)/=integerMissing) aJac(ixOffDiag(ixSoilOnlyHyd(1),ixSnowOnlyNrg(nSnow)),ixSnowOnlyNrg(nSnow)) = -(dt/mLayerDepth(1+nSnow))*dq_dNrgStateLayerSurfVec(0)
          elseif(computeVegFlux)then !have vegetation above first soil layer, ixTopHyd = ixSoilOnlyHyd(1)
            if(ixVegNrg/=integerMissing .and. ixTopHyd/=integerMissing) aJac(ixOffDiag(ixTopHyd,ixVegNrg),ixVegNrg) = -(dt/mLayerDepth(1+nSnow))*dq_dNrgStateLayerSurfVec(0) + aJac(ixOffDiag(ixTopHyd,ixVegNrg),ixVegNrg)
          endif

        endif   ! (if there are state variables for both water and energy in the soil domain)

      ! *********************************************************************************************************************************************************
      ! * PART 2: FULL MATRIX
      ! *********************************************************************************************************************************************************
      case(ixFullMatrix)

        ! check
        if(size(aJac,1)/=size(dMat) .or. size(aJac,2)/=size(dMat))then
          message=trim(message)//'unexpected shape of the Jacobian matrix: expect aJac(nState,nState)'
          err=20; return
        endif

        ! -----
        ! * energy and liquid fluxes over vegetation...
        ! ---------------------------------------------
        if(computeVegFlux)then  ! (derivatives only defined when vegetation protrudes over the surface)

          ! * energy fluxes with the canopy water
          if(ixVegHyd/=integerMissing)then

            ! * cross-derivative terms w.r.t. system temperatures (kg m-2 K-1)
            if(ixCasNrg/=integerMissing) aJac(ixVegHyd,ixCasNrg) = -dCanopyEvaporation_dTCanair*dt
            ! dt*scalarCanopyLiqDeriv*dCanLiq_dTcanopy is the derivative in throughfall and canopy drainage with canopy temperature
            if(ixVegNrg/=integerMissing) aJac(ixVegHyd,ixVegNrg) = -dCanopyEvaporation_dTCanopy*dt + dt*scalarCanopyLiqDeriv*dCanLiq_dTcanopy
            ! * liquid water fluxes for vegetation canopy (-), dt*scalarFracLiqVeg*scalarCanopyLiqDeriv is the derivative in throughfall and canopy drainage with canopy water
                                          aJac(ixVegHyd,ixVegHyd) = -scalarFracLiqVeg*(dCanopyEvaporation_dCanWat - scalarCanopyLiqDeriv)*dt + 1._rkind * cj
            if(ixTopNrg/=integerMissing) aJac(ixVegHyd,ixTopNrg) = -dCanopyEvaporation_dTGround*dt

            ! * cross-derivative terms w.r.t. canopy water (kg-1 m2)
            if(ixTopHyd/=integerMissing) aJac(ixTopHyd,ixVegHyd) = (dt/mLayerDepth(1))*(-scalarSoilControl*scalarFracLiqVeg*scalarCanopyLiqDeriv)/iden_water

            ! * cross-derivative terms w.r.t. canopy liquid water (J m-1 kg-1)
            ! NOTE: dIce/dLiq = (1 - scalarFracLiqVeg); dIce*LH_fus/canopyDepth = J m-3; dLiq = kg m-2
            if(ixVegNrg/=integerMissing) aJac(ixVegNrg,ixVegHyd) = (-1._rkind + scalarFracLiqVeg)*LH_fus/canopyDepth * cj &
                                                                  + dVolHtCapBulk_dCanWat * scalarCanopyTempPrime + scalarCanopyCm/canopyDepth * cj&
                                                                  - (dt/canopyDepth) * dCanopyNetFlux_dCanWat &
                                                                  + LH_fus * scalarCanopyTempPrime * dFracLiqVeg_dTkCanopy / canopyDepth
            if(ixTopNrg/=integerMissing) aJac(ixTopNrg,ixVegHyd) = (dt/mLayerDepth(1))*(-dGroundNetFlux_dCanWat)
          endif

          ! * cross-derivative terms w.r.t. canopy temperature (K-1)
          if(ixVegNrg/=integerMissing)then
            if(ixTopHyd/=integerMissing) aJac(ixTopHyd,ixVegNrg) = (dt/mLayerDepth(1))*(-scalarSoilControl*scalarCanopyLiqDeriv*dCanLiq_dTcanopy)/iden_water
          endif

          ! * energy fluxes with the canopy air space (J m-3 K-1)
          if(ixCasNrg/=integerMissing)then
                                         aJac(ixCasNrg,ixCasNrg) = (dt/canopyDepth)*(-dCanairNetFlux_dCanairTemp) + dMat(ixCasNrg) * cj
            if(ixVegNrg/=integerMissing) aJac(ixCasNrg,ixVegNrg) = (dt/canopyDepth)*(-dCanairNetFlux_dCanopyTemp)
            if(ixTopNrg/=integerMissing) aJac(ixCasNrg,ixTopNrg) = (dt/canopyDepth)*(-dCanairNetFlux_dGroundTemp)
          endif

          ! * energy fluxes with the vegetation canopy (J m-3 K-1)
          if(ixVegNrg/=integerMissing)then
            if(ixCasNrg/=integerMissing) aJac(ixVegNrg,ixCasNrg) = (dt/canopyDepth)*(-dCanopyNetFlux_dCanairTemp)
            aJac(ixVegNrg,ixVegNrg) = (dt/canopyDepth)*(-dCanopyNetFlux_dCanopyTemp) + dMat(ixVegNrg)
            if(ixTopNrg/=integerMissing) aJac(ixVegNrg,ixTopNrg) = (dt/canopyDepth)*(-dCanopyNetFlux_dGroundTemp)
          endif

          ! * energy fluxes with the surface (J m-3 K-1)
          if(ixTopNrg/=integerMissing)then
            if(ixCasNrg/=integerMissing) aJac(ixTopNrg,ixCasNrg) = (dt/mLayerDepth(1))*(-dGroundNetFlux_dCanairTemp)
            if(ixVegNrg/=integerMissing) aJac(ixTopNrg,ixVegNrg) = (dt/mLayerDepth(1))*(-dGroundNetFlux_dCanopyTemp)
          endif

        endif  ! if there is a need to compute energy fluxes within vegetation

        ! -----
        ! * energy fluxes for the snow+soil domain...
        ! -------------------------------------------
        if(nSnowSoilNrg>0)then
          do iLayer=1,nLayers  ! loop through all layers in the snow+soil domain

            ! check if the state is in the subset
            if(ixSnowSoilNrg(iLayer)==integerMissing) cycle

            ! - define index within the state subset and the full state vector
            jState = ixSnowSoilNrg(iLayer)        ! index within the state subset

            ! - diagonal elements
            aJac(jState,jState)   = (dt/mLayerDepth(iLayer))*(-dNrgFlux_dTempBelow(iLayer-1) + dNrgFlux_dTempAbove(iLayer)) + dMat(jState)

            ! - lower-diagonal elements
            if(iLayer>1)then
              if(ixSnowSoilNrg(iLayer-1)/=integerMissing) aJac(ixSnowSoilNrg(iLayer-1),jState) = (dt/mLayerDepth(iLayer-1))*( dNrgFlux_dTempBelow(iLayer-1) )
            endif

            ! - upper diagonal elements
            if(iLayer<nLayers)then
              if(ixSnowSoilNrg(iLayer+1)/=integerMissing) aJac(ixSnowSoilNrg(iLayer+1),jState) = (dt/mLayerDepth(iLayer+1))*(-dNrgFlux_dTempAbove(iLayer  ) )
            endif

          end do  ! (looping through energy states in the snow+soil domain)
        endif   ! (if the subset includes energy state variables in the snow+soil domain)

        ! -----
        ! * liquid water fluxes for the snow domain...
        ! --------------------------------------------
        if(nSnowOnlyHyd>0)then
          do iLayer=1,nSnow  ! loop through layers in the snow domain

            ! - check that the snow layer is desired
            if(ixSnowOnlyHyd(iLayer)==integerMissing) cycle

            ! - define state indices for the current layer
            watState = ixSnowOnlyHyd(iLayer)   ! hydrology state index within the state subset

            ! compute factor to convert liquid water derivative to total water derivative
            select case( ixHydType(iLayer) )
              case(iname_watLayer); convLiq2tot = mLayerFracLiqSnow(iLayer)
              case default;         convLiq2tot = 1._rkind
            end select

            ! - diagonal elements
            aJac(watState,watState) = (dt/mLayerDepth(iLayer))*iLayerLiqFluxSnowDeriv(iLayer)*convLiq2tot + dMat(watState) * cj

            ! - lower-diagonal elements
            if(iLayer>1)then
              if(ixSnowOnlyHyd(iLayer-1)/=integerMissing) aJac(ixSnowOnlyHyd(iLayer-1),watState) = 0._rkind  ! sub-diagonal: no dependence on other layers
            endif

            ! - upper diagonal elements
            if(iLayer<nSnow)then
              if(ixSnowOnlyHyd(iLayer+1)/=integerMissing) aJac(ixSnowOnlyHyd(iLayer+1),watState) = -(dt/mLayerDepth(iLayer+1))*iLayerLiqFluxSnowDeriv(iLayer)*convLiq2tot       ! dVol(below)/dLiq(above) -- (-)
            endif

          end do  ! (looping through liquid water states in the snow domain)
        endif   ! (if the subset includes hydrology state variables in the snow domain)

        ! -----
        ! * cross derivatives in the snow domain...
        ! ----------------------------------------
        if(nSnowOnlyHyd>0 .and. nSnowOnlyNrg>0)then
          do iLayer=1,nSnow  ! loop through layers in the snow domain

            ! - check that the snow layer is desired
            if(ixSnowOnlyNrg(iLayer)==integerMissing) cycle

            ! (define the energy state)
            nrgState = ixSnowOnlyNrg(iLayer)       ! index within the full state vector

            ! - define state indices for the current layer
            watState = ixSnowOnlyHyd(iLayer)   ! hydrology state index within the state subset

            if(watstate/=integerMissing)then       ! (energy state for the current layer is within the state subset)

              ! - include derivatives of energy fluxes w.r.t water fluxes for current layer
              aJac(nrgState,watState) = (-1._rkind + mLayerFracLiqSnow(iLayer))*LH_fus*iden_water * cj &
<<<<<<< HEAD
                                        + dVolHtCapBulk_dTheta(iLayer) * mLayerTempPrime(iLayer) + mLayerCm(iLayer) * cj &
                                        + (dt/mLayerDepth(iLayer))*(-dNrgFlux_dWatBelow(iLayer-1) + dNrgFlux_dWatAbove(iLayer)) &
                                        + LH_fus*iden_water * mLayerTempPrime(iLayer) * dFracLiqSnow_dTk(iLayer)    ! (dF/dLiq)
=======
                                          + dVolHtCapBulk_dTheta(iLayer) * mLayerTempPrime(iLayer) + mLayerCm(iLayer) * cj &
                                          + (dt/mLayerDepth(iLayer))*(-dNrgFlux_dWatBelow(iLayer-1) + dNrgFlux_dWatAbove(iLayer)) &
                                          + LH_fus*iden_water * mLayerTempPrime(iLayer) * dFracLiqSnow_dTk(iLayer)    ! (dF/dLiq)
>>>>>>> 5bd98306

              ! - include derivatives of water fluxes w.r.t energy fluxes for current layer
              aJac(watState,nrgState) = (dt/mLayerDepth(iLayer))*iLayerLiqFluxSnowDeriv(iLayer)*mLayerdTheta_dTk(iLayer)  ! (dVol/dT)

              ! (cross-derivative terms for the layer below)
              if(iLayer<nSnow)then
                aJac(ixSnowOnlyHyd(iLayer+1),nrgState) = -(dt/mLayerDepth(iLayer+1))*iLayerLiqFluxSnowDeriv(iLayer)*mLayerdTheta_dTk(iLayer)    ! dVol(below)/dT(above) -- K-1
              endif ! (if there is a water state in the layer below the current layer in the given state subset)

              ! - include derivatives of heat capacity w.r.t water fluxes for surrounding layers starting with layer above
              if(iLayer>1)then
                if(ixSnowOnlyNrg(iLayer-1)/=integerMissing) aJac(ixSnowOnlyNrg(iLayer-1),watState) = (dt/mLayerDepth(iLayer-1))*( dNrgFlux_dWatBelow(iLayer-1) )
              endif

              ! (cross-derivative terms for the layer below)
              if(iLayer<nSnow)then
                if(ixSnowOnlyNrg(iLayer+1)/=integerMissing) aJac(ixSnowOnlyNrg(iLayer+1),watState) = (dt/mLayerDepth(iLayer+1))*(-dNrgFlux_dWatAbove(iLayer  ) )
              elseif(iLayer==nSnow .and. nSoilOnlyNrg>0)then !bottom snow layer and there is soil below
                if(ixSoilOnlyNrg(1)/=integerMissing) aJac(ixSoilOnlyNrg(1),watState) = (dt/mLayerDepth(nSnow+1))*(-dNrgFlux_dWatAbove(nSnow) )
              endif

            endif   ! (if the energy state for the current layer is within the state subset)

          end do  ! (looping through snow layers)
        endif   ! (if there are state variables for both water and energy in the snow domain)

        ! -----
        ! * liquid water fluxes for the soil domain...
        ! --------------------------------------------
        if(nSoilOnlyHyd>0)then
          do iLayer=1,nSoil

            ! - check that the soil layer is desired
            if(ixSoilOnlyHyd(iLayer)==integerMissing) cycle

            ! - define state indices
            watState = ixSoilOnlyHyd(iLayer)         ! hydrology state index within the state subset

            ! - define indices of the soil layers
            jLayer   = iLayer+nSnow                  ! index of layer in the snow+soil vector

            ! - compute the diagonal elements
            ! all terms *excluding* baseflow
            aJac(watState,watState) = (dt/mLayerDepth(jLayer))*(-dq_dHydStateBelow(iLayer-1) + dq_dHydStateAbove(iLayer)) + dMat(watState)

            ! - compute the lower-diagonal elements
            if(iLayer>1)then
              if(ixSoilOnlyHyd(iLayer-1)/=integerMissing) aJac(ixSoilOnlyHyd(iLayer-1),watState) = (dt/mLayerDepth(jLayer-1))*( dq_dHydStateBelow(iLayer-1))
            endif

            ! - compute the upper-diagonal elements
            if(iLayer<nSoil)then
              if(ixSoilOnlyHyd(iLayer+1)/=integerMissing) aJac(ixSoilOnlyHyd(iLayer+1),watState) = (dt/mLayerDepth(jLayer+1))*(-dq_dHydStateAbove(iLayer))
            endif

            ! - include terms for baseflow
            if(computeBaseflow .and. nSoilOnlyHyd==nSoil)then
              do pLayer=1,nSoil
              qState = ixSoilOnlyHyd(pLayer)  ! hydrology state index within the state subset
              if(qState/=integerMissing) aJac(watState,qState) = (dt/mLayerDepth(jLayer))*dBaseflow_dMatric(iLayer,pLayer) + aJac(watState,qState)
              end do
            endif

            ! - include terms for surface infiltration below surface
            if(ixSoilOnlyHyd(1)/=integerMissing) aJac(ixSoilOnlyHyd(1),watState) = -(dt/mLayerDepth(1+nSnow))*dq_dHydStateLayerSurfVec(iLayer) + aJac(ixSoilOnlyHyd(1),watState)

          end do  ! (looping through hydrology states in the soil domain)

          ! - include terms for surface infiltration above surface
          if(nSnowOnlyNrg>0)then !have snow above first soil layer
            if(ixSnowOnlyHyd(nSnow)/=integerMissing .and. ixSoilOnlyHyd(1)/=integerMissing) aJac(ixSoilOnlyHyd(1),ixSnowOnlyHyd(nSnow)) = -(dt/mLayerDepth(1+nSnow))*dq_dHydStateLayerSurfVec(0)
          elseif(computeVegFlux)then !have vegetation above first soil layer, ixTopHyd = ixSoilOnlyHyd(1)
            if(ixVegHyd/=integerMissing .and. ixTopHyd/=integerMissing) aJac(ixTopHyd,ixVegHyd) = -(dt/mLayerDepth(1+nSnow))*dq_dHydStateLayerSurfVec(0) + aJac(ixTopHyd,ixVegHyd)
          endif

        endif   ! (if the subset includes hydrology state variables in the soil domain)

        ! -----
        ! * liquid water fluxes for the aquifer...
        ! ----------------------------------------
        if(ixAqWat/=integerMissing) then
          aJac(ixAqWat,ixAqWat) = -dBaseflow_dAquifer*dt + dMat(ixAqWat) * cj
          if(ixSoilOnlyNrg(nSoil)/=integerMissing) aJac(ixAqWat,ixSoilOnlyNrg(nSoil)) = -dq_dNrgStateAbove(nSoil)*dt ! dAquiferRecharge_dTk  = d_iLayerLiqFluxSoil(nSoil)_dTk
          if(ixSoilOnlyHyd(nSoil)/=integerMissing) aJac(ixAqWat,ixSoilOnlyHyd(nSoil)) = -dq_dHydStateAbove(nSoil)*dt ! dAquiferRecharge_dWat = d_iLayerLiqFluxSoil(nSoil)_dWat
          ! - include derivatives of energy and water w.r.t soil transpiration (dependent on canopy transpiration)
          if(computeVegFlux)then
            if(ixCasNrg/=integerMissing) aJac(ixAqWat,ixCasNrg) = -dAquiferTrans_dTCanair*dt ! dVol/dT (K-1)
            if(ixVegNrg/=integerMissing) aJac(ixAqWat,ixVegNrg) = -dAquiferTrans_dTCanopy*dt ! dVol/dT (K-1)
            if(ixVegHyd/=integerMissing) aJac(ixAqWat,ixVegHyd) = -dAquiferTrans_dCanWat*dt  ! dVol/dLiq (kg m-2)-1
            if(ixTopNrg/=integerMissing) aJac(ixAqWat,ixTopNrg) = -dAquiferTrans_dTGround*dt ! dVol/dT (K-1)
          endif
        endif

        ! -----
        ! * cross derivatives in the soil domain...
        ! ----------------------------------------
        if(nSoilOnlyHyd>0 .and. nSoilOnlyNrg>0)then
          do iLayer=1,nSoilOnlyNrg

            ! - check that the soil layer is desired
            if(ixSoilOnlyNrg(iLayer)==integerMissing) cycle

            ! - define indices of the soil layers
            jLayer   = iLayer+nSnow                  ! index of layer in the snow+soil vector

            ! - define the energy state variable
            nrgState = ixNrgLayer(jLayer)       ! index within the full state vector

            ! - define index of hydrology state variable within the state subset
            watState = ixSoilOnlyHyd(iLayer)

            ! only compute derivatives if the water state for the current layer is within the state subset
            if(watstate/=integerMissing)then

              ! - include derivatives in liquid water fluxes w.r.t. temperature for current layer
              aJac(watState,nrgState) = (dt/mLayerDepth(jLayer))*(-dq_dNrgStateBelow(iLayer-1) + dq_dNrgStateAbove(iLayer))   ! dVol/dT (K-1) -- flux depends on ice impedance

              ! - compute lower diagonal elements
              if(iLayer>1)then
                if(ixSoilOnlyHyd(iLayer-1)/=integerMissing) aJac(ixSoilOnlyHyd(iLayer-1),nrgState) = (dt/mLayerDepth(jLayer-1))*( dq_dNrgStateBelow(iLayer-1))   ! K-1
              endif

              ! compute upper-diagonal elements
              if(iLayer<nSoil)then
                if(ixSoilOnlyHyd(iLayer+1)/=integerMissing) aJac(ixSoilOnlyHyd(iLayer+1),nrgState) = (dt/mLayerDepth(jLayer+1))*(-dq_dNrgStateAbove(iLayer))     ! K-1
              endif

              ! - include derivatives of energy w.r.t. ground evaporation
              if(nSnow==0 .and. iLayer==1)then  ! upper-most soil layer
                if(computeVegFlux)then
                  if(ixCasNrg/=integerMissing) aJac(ixTopHyd,ixCasNrg) = (dt/mLayerDepth(jLayer))*(-dGroundEvaporation_dTCanair/iden_water) ! dVol/dT (K-1)
                  if(ixVegNrg/=integerMissing) aJac(ixTopHyd,ixVegNrg) = (dt/mLayerDepth(jLayer))*(-dGroundEvaporation_dTCanopy/iden_water) + aJac(ixTopHyd,ixVegNrg) ! dVol/dT (K-1)
                  if(ixVegHyd/=integerMissing) aJac(ixTopHyd,ixVegHyd) = (dt/mLayerDepth(jLayer))*(-dGroundEvaporation_dCanWat/iden_water)  + aJac(ixTopHyd,ixVegHyd) ! dVol/dLiq (kg m-2)-1
                endif
                if(ixTopNrg/=integerMissing) aJac(ixTopHyd,ixTopNrg) = (dt/mLayerDepth(jLayer))*(-dGroundEvaporation_dTGround/iden_water) + aJac(ixTopHyd,ixTopNrg) ! dVol/dT (K-1)
              endif

              ! - include derivatives of energy and water w.r.t soil transpiration (dependent on canopy transpiration)
              if(computeVegFlux)then
                if(ixCasNrg/=integerMissing) aJac(watState,ixCasNrg) = (dt/mLayerDepth(jLayer))*(-mLayerdTrans_dTCanair(iLayer)) + aJac(watState,ixCasNrg) ! dVol/dT (K-1)
                if(ixVegNrg/=integerMissing) aJac(watState,ixVegNrg) = (dt/mLayerDepth(jLayer))*(-mLayerdTrans_dTCanopy(iLayer)) + aJac(watState,ixVegNrg) ! dVol/dT (K-1)
                if(ixVegHyd/=integerMissing) aJac(watState,ixVegHyd) = (dt/mLayerDepth(jLayer))*(-mLayerdTrans_dCanWat(iLayer))  + aJac(watState,ixVegHyd) ! dVol/dLiq (kg m-2)-1
                if(ixTopNrg/=integerMissing) aJac(watState,ixTopNrg) = (dt/mLayerDepth(jLayer))*(-mLayerdTrans_dTGround(iLayer)) + aJac(watState,ixTopNrg) ! dVol/dT (K-1)
              endif

              ! - include derivatives in energy fluxes w.r.t. with respect to water for current layer
              aJac(nrgState,watState) = dVolHtCapBulk_dPsi0(iLayer) * mLayerTempPrime(jLayer) + mLayerCm(jLayer) * dVolTot_dPsi0(iLayer) * cj &
<<<<<<< HEAD
                                      + (dt/mLayerDepth(jLayer))*(-dNrgFlux_dWatBelow(jLayer-1) + dNrgFlux_dWatAbove(jLayer)) + mLayerCm(jLayer) * d2VolTot_d2Psi0(iLayer) * mLayerMatricHeadPrime(iLayer)
=======
                                      + (dt/mLayerDepth(jLayer))*(-dNrgFlux_dWatBelow(jLayer-1) + dNrgFlux_dWatAbove(jLayer)) + mLayerCm(jLayer) * d2VolTot_dPsi02(iLayer) * mLayerMatricHeadPrime(iLayer)
>>>>>>> 5bd98306
              if(mLayerdTheta_dTk(jLayer) > verySmall)then  ! ice is present
                aJac(nrgState,watState) = -LH_fus*iden_water * dVolTot_dPsi0(iLayer) * cj &
                                        - LH_fus*iden_water * mLayerMatricHeadPrime(iLayer) * d2VolTot_dPsi02(iLayer) + aJac(nrgState,watState) ! dNrg/dMat (J m-3 m-1) -- dMat changes volumetric water, and hence ice content
              endif

              ! - include derivatives of heat capacity w.r.t water fluxes for surrounding layers starting with layer above
              if(iLayer>1)then
                if(ixSoilOnlyNrg(iLayer-1)/=integerMissing) aJac(ixSoilOnlyNrg(iLayer-1),watState) = (dt/mLayerDepth(jLayer-1))*( dNrgFlux_dWatBelow(jLayer-1) )
              elseif(iLayer==1 .and. nSnowOnlyNrg>0)then !top soil layer and there is snow above
                if(ixSnowOnlyNrg(nSnow)/=integerMissing) aJac(ixSnowOnlyNrg(nSnow),watState) = (dt/mLayerDepth(nSnow))*( dNrgFlux_dWatBelow(nSnow) )
              endif

              ! (cross-derivative terms for the layer below)
              if(iLayer<nSoil)then
                if(ixSoilOnlyHyd(iLayer+1)/=integerMissing) aJac(ixSoilOnlyNrg(iLayer+1),watState) = (dt/mLayerDepth(jLayer+1))*(-dNrgFlux_dWatAbove(jLayer  ) )
              endif

            endif   ! (if the water state for the current layer is within the state subset)

            ! - include terms for surface infiltration below surface
            if(ixSoilOnlyHyd(1)/=integerMissing) aJac(ixSoilOnlyHyd(1),nrgState) = -(dt/mLayerDepth(1+nSnow))*dq_dNrgStateLayerSurfVec(iLayer) + aJac(ixSoilOnlyHyd(1),nrgState)

          end do  ! (looping through soil layers)

          ! - include terms for surface infiltration above surface
          if(nSnowOnlyNrg>0)then !have snow above first soil layer
            if(ixSnowOnlyNrg(nSnow)/=integerMissing .and. ixSoilOnlyHyd(1)/=integerMissing) aJac(ixSoilOnlyHyd(1),ixSnowOnlyNrg(nSnow)) = -(dt/mLayerDepth(1+nSnow))*dq_dNrgStateLayerSurfVec(0)
          elseif(computeVegFlux)then !have vegetation above first soil layer, ixTopHyd = ixSoilOnlyHyd(1)
            if(ixVegNrg/=integerMissing .and. ixTopHyd/=integerMissing) aJac(ixTopHyd,ixVegNrg) = -(dt/mLayerDepth(1+nSnow))*dq_dNrgStateLayerSurfVec(0) + aJac(ixTopHyd,ixVegNrg)
          endif

        endif   ! (if there are state variables for both water and energy in the soil domain)

      ! check
      case default; err=20; message=trim(message)//'unable to identify option for the type of matrix'; return

    end select  ! type of matrix
    ! *********************************************************************************************************************************************************

    ! print the Jacobian
    if(globalPrintFlag)then
      select case(ixMatrix)
        case(ixBandMatrix)
          print*, '** banded analytical Jacobian:'
          write(*,'(a4,1x,100(i17,1x))') 'xCol', (iLayer, iLayer=min(iJac1,nState),min(iJac2,nState))
          do iLayer=kl+1,nBands
            write(*,'(i4,1x,100(e17.10,1x))') iLayer, (aJac(iLayer,jLayer),jLayer=min(iJac1,nState),min(iJac2,nState))
          end do
        case(ixFullMatrix)
          print*, '** full analytical Jacobian:'
          write(*,'(a4,1x,100(i12,1x))') 'xCol', (iLayer, iLayer=min(iJac1,nState),min(iJac2,nState))
          do iLayer=min(iJac1,nState),min(iJac2,nState)
            write(*,'(i4,1x,100(e12.5,1x))') iLayer, aJac(min(iJac1,nState):min(iJac2,nState),iLayer)
          end do
      end select
    endif

    if(any(isNan(aJac)))then
      print *, '******************************* WE FOUND NAN IN JACOBIAN ************************************'
      stop 1
      message=trim(message)//'we found NaN'
      err=20; return
    endif

  ! end association to variables in the data structures
  end associate

end subroutine computJacobWithPrime

! **********************************************************************************************************
! public function computJacob4ida: the interface to compute the Jacobian matrix dF/dy + c dF/dy' for IDA solver
! **********************************************************************************************************
! Return values:
!    0 = success,
!    1 = recoverable error,
!   -1 = non-recoverable error
! ----------------------------------------------------------------
integer(c_int) function computJacob4ida(t, cj, sunvec_y, sunvec_yp, sunvec_r, &
                    sunmat_J, user_data, sunvec_temp1, sunvec_temp2, sunvec_temp3) &
                    result(ierr) bind(C,name='computJacob4ida')

  !======= Inclusions ===========
  use, intrinsic :: iso_c_binding
  use fsundials_nvector_mod
  use fsundials_matrix_mod
  use fnvector_serial_mod
  use fsunmatrix_band_mod
  use fsunmatrix_dense_mod
  use type4ida

  !======= Declarations =========
  implicit none

  ! calling variables
  real(rkind), value            :: t              ! current time
  real(rkind), value            :: cj             ! step size scaling factor
  type(N_Vector)                :: sunvec_y       ! solution N_Vector
  type(N_Vector)                :: sunvec_yp      ! derivative N_Vector
  type(N_Vector)                :: sunvec_r       ! residual N_Vector
  type(SUNMatrix)               :: sunmat_J       ! Jacobian SUNMatrix
  type(c_ptr), value            :: user_data      ! user-defined data
  type(N_Vector)                :: sunvec_temp1   ! temporary N_Vector
  type(N_Vector)                :: sunvec_temp2   ! temporary N_Vector
  type(N_Vector)                :: sunvec_temp3   ! temporary N_Vector

  ! pointers to data in SUNDIALS vectors
  real(rkind), pointer          :: Jac(:,:)       ! Jacobian matrix
  type(data4ida), pointer       :: eqns_data      ! equations data
  ! ----------------------------------------------------------------

  ! get equations data from user-defined data
  call c_f_pointer(user_data, eqns_data)

  ! get data arrays from SUNDIALS vectors
  if (eqns_data%ixMatrix==ixBandMatrix) Jac(1:nBands, 1:eqns_data%nState) => FSUNBandMatrix_Data(sunmat_J)
  if (eqns_data%ixMatrix==ixFullMatrix) Jac(1:eqns_data%nState, 1:eqns_data%nState) => FSUNDenseMatrix_Data(sunmat_J)

  ! compute the analytical Jacobian matrix
  ! NOTE: The derivatives were computed in the previous call to computFlux
  !       This occurred either at the call to eval8summaWithPrime at the start of systemSolv
  !        or in the call to eval8summaWithPrime in the previous iteration
  call computJacobWithPrime(&
                ! input: model control
                cj,                                       & ! intent(in):    this scalar changes whenever the step size or method order changes
                1._qp,                                    & ! intent(in):    length of the time step (seconds)
                eqns_data%nSnow,                          & ! intent(in):    number of snow layers
                eqns_data%nSoil,                          & ! intent(in):    number of soil layers
                eqns_data%nLayers,                        & ! intent(in):    total number of layers
                eqns_data%computeVegFlux,                 & ! intent(in):    flag to indicate if we need to compute fluxes over vegetation
                (eqns_data%model_decisions(iLookDECISIONS%groundwatr)%iDecision==qbaseTopmodel), & ! intent(in):    flag to indicate if we need to compute baseflow
                eqns_data%ixMatrix,                       & ! intent(in):    form of the Jacobian matrix
                eqns_data%mpar_data%var(iLookPARAM%specificStorage)%dat(1) ,                     & ! intent(in):    specific storage coefficient (m-1)
                eqns_data%mpar_data%var(iLookPARAM%theta_sat)%dat,                               & ! intent(in):    soil porosity (-)
                eqns_data%model_decisions(iLookDECISIONS%f_Richards)%iDecision,                  & ! intent(in):    choice of option for Richards' equation
                ! input: data structures
                eqns_data%model_decisions,                & ! intent(in):    model decisions
                eqns_data%indx_data,                      & ! intent(in):    index data
                eqns_data%prog_data,                      & ! intent(in):    model prognostic variables for a local HRU
                eqns_data%diag_data,                      & ! intent(in):    model diagnostic variables for a local HRU
                eqns_data%deriv_data,                     & ! intent(in):    derivatives in model fluxes w.r.t. relevant state variables
                eqns_data%dBaseflow_dMatric,              & ! intent(in):    derivative in baseflow w.r.t. matric head (s-1)
                ! input: state variables
                eqns_data%mLayerTempPrime,                & ! intent(in):    derivative value for temperature of each snow and soil layer (K)
                eqns_data%mLayerMatricHeadPrime,          & ! intent(in):    derivative value for matric head of each snow and soil layer (m)
                eqns_data%mLayerMatricHeadLiqPrime,       & ! intent(in):    derivative value for liquid water matric head of each snow and soil layer (m)
                eqns_data%mLayerVolFracWatPrime,          & ! intent(in):    derivative value for volumetric total water content of each snow and soil layer (-)
                eqns_data%scalarCanopyTempPrime,          & ! intent(in):    derivative value for temperature of the vegetation canopy (K)
                eqns_data%scalarCanopyWatPrime,           & ! intent(in):    derivative value for total water content of the vegetation canopy (kg m-2)
                ! input-output: Jacobian and its diagonal
                eqns_data%dMat,                           & ! intent(inout): diagonal of the Jacobian matrix
                Jac,                                      & ! intent(out):   Jacobian matrix
                ! output: error control
                eqns_data%err,eqns_data%message)            ! intent(out):   error code and error message
  if(eqns_data%err > 0)then; eqns_data%message=trim(eqns_data%message); ierr=-1; return; endif
  if(eqns_data%err < 0)then; eqns_data%message=trim(eqns_data%message); ierr=1; return; endif

  ! return success
  ierr = 0
  return

end function computJacob4ida

! **********************************************************************************************************
! private function: get the off-diagonal index in the band-diagonal matrix
! **********************************************************************************************************
function ixOffDiag(jState,iState)
  implicit none
  integer(i4b),intent(in)  :: jState    ! off-diagonal state
  integer(i4b),intent(in)  :: iState    ! diagonal state
  integer(i4b)             :: ixOffDiag ! off-diagonal index in gthe band-diagonal matrix

  ixOffDiag = ixDiag + jState - iState
end function ixOffDiag

end module computJacobWithPrime_module<|MERGE_RESOLUTION|>--- conflicted
+++ resolved
@@ -657,11 +657,7 @@
 
               ! - include derivatives in energy fluxes w.r.t. with respect to water for current layer
               aJac(ixOffDiag(nrgState,watState),watState) = dVolHtCapBulk_dPsi0(iLayer) * mLayerTempPrime(jLayer) + mLayerCm(jLayer) * dVolTot_dPsi0(iLayer) * cj &
-<<<<<<< HEAD
-                                                          + (dt/mLayerDepth(jLayer))*(-dNrgFlux_dWatBelow(jLayer-1) + dNrgFlux_dWatAbove(jLayer)) + mLayerCm(jLayer) * d2VolTot_d2Psi0(iLayer) * mLayerMatricHeadPrime(iLayer)
-=======
                                                           + (dt/mLayerDepth(jLayer))*(-dNrgFlux_dWatBelow(jLayer-1) + dNrgFlux_dWatAbove(jLayer)) + mLayerCm(jLayer) * d2VolTot_dPsi02(iLayer) * mLayerMatricHeadPrime(iLayer)
->>>>>>> 5bd98306
               if(mLayerdTheta_dTk(jLayer) > verySmall)then  ! ice is present
                 aJac(ixOffDiag(nrgState,watState),watState) = -LH_fus*iden_water * dVolTot_dPsi0(iLayer) * cj &
                                                             - LH_fus*iden_water * mLayerMatricHeadPrime(iLayer) * d2VolTot_dPsi02(iLayer) + aJac(ixOffDiag(nrgState,watState),watState) ! dNrg/dMat (J m-3 m-1) -- dMat changes volumetric water, and hence ice content
@@ -844,15 +840,9 @@
 
               ! - include derivatives of energy fluxes w.r.t water fluxes for current layer
               aJac(nrgState,watState) = (-1._rkind + mLayerFracLiqSnow(iLayer))*LH_fus*iden_water * cj &
-<<<<<<< HEAD
-                                        + dVolHtCapBulk_dTheta(iLayer) * mLayerTempPrime(iLayer) + mLayerCm(iLayer) * cj &
-                                        + (dt/mLayerDepth(iLayer))*(-dNrgFlux_dWatBelow(iLayer-1) + dNrgFlux_dWatAbove(iLayer)) &
-                                        + LH_fus*iden_water * mLayerTempPrime(iLayer) * dFracLiqSnow_dTk(iLayer)    ! (dF/dLiq)
-=======
                                           + dVolHtCapBulk_dTheta(iLayer) * mLayerTempPrime(iLayer) + mLayerCm(iLayer) * cj &
                                           + (dt/mLayerDepth(iLayer))*(-dNrgFlux_dWatBelow(iLayer-1) + dNrgFlux_dWatAbove(iLayer)) &
                                           + LH_fus*iden_water * mLayerTempPrime(iLayer) * dFracLiqSnow_dTk(iLayer)    ! (dF/dLiq)
->>>>>>> 5bd98306
 
               ! - include derivatives of water fluxes w.r.t energy fluxes for current layer
               aJac(watState,nrgState) = (dt/mLayerDepth(iLayer))*iLayerLiqFluxSnowDeriv(iLayer)*mLayerdTheta_dTk(iLayer)  ! (dVol/dT)
@@ -1000,11 +990,7 @@
 
               ! - include derivatives in energy fluxes w.r.t. with respect to water for current layer
               aJac(nrgState,watState) = dVolHtCapBulk_dPsi0(iLayer) * mLayerTempPrime(jLayer) + mLayerCm(jLayer) * dVolTot_dPsi0(iLayer) * cj &
-<<<<<<< HEAD
-                                      + (dt/mLayerDepth(jLayer))*(-dNrgFlux_dWatBelow(jLayer-1) + dNrgFlux_dWatAbove(jLayer)) + mLayerCm(jLayer) * d2VolTot_d2Psi0(iLayer) * mLayerMatricHeadPrime(iLayer)
-=======
                                       + (dt/mLayerDepth(jLayer))*(-dNrgFlux_dWatBelow(jLayer-1) + dNrgFlux_dWatAbove(jLayer)) + mLayerCm(jLayer) * d2VolTot_dPsi02(iLayer) * mLayerMatricHeadPrime(iLayer)
->>>>>>> 5bd98306
               if(mLayerdTheta_dTk(jLayer) > verySmall)then  ! ice is present
                 aJac(nrgState,watState) = -LH_fus*iden_water * dVolTot_dPsi0(iLayer) * cj &
                                         - LH_fus*iden_water * mLayerMatricHeadPrime(iLayer) * d2VolTot_dPsi02(iLayer) + aJac(nrgState,watState) ! dNrg/dMat (J m-3 m-1) -- dMat changes volumetric water, and hence ice content
