--- conflicted
+++ resolved
@@ -209,19 +209,11 @@
  real(rkind),dimension(nSoil)       :: mLayerMatricHeadLiqTrial  ! trial value for liquid water matric potential (m)
  real(rkind)                        :: scalarAquiferStorageTrial ! trial value of storage of water in the aquifer (m)
  ! diagnostic variables
-<<<<<<< HEAD
- real(dp)                        :: scalarCanopyLiqTrial      ! trial value for mass of liquid water on the vegetation canopy (kg m-2)
- real(dp)                        :: scalarCanopyIceTrial      ! trial value for mass of ice on the vegetation canopy (kg m-2)
- real(dp),dimension(nLayers)     :: mLayerVolFracLiqTrial     ! trial value for volumetric fraction of liquid water (-)
- real(dp),dimension(nLayers)     :: mLayerVolFracIceTrial     ! trial value for volumetric fraction of ice (-)
- ! enthalpy
  logical(lgt),parameter          :: needEnthalpy=.true.      ! flag to compute enthalpy
-=======
  real(rkind)                        :: scalarCanopyLiqTrial      ! trial value for mass of liquid water on the vegetation canopy (kg m-2)
  real(rkind)                        :: scalarCanopyIceTrial      ! trial value for mass of ice on the vegetation canopy (kg m-2)
  real(rkind),dimension(nLayers)     :: mLayerVolFracLiqTrial     ! trial value for volumetric fraction of liquid water (-)
  real(rkind),dimension(nLayers)     :: mLayerVolFracIceTrial     ! trial value for volumetric fraction of ice (-)
->>>>>>> 7e1c0c38
  ! other local variables
  integer(i4b)                    :: iLayer                    ! index of model layer in the snow+soil domain
  integer(i4b)                    :: jState(1)                 ! index of model state for the scalar solution within the soil domain
