--- conflicted
+++ resolved
@@ -289,19 +289,10 @@
  ! * initialize state vectors...
  ! -----------------------------
 
-<<<<<<< HEAD
  ! build elements of the state vector for the vegetation canopy
  if(ixCasNrg(1)/=integerMissing) stateVec(ixCasNrg) = scalarCanairTemp
  if(ixVegNrg(1)/=integerMissing) stateVec(ixVegNrg) = scalarCanopyTemp
  if(ixVegWat(1)/=integerMissing) stateVec(ixVegWat) = scalarCanopyWat  ! kg m-2
-=======
- ! build the state vector for the vegetation canopy
- if(computeVegFlux)then
-  stateVec(ixCasNrg) = scalarCanairTemp
-  stateVec(ixVegNrg) = scalarCanopyTemp
-  stateVec(ixVegWat) = scalarCanopyWat  ! kg m-2
- end if
->>>>>>> 5fd84d38
 
  ! build the energy state vector for the snow and soil domain
  if(nLayNrg>0) stateVec(ixSnowSoilNrg) = mLayerTemp(1:nLayers)
@@ -349,17 +340,10 @@
 
  ! define the multiplier for the state vector for residual calculations (vegetation canopy)
  if(computeVegFlux)then
-<<<<<<< HEAD
   if(ixCasNrg(1)/=integerMissing) sMul(ixCasNrg) = Cp_air*iden_air   ! volumetric heat capacity of air (J m-3 K-1)
   if(ixVegNrg(1)/=integerMissing) sMul(ixVegNrg) = volHeatCapVeg     ! volumetric heat capacity of the vegetation (J m-3 K-1)
   if(ixVegWat(1)/=integerMissing) sMul(ixVegWat) = 1._dp             ! nothing else on the left hand side
  endif
-=======
-  sMul(ixCasNrg) = Cp_air*iden_air   ! volumetric heat capacity of air (J m-3 K-1)
-  sMul(ixVegNrg) = volHeatCapVeg     ! volumetric heat capacity of the vegetation (J m-3 K-1)
-  sMul(ixVegWat) = 1._dp             ! nothing else on the left hand side
- end if
->>>>>>> 5fd84d38
 
  ! define the multiplier for the state vector for residual calculations (snow-soil domain)
  if(nLayNrg>0) sMul(ixSnowSoilNrg) = mLayerVolHeatCap(1:nLayers)
@@ -370,15 +354,9 @@
  ! NOTE: this is computed outside the iteration loop because it does not depend on state variables
  ! NOTE: energy for vegetation is computed *within* the iteration loop as it includes phase change
  if(computeVegFlux)then
-<<<<<<< HEAD
   if(ixCasNrg(1)/=integerMissing) dMat(ixCasNrg) = Cp_air*iden_air          ! volumetric heat capacity of air (J m-3 K-1)
   if(ixVegWat(1)/=integerMissing) dMat(ixVegWat) = 1._dp                    ! nothing else on the left hand side
  endif
-=======
-  dMat(ixCasNrg) = Cp_air*iden_air          ! volumetric heat capacity of air (J m-3 K-1)
-  dMat(ixVegWat) = 1._dp                    ! nothing else on the left hand side
- end if
->>>>>>> 5fd84d38
 
  ! compute terms in the Jacobian for the snow domain (excluding fluxes)
  ! NOTE: this is computed outside the iteration loop because it does not depend on state variables
@@ -531,7 +509,6 @@
   scalarCanairTempTrial = realMissing
   scalarCanopyTempTrial = realMissing
   scalarCanopyWatTrial  = realMissing
-<<<<<<< HEAD
  endif  ! not computing the vegetation flux
 
  ! *** extract state variables from the snow+soil sub-domain
@@ -553,16 +530,6 @@
 
  ! --------------------------------------------------------------------------------------------------------------------------------
  ! --------------------------------------------------------------------------------------------------------------------------------
-=======
-  ! (diagnostic variables)
-  fracLiqVeg            = realMissing
-  scalarCanopyLiqTrial  = realMissing
-  scalarCanopyIceTrial  = realMissing
- else  ! unexpected
-  message=trim(message)//'unexpected number of vegetation state variables'
-  err=20; return
- end if
->>>>>>> 5fd84d38
 
  ! *****
  ! * part 2: adjust temperature to account for the energy used in melt+freeze...
@@ -597,7 +564,6 @@
  do iLayer=1,nLayers
   select case(layerType(iLayer))
 
-<<<<<<< HEAD
    ! snow
    case(iname_snow)
    call updateTemp(&
@@ -743,46 +709,13 @@
     call updateSoil(xTemp,massState,vGn_alpha,vGn_n,theta_sat,theta_res,vGn_m, & ! input
                     volFracLiq,volFracIce,volFracWat,err,cmessage)               ! output 
     if(err/=0)then; message=trim(message)//trim(cmessage); return; endif  ! (check for errors)
-=======
-   !** snow
-   case(ix_snow)
-    call updateSnow(&
-                    ! input
-                    mLayerTempTrial(iLayer),                   & ! intent(in): layer temperature (K)
-                    mLayerVolFracWatTrial(iLayer),             & ! intent(in): volumetric fraction of total water (-)
-                    snowfrz_scale,                             & ! intent(in): scaling parameter for the snow freezing curve (K-1)
-                    ! output
-                    mLayerVolFracLiqTrial(iLayer),             & ! intent(out): volumetric fraction of liquid water (-)
-                    mLayerVolFracIceTrial(iLayer),             & ! intent(out): volumetric fraction of ice (-)
-                    fracLiqSnow(iLayer),                       & ! intent(out): fraction of liquid water in each snow layer (-)
-                    err,cmessage)                                ! intent(out): error control
-    if(err/=0)then; message=trim(message)//trim(cmessage); return; end if  ! (check for errors)
-
-   !** soil
-   case(ix_soil)
-    call updateSoil(&
-                    ! input
-                    mLayerTempTrial(iLayer),                   & ! intent(in): layer temperature (K)
-                    mLayerMatricHeadTrial(iLayer-nSnow),       & ! intent(in): matric head (m)
-                    vGn_alpha,vGn_n,theta_sat,theta_res,vGn_m, & ! intent(in): van Genutchen soil parameters
-                    ! output
-                    mLayerVolFracWatTrial(iLayer),             & ! intent(out): volumetric fraction of total water (-)
-                    mLayerVolFracLiqTrial(iLayer),             & ! intent(out): volumetric fraction of liquid water (-)
-                    mLayerVolFracIceTrial(iLayer),             & ! intent(out): volumetric fraction of ice (-)
-                    err,cmessage)                                ! intent(out): error control
-    if(err/=0)then; message=trim(message)//trim(cmessage); return; end if  ! (check for errors)
->>>>>>> 5fd84d38
 
    ! (check)
    case default
     message=trim(message)//'unknown domain type'
     err=20; return
 
-<<<<<<< HEAD
   end select  ! domain type for computing the volumetric fraction of liquid water and ice
-=======
-  end select  ! identifying type of layer
->>>>>>> 5fd84d38
 
  end do  ! iterating
 
