! SUMMA - Structure for Unifying Multiple Modeling Alternatives
! Copyright (C) 2014-2020 NCAR/RAL; University of Saskatchewan; University of Washington
!
! This file is part of SUMMA
!
! For more information see: http://www.ral.ucar.edu/projects/summa
!
! This program is free software: you can redistribute it and/or modify
! it under the terms of the GNU General Public License as published by
! the Free Software Foundation, either version 3 of the License, or
! (at your option) any later version.
!
! This program is distributed in the hope that it will be useful,
! but WITHOUT ANY WARRANTY; without even the implied warranty of
! MERCHANTABILITY or FITNESS FOR A PARTICULAR PURPOSE.  See the
! GNU General Public License for more details.
!
! You should have received a copy of the GNU General Public License
! along with this program.  If not, see <http://www.gnu.org/licenses/>.

module coupled_em_module

! numerical recipes data types
USE nrtype

! physical constants
USE multiconst,only:&
                    Tfreeze,      & ! temperature at freezing              (K)
                    LH_fus,       & ! latent heat of fusion                (J kg-1)
                    LH_sub,       & ! latent heat of sublimation           (J kg-1)
                    iden_ice,     & ! intrinsic density of ice             (kg m-3)
                    iden_water      ! intrinsic density of liquid water    (kg m-3)

! data types
USE data_types,only:&
                    var_i,               & ! x%var(:)                (i4b)
                    var_d,               & ! x%var(:)                (dp)
                    var_ilength,         & ! x%var(:)%dat            (i4b)
                    var_dlength,         & ! x%var(:)%dat            (dp)
                    zLookup                ! x%z(:)%var(:)%lookup(:) (dp)

! named variables for parent structures
USE var_lookup,only:iLookDECISIONS         ! named variables for elements of the decision structure
USE var_lookup,only:iLookPROG              ! named variables for structure elements
USE var_lookup,only:iLookDIAG              ! named variables for structure elements
USE var_lookup,only:iLookFLUX              ! named variables for structure elements
USE var_lookup,only:iLookPARAM             ! named variables for structure elements
USE var_lookup,only:iLookINDEX             ! named variables for structure elements
USE globalData,only:iname_snow             ! named variables for snow
USE globalData,only:iname_soil             ! named variables for soil

! named variables for child structures
USE var_lookup,only:childFLUX_MEAN

! metadata
USE globalData,only:indx_meta              ! metadata on the model index variables
USE globalData,only:diag_meta              ! metadata on the model diagnostic variables
USE globalData,only:prog_meta              ! metadata on the model prognostic variables
USE globalData,only:averageFlux_meta       ! metadata on the timestep-average model flux structure

! global data
USE globalData,only:data_step              ! time step of forcing data (s)
USE globalData,only:model_decisions        ! model decision structure
USE globalData,only:globalPrintFlag        ! the global print flag

! look-up values for the numerical method
USE mDecisions_module,only:         &
 iterative,                         &      ! iterative
 nonIterative,                      &      ! non-iterative
 iterSurfEnergyBal                         ! iterate only on the surface energy balance

! look-up values for the maximum interception capacity
USE mDecisions_module,only:         &
                      stickySnow,   &      ! maximum interception capacity an increasing function of temerature
                      lightSnow            ! maximum interception capacity an inverse function of new snow density

! look-up values for the groundwater parameterization
USE mDecisions_module,only:         &
                      qbaseTopmodel,&      ! TOPMODEL-ish baseflow parameterization
                      bigBucket    ,&      ! a big bucket (lumped aquifer model)
                      noExplicit           ! no explicit groundwater parameterization

! look-up values for the spatial representation of groundwater
USE mDecisions_module,only:         &
                      localColumn  ,&      ! separate groundwater representation in each local soil column
                      singleBasin          ! single groundwater store over the entire basin

! privacy
implicit none
private
public::coupled_em
! algorithmic parameters
real(rkind),parameter     :: valueMissing=-9999._rkind  ! missing value, used when diagnostic or state variables are undefined
real(rkind),parameter     :: verySmall=1.e-6_rkind   ! used as an additive constant to check if substantial difference among real numbers
real(rkind),parameter     :: mpe=1.e-6_rkind         ! prevents overflow error if division by zero
real(rkind),parameter     :: dx=1.e-6_rkind          ! finite difference increment
contains


 ! ************************************************************************************************
 ! public subroutine coupled_em: run the coupled energy-mass model for one timestep
 ! ************************************************************************************************
 subroutine coupled_em(&
                       ! model control
                       hruId,             & ! intent(in):    hruId
                       dt_init,           & ! intent(inout): used to initialize the size of the sub-step
                       computeVegFlux,    & ! intent(inout): flag to indicate if we are computing fluxes over vegetation (.false. means veg is buried with snow)
                       ! data structures (input)
                       type_data,         & ! intent(in):    local classification of soil veg etc. for each HRU
                       attr_data,         & ! intent(in):    local attributes for each HRU
                       forc_data,         & ! intent(in):    model forcing data
                       mpar_data,         & ! intent(in):    model parameters
                       bvar_data,         & ! intent(in):    basin-average variables
                       lookup_data,       & ! intent(in):    lookup tables
                       ! data structures (input-output)
                       indx_data,         & ! intent(inout): model indices
                       prog_data,         & ! intent(inout): prognostic variables for a local HRU
                       diag_data,         & ! intent(inout): diagnostic variables for a local HRU
                       flux_data,         & ! intent(inout): model fluxes for a local HRU
                       ! error control
                       err,message)         ! intent(out):   error control
 ! structure allocations
 USE allocspace_module,only:allocLocal      ! allocate local data structures
 USE allocspace_module,only:resizeData      ! clone a data structure
 ! preliminary subroutines
 USE vegPhenlgy_module,only:vegPhenlgy      ! compute vegetation phenology
 USE vegNrgFlux_module,only:wettedFrac      ! compute wetted fraction of the canopy (used in sw radiation fluxes)
 USE snowAlbedo_module,only:snowAlbedo      ! compute snow albedo
 USE vegSWavRad_module,only:vegSWavRad      ! compute canopy sw radiation fluxes
 USE canopySnow_module,only:canopySnow      ! compute interception and unloading of snow from the vegetation canopy
 USE volicePack_module,only:newsnwfall      ! compute change in the top snow layer due to throughfall and unloading
 USE volicePack_module,only:volicePack      ! merge and sub-divide snow layers, if necessary
 USE diagn_evar_module,only:diagn_evar      ! compute diagnostic energy variables -- thermal conductivity and heat capacity
 ! the model solver
 USE indexState_module,only:indexState      ! define indices for all model state variables and layers
 USE opSplittin_module,only:opSplittin      ! solve the system of thermodynamic and hydrology equations for a given substep
 ! additional subroutines
 USE tempAdjust_module,only:tempAdjust      ! adjust snow temperature associated with new snowfall
 USE snwDensify_module,only:snwDensify      ! snow densification (compaction and cavitation)
 USE var_derive_module,only:calcHeight      ! module to calculate height at layer interfaces and layer mid-point
 USE computSnowDepth_module,only:computSnowDepth
 ! look-up values for the numerical method
 USE mDecisions_module,only:         &
  iterative,                         &      ! iterative
  nonIterative,                      &      ! non-iterative
  iterSurfEnergyBal                         ! iterate only on the surface energy balance
 ! look-up values for the maximum interception capacity
 USE mDecisions_module,only:          &
                       stickySnow,    &      ! maximum interception capacity an increasing function of temerature
                       lightSnow             ! maximum interception capacity an inverse function of new snow density
 implicit none
 ! model control
 integer(8),intent(in)                :: hruId                  ! hruId
 real(rkind),intent(inout)               :: dt_init                ! used to initialize the size of the sub-step
 logical(lgt),intent(inout)           :: computeVegFlux         ! flag to indicate if we are computing fluxes over vegetation (.false. means veg is buried with snow)
 ! data structures (input)
 type(var_i),intent(in)               :: type_data              ! type of vegetation and soil
 type(var_d),intent(in)               :: attr_data              ! spatial attributes
 type(var_d),intent(in)               :: forc_data              ! model forcing data
 type(var_dlength),intent(in)         :: mpar_data              ! model parameters
 type(var_dlength),intent(in)         :: bvar_data              ! basin-average model variables
 type(zLookup),intent(in)             :: lookup_data            ! lookup tables
 ! data structures (input-output)
 type(var_ilength),intent(inout)      :: indx_data              ! state vector geometry
 type(var_dlength),intent(inout)      :: prog_data              ! prognostic variables for a local HRU
 type(var_dlength),intent(inout)      :: diag_data              ! diagnostic variables for a local HRU
 type(var_dlength),intent(inout)      :: flux_data              ! model fluxes for a local HRU
 ! error control
 integer(i4b),intent(out)             :: err                    ! error code
 character(*),intent(out)             :: message                ! error message
 ! =====================================================================================================================================================
 ! =====================================================================================================================================================
 ! local variables
 character(len=256)                   :: cmessage               ! error message
 integer(i4b)                         :: nSnow                  ! number of snow layers
 integer(i4b)                         :: nSoil                  ! number of soil layers
 integer(i4b)                         :: nLayers                ! total number of layers
 integer(i4b)                         :: nState                 ! total number of state variables
 real(rkind)                             :: dtSave                 ! length of last input model sub-step (seconds)
 real(rkind)                             :: dt_sub                 ! length of model sub-step (seconds)
 real(rkind)                             :: dt_wght                ! weight applied to model sub-step (dt_sub/data_step)
 real(rkind)                             :: dt_solv                ! seconds in the data step that have been completed
 real(rkind)                             :: dtMultiplier           ! time step multiplier (-) based on what happenned in "opSplittin"
 real(rkind)                             :: minstep,maxstep        ! minimum and maximum time step length (seconds)
 integer(i4b)                         :: nsub                   ! number of substeps
 logical(lgt)                         :: computeVegFluxOld      ! flag to indicate if we are computing fluxes over vegetation on the previous sub step
 logical(lgt)                         :: includeAquifer         ! flag to denote that an aquifer is included
 logical(lgt)                         :: modifiedLayers         ! flag to denote that snow layers were modified
 logical(lgt)                         :: modifiedVegState       ! flag to denote that vegetation states were modified
 type(var_dlength)                    :: flux_mean              ! timestep-average model fluxes for a local HRU
 integer(i4b)                         :: nLayersRoots           ! number of soil layers that contain roots
 real(rkind)                             :: exposedVAI             ! exposed vegetation area index
 real(rkind)                             :: dCanopyWetFraction_dWat ! derivative in wetted fraction w.r.t. canopy total water (kg-1 m2)
 real(rkind)                             :: dCanopyWetFraction_dT   ! derivative in wetted fraction w.r.t. canopy temperature (K-1)
 real(rkind),parameter                   :: varNotUsed1=-9999._rkind  ! variables used to calculate derivatives (not needed here)
 real(rkind),parameter                   :: varNotUsed2=-9999._rkind  ! variables used to calculate derivatives (not needed here)
 integer(i4b)                         :: iSnow                  ! index of snow layers
 integer(i4b)                         :: iLayer                 ! index of model layers
 real(rkind)                             :: massLiquid             ! mass liquid water (kg m-2)
 real(rkind)                             :: superflousSub          ! superflous sublimation (kg m-2 s-1)
 real(rkind)                             :: superflousNrg          ! superflous energy that cannot be used for sublimation (W m-2 [J m-2 s-1])
 integer(i4b)                         :: ixSolution             ! solution method used by opSplitting
 logical(lgt)                         :: firstSubStep           ! flag to denote if the first time step
 logical(lgt)                         :: stepFailure            ! flag to denote the need to reduce length of the coupled step and try again
 logical(lgt)                         :: tooMuchMelt            ! flag to denote that there was too much melt in a given time step
 logical(lgt)                         :: doLayerMerge           ! flag to denote the need to merge snow layers
 logical(lgt)                         :: pauseFlag              ! flag to pause execution
 logical(lgt),parameter               :: backwardsCompatibility=.true.  ! flag to denote a desire to ensure backwards compatibility with previous branches.
 type(var_ilength)                    :: indx_temp              ! temporary model index variables
 type(var_dlength)                    :: prog_temp              ! temporary model prognostic variables
 type(var_dlength)                    :: diag_temp              ! temporary model diagnostic variables
 ! check SWE
 real(rkind)                             :: oldSWE                 ! SWE at the start of the substep
 real(rkind)                             :: newSWE                 ! SWE at the end of the substep
 real(rkind)                             :: delSWE                 ! change in SWE over the subtep
 real(rkind)                             :: effRainfall            ! effective rainfall (kg m-2 s-1)
 real(rkind)                             :: effSnowfall            ! effective snowfall (kg m-2 s-1)
 real(rkind)                             :: sfcMeltPond            ! surface melt pond (kg m-2)
 real(rkind)                             :: massBalance            ! mass balance error (kg m-2)
 ! balance checks
 integer(i4b)                         :: iVar                   ! loop through model variables
 real(rkind)                             :: totalSoilCompress      ! total soil compression (kg m-2)
 real(rkind)                             :: scalarCanopyWatBalError ! water balance error for the vegetation canopy (kg m-2)
 real(rkind)                             :: scalarSoilWatBalError  ! water balance error (kg m-2)
 real(rkind)                             :: scalarInitCanopyLiq    ! initial liquid water on the vegetation canopy (kg m-2)
 real(rkind)                             :: scalarInitCanopyIce    ! initial ice          on the vegetation canopy (kg m-2)
 real(rkind)                             :: balanceCanopyWater0    ! total water stored in the vegetation canopy at the start of the step (kg m-2)
 real(rkind)                             :: balanceCanopyWater1    ! total water stored in the vegetation canopy at the end of the step (kg m-2)
 real(rkind)                             :: balanceSoilWater0      ! total soil storage at the start of the step (kg m-2)
 real(rkind)                             :: balanceSoilWater1      ! total soil storage at the end of the step (kg m-2)
 real(rkind)                             :: balanceSoilInflux      ! input to the soil zone
 real(rkind)                             :: balanceSoilBaseflow    ! output from the soil zone
 real(rkind)                             :: balanceSoilDrainage    ! output from the soil zone
 real(rkind)                             :: balanceSoilET          ! output from the soil zone
 real(rkind)                             :: balanceAquifer0        ! total aquifer storage at the start of the step (kg m-2)
 real(rkind)                             :: balanceAquifer1        ! total aquifer storage at the end of the step (kg m-2)
 ! test balance checks
 logical(lgt), parameter              :: printBalance=.false.   ! flag to print the balance checks
 real(rkind), allocatable                :: liqSnowInit(:)         ! volumetric liquid water conetnt of snow at the start of the time step
 real(rkind), allocatable                :: liqSoilInit(:)         ! soil moisture at the start of the time step
 ! ----------------------------------------------------------------------------------------------------------------------------------------------
 ! initialize error control
 err=0; message="coupled_em/"

 ! This is the start of a data step for a local HRU

 ! check that the decision is supported
 if(model_decisions(iLookDECISIONS%groundwatr)%iDecision==bigBucket .and. &
    model_decisions(iLookDECISIONS%spatial_gw)%iDecision/=localColumn)then
  message=trim(message)//'expect "spatial_gw" decision to equal localColumn when "groundwatr" decision is bigBucket'
  err=20; return
 endif

 ! check if the aquifer is included
 includeAquifer = (model_decisions(iLookDECISIONS%groundwatr)%iDecision==bigBucket)

 ! initialize the numerix tracking variables
 indx_data%var(iLookINDEX%numberFluxCalc       )%dat(1) = 0  ! number of flux calculations                     (-)
 indx_data%var(iLookINDEX%numberStateSplit     )%dat(1) = 0  ! number of state splitting solutions             (-)
 indx_data%var(iLookINDEX%numberDomainSplitNrg )%dat(1) = 0  ! number of domain splitting solutions for energy (-)
 indx_data%var(iLookINDEX%numberDomainSplitMass)%dat(1) = 0  ! number of domain splitting solutions for mass   (-)
 indx_data%var(iLookINDEX%numberScalarSolutions)%dat(1) = 0  ! number of scalar solutions                      (-)

 ! link canopy depth to the information in the data structure
 canopy: associate(canopyDepth => diag_data%var(iLookDIAG%scalarCanopyDepth)%dat(1) )  ! intent(out): [dp] canopy depth (m)

 ! start by NOT pausing
 pauseFlag=.false.

 ! start by assuming that the step is successful
 stepFailure  = .false.
 doLayerMerge = .false.

 ! initialize flags to modify the veg layers or modify snow layers
 modifiedLayers    = .false.    ! flag to denote that snow layers were modified
 modifiedVegState  = .false.    ! flag to denote that vegetation states were modified

 ! define the first step
 firstSubStep = .true.

 ! count the number of snow and soil layers
 ! NOTE: need to re-compute the number of snow and soil layers at the start of each sub-step because the number of layers may change
 !         (nSnow and nSoil are shared in the data structure)
 nSnow = count(indx_data%var(iLookINDEX%layerType)%dat==iname_snow)
 nSoil = count(indx_data%var(iLookINDEX%layerType)%dat==iname_soil)

 ! compute the total number of snow and soil layers
 nLayers = nSnow + nSoil

 ! create temporary data structures for prognostic variables
 call resizeData(prog_meta(:),prog_data,prog_temp,err=err,message=cmessage)
 if(err/=0)then; err=20; message=trim(message)//trim(cmessage); return; endif

 ! create temporary data structures for diagnostic variables
 call resizeData(diag_meta(:),diag_data,diag_temp,err=err,message=cmessage)
 if(err/=0)then; err=20; message=trim(message)//trim(cmessage); return; endif

 ! create temporary data structures for index variables
 call resizeData(indx_meta(:),indx_data,indx_temp,err=err,message=cmessage)
 if(err/=0)then; err=20; message=trim(message)//trim(cmessage); return; endif

 ! allocate space for the local fluxes
 call allocLocal(averageFlux_meta(:)%var_info,flux_mean,nSnow,nSoil,err,cmessage)
 if(err/=0)then; err=20; message=trim(message)//trim(cmessage); return; end if

 ! initialize compression and surface melt pond
 sfcMeltPond       = 0._rkind  ! change in storage associated with the surface melt pond (kg m-2)
 totalSoilCompress = 0._rkind  ! change in soil storage associated with compression of the matrix (kg m-2)

 ! initialize mean fluxes
 do iVar=1,size(averageFlux_meta)
  flux_mean%var(iVar)%dat(:) = 0._rkind
 end do

 ! associate local variables with information in the data structures
 associate(&
 ! state variables in the vegetation canopy
 scalarCanopyLiq      => prog_data%var(iLookPROG%scalarCanopyLiq)%dat(1)                 ,&  ! canopy liquid water (kg m-2)
 scalarCanopyIce      => prog_data%var(iLookPROG%scalarCanopyIce)%dat(1)                 ,&  ! canopy ice content (kg m-2)
 ! state variables in the soil domain
 mLayerDepth          => prog_data%var(iLookPROG%mLayerDepth)%dat(nSnow+1:nLayers)       ,&  ! depth of each soil layer (m)
 mLayerVolFracIce     => prog_data%var(iLookPROG%mLayerVolFracIce)%dat(nSnow+1:nLayers)  ,&  ! volumetric ice content in each soil layer (-)
 mLayerVolFracLiq     => prog_data%var(iLookPROG%mLayerVolFracLiq)%dat(nSnow+1:nLayers)  ,&  ! volumetric liquid water content in each soil layer (-)
 scalarAquiferStorage => prog_data%var(iLookPROG%scalarAquiferStorage)%dat(1)            ,&  ! aquifer storage (m)
 scalarTotalSoilIce   => diag_data%var(iLookDIAG%scalarTotalSoilIce)%dat(1)              ,&  ! total ice in the soil column (kg m-2)
 scalarTotalSoilLiq   => diag_data%var(iLookDIAG%scalarTotalSoilLiq)%dat(1)              ,&  ! total liquid water in the soil column (kg m-2)
 scalarTotalSoilWat   => diag_data%var(iLookDIAG%scalarTotalSoilWat)%dat(1)               &  ! total water in the soil column (kg m-2)
 ) ! (association of local variables with information in the data structures

 ! save the liquid water and ice on the vegetation canopy
 scalarInitCanopyLiq = scalarCanopyLiq    ! initial liquid water on the vegetation canopy (kg m-2)
 scalarInitCanopyIce = scalarCanopyIce    ! initial ice          on the vegetation canopy (kg m-2)

 ! compute total soil moisture and ice at the *START* of the step (kg m-2)
 scalarTotalSoilLiq = sum(iden_water*mLayerVolFracLiq(1:nSoil)*mLayerDepth(1:nSoil))
 scalarTotalSoilIce = sum(iden_water*mLayerVolFracIce(1:nSoil)*mLayerDepth(1:nSoil))  ! NOTE: no expansion and hence use iden_water

 ! compute storage of water in the canopy and the soil
 balanceCanopyWater0 = scalarCanopyLiq + scalarCanopyIce
 balanceSoilWater0   = scalarTotalSoilLiq + scalarTotalSoilIce

 ! get the total aquifer storage at the start of the time step (kg m-2)
 balanceAquifer0 = scalarAquiferStorage*iden_water

 ! save liquid water content
 if(printBalance)then
  allocate(liqSnowInit(nSnow), liqSoilInit(nSoil), stat=err)
  if(err/=0)then
   message=trim(message)//'unable to allocate space for the initial vectors'
   err=20; return
  endif
  if(nSnow>0) liqSnowInit = prog_data%var(iLookPROG%mLayerVolFracLiq)%dat(1:nSnow)
  liqSoilInit = mLayerVolFracLiq
 endif

 ! end association of local variables with information in the data structures
 end associate

 ! short-cut to the algorithmic control parameters
 ! NOTE - temporary assignment of minstep to foce something reasonable
 minstep = 10._rkind  ! mpar_data%var(iLookPARAM%minstep)%dat(1)  ! minimum time step (s)
 maxstep = mpar_data%var(iLookPARAM%maxstep)%dat(1)  ! maximum time step (s)
 !print*, 'minstep, maxstep = ', minstep, maxstep

 ! compute the number of layers with roots
 nLayersRoots = count(prog_data%var(iLookPROG%iLayerHeight)%dat(nSnow:nLayers-1) < mpar_data%var(iLookPARAM%rootingDepth)%dat(1)-verySmall)
 if(nLayersRoots == 0)then
  message=trim(message)//'no roots within the soil profile'
  err=20; return
 end if

 ! define the foliage nitrogen factor
 diag_data%var(iLookDIAG%scalarFoliageNitrogenFactor)%dat(1) = 1._rkind  ! foliage nitrogen concentration (1.0 = saturated)

 ! save SWE
 oldSWE = prog_data%var(iLookPROG%scalarSWE)%dat(1)
 !print*, 'nSnow = ', nSnow
 !print*, 'oldSWE = ', oldSWE

 ! *** compute phenology...
 ! ------------------------

 ! compute the temperature of the root zone: used in vegetation phenology
 diag_data%var(iLookDIAG%scalarRootZoneTemp)%dat(1) = sum(prog_data%var(iLookPROG%mLayerTemp)%dat(nSnow+1:nSnow+nLayersRoots)) / real(nLayersRoots, kind(rkind))

 ! remember if we compute the vegetation flux on the previous sub-step
 computeVegFluxOld = computeVegFlux

 ! compute the exposed LAI and SAI and whether veg is buried by snow
 call vegPhenlgy(&
                 ! input/output: data structures
                 model_decisions,             & ! intent(in):    model decisions
                 type_data,                   & ! intent(in):    type of vegetation and soil
                 attr_data,                   & ! intent(in):    spatial attributes
                 mpar_data,                   & ! intent(in):    model parameters
                 prog_data,                   & ! intent(in):    model prognostic variables for a local HRU
                 diag_data,                   & ! intent(inout): model diagnostic variables for a local HRU
                 ! output
                 computeVegFlux,              & ! intent(out): flag to indicate if we are computing fluxes over vegetation (.false. means veg is buried with snow)
                 canopyDepth,                 & ! intent(out): canopy depth (m)
                 exposedVAI,                  & ! intent(out): exposed vegetation area index (m2 m-2)
                 err,cmessage)                  ! intent(out): error control
 if(err/=0)then; err=20; message=trim(message)//trim(cmessage); return; end if

 ! check
 if(computeVegFlux)then
  if(canopyDepth < epsilon(canopyDepth))then
   message=trim(message)//'canopy depth is zero when computeVegFlux flag is .true.'
   err=20; return
  endif
 endif

 ! flag the case where number of vegetation states has changed
 modifiedVegState = (computeVegFlux.neqv.computeVegFluxOld)

 ! *** compute wetted canopy area...
 ! ---------------------------------

 ! compute maximum canopy liquid water (kg m-2)
 diag_data%var(iLookDIAG%scalarCanopyLiqMax)%dat(1) = mpar_data%var(iLookPARAM%refInterceptCapRain)%dat(1)*exposedVAI

 ! compute maximum canopy ice content (kg m-2)
 ! NOTE 1: this is used to compute the snow fraction on the canopy, as used in *BOTH* the radiation AND canopy sublimation routines
 ! NOTE 2: this is a different variable than the max ice used in the throughfall (snow interception) calculations
 ! NOTE 3: use maximum per unit leaf area storage capacity for snow (kg m-2)
 select case(model_decisions(iLookDECISIONS%snowIncept)%iDecision)
  case(lightSnow);  diag_data%var(iLookDIAG%scalarCanopyIceMax)%dat(1) = exposedVAI*mpar_data%var(iLookPARAM%refInterceptCapSnow)%dat(1)
  case(stickySnow); diag_data%var(iLookDIAG%scalarCanopyIceMax)%dat(1) = exposedVAI*mpar_data%var(iLookPARAM%refInterceptCapSnow)%dat(1)*4._rkind
  case default; message=trim(message)//'unable to identify option for maximum branch interception capacity'; err=20; return
 end select ! identifying option for maximum branch interception capacity
 !print*, 'diag_data%var(iLookDIAG%scalarCanopyLiqMax)%dat(1) = ', diag_data%var(iLookDIAG%scalarCanopyLiqMax)%dat(1)
 !print*, 'diag_data%var(iLookDIAG%scalarCanopyIceMax)%dat(1) = ', diag_data%var(iLookDIAG%scalarCanopyIceMax)%dat(1)

 ! compute wetted fraction of the canopy
 ! NOTE: assume that the wetted fraction is constant over the substep for the radiation calculations
 if(computeVegFlux)then

  ! compute wetted fraction of the canopy
  call wettedFrac(&
                  ! input
                  .false.,                                                      & ! flag to denote if derivatives are required
                  .false.,                                                      & ! flag to denote if derivatives are calculated numerically
                  (prog_data%var(iLookPROG%scalarCanopyTemp)%dat(1) < Tfreeze), & ! flag to denote if the canopy is frozen
                  varNotUsed1,                                                  & ! derivative in canopy liquid w.r.t. canopy temperature (kg m-2 K-1)
                  varNotUsed2,                                                  & ! fraction of liquid water on the canopy
                  prog_data%var(iLookPROG%scalarCanopyLiq)%dat(1),              & ! canopy liquid water (kg m-2)
                  prog_data%var(iLookPROG%scalarCanopyIce)%dat(1),              & ! canopy ice (kg m-2)
                  diag_data%var(iLookDIAG%scalarCanopyLiqMax)%dat(1),           & ! maximum canopy liquid water (kg m-2)
                  diag_data%var(iLookDIAG%scalarCanopyLiqMax)%dat(1),           & ! maximum canopy ice content (kg m-2)
                  mpar_data%var(iLookPARAM%canopyWettingFactor)%dat(1),         & ! maximum wetted fraction of the canopy (-)
                  mpar_data%var(iLookPARAM%canopyWettingExp)%dat(1),            & ! exponent in canopy wetting function (-)
                  ! output
                  diag_data%var(iLookDIAG%scalarCanopyWetFraction)%dat(1),      & ! canopy wetted fraction (-)
                  dCanopyWetFraction_dWat,                                      & ! derivative in wetted fraction w.r.t. canopy liquid water content (kg-1 m2)
                  dCanopyWetFraction_dT,                                        & ! derivative in wetted fraction w.r.t. canopy liquid water content (kg-1 m2)
                  err,cmessage)
  if(err/=0)then; message=trim(message)//trim(cmessage); return; end if

 ! vegetation is completely buried by snow (or no veg exists at all)
 else
  diag_data%var(iLookDIAG%scalarCanopyWetFraction)%dat(1) = 0._rkind
  dCanopyWetFraction_dWat                                 = 0._rkind
  dCanopyWetFraction_dT                                   = 0._rkind
 end if

 ! *** compute snow albedo...
 ! --------------------------
 ! NOTE: this should be done before the radiation calculations
 ! NOTE: uses snowfall; should really use canopy throughfall + canopy unloading
 call snowAlbedo(&
                 ! input: model control
                 data_step,                   & ! intent(in): model time step (s)
                 (nSnow > 0),                 & ! intent(in): logical flag to denote if snow is present
                 ! input/output: data structures
                 model_decisions,             & ! intent(in):    model decisions
                 mpar_data,                   & ! intent(in):    model parameters
                 flux_data,                   & ! intent(in):    model flux variables
                 diag_data,                   & ! intent(inout): model diagnostic variables for a local HRU
                 prog_data,                   & ! intent(inout): model prognostic variables for a local HRU
                 ! output: error control
                 err,cmessage)                  ! intent(out): error control
 if(err/=0)then; err=20; message=trim(message)//trim(cmessage); return; end if


 ! *** compute canopy sw radiation fluxes...
 ! -----------------------------------------
 call vegSWavRad(&
                 data_step,                    & ! intent(in):    time step (s) -- only used in Noah-MP radiation, to compute albedo
                 nSnow,                        & ! intent(in):    number of snow layers
                 nSoil,                        & ! intent(in):    number of soil layers
                 nLayers,                      & ! intent(in):    total number of layers
                 computeVegFlux,               & ! intent(in):    logical flag to compute vegetation fluxes (.false. if veg buried by snow)
                 type_data,                    & ! intent(in):    type of vegetation and soil
                 prog_data,                    & ! intent(inout): model prognostic variables for a local HRU
                 diag_data,                    & ! intent(inout): model diagnostic variables for a local HRU
                 flux_data,                    & ! intent(inout): model flux variables
                 err,cmessage)                   ! intent(out):   error control
 if(err/=0)then; err=20; message=trim(message)//trim(cmessage); return; end if


 ! *** compute canopy throughfall and unloading...
 ! -----------------------------------------------
 ! NOTE 1: this needs to be done before solving the energy and liquid water equations, to account for the heat advected with precipitation (and throughfall/unloading)
 ! NOTE 2: the unloading flux is computed using canopy drip (scalarCanopyLiqDrainage) from the previous time step
 call canopySnow(&
                 ! input: model control
                 data_step,                   & ! intent(in): time step (seconds)
                 exposedVAI,                  & ! intent(in): exposed vegetation area index (m2 m-2)
                 computeVegFlux,              & ! intent(in): flag to denote if computing energy flux over vegetation
                 ! input/output: data structures
                 model_decisions,             & ! intent(in):    model decisions
                 forc_data,                   & ! intent(in):    model forcing data
                 mpar_data,                   & ! intent(in):    model parameters
                 diag_data,                   & ! intent(in):    model diagnostic variables for a local HRU
                 prog_data,                   & ! intent(inout): model prognostic variables for a local HRU
                 flux_data,                   & ! intent(inout): model flux variables
                 ! output: error control
                 err,cmessage)                  ! intent(out): error control
 if(err/=0)then; err=20; message=trim(message)//trim(cmessage); return; end if

 ! adjust canopy temperature to account for new snow
 if(computeVegFlux)then ! logical flag to compute vegetation fluxes (.false. if veg buried by snow)
  call tempAdjust(&
                  ! input: derived parameters
                  canopyDepth,                 & ! intent(in): canopy depth (m)
                  ! input/output: data structures
                  mpar_data,                   & ! intent(in):    model parameters
                  prog_data,                   & ! intent(inout): model prognostic variables for a local HRU
                  diag_data,                   & ! intent(out):   model diagnostic variables for a local HRU
                  ! output: error control
                  err,cmessage)                  ! intent(out): error control
                  if(err/=0)then; err=20; message=trim(message)//trim(cmessage); return; end if
  endif ! if computing fluxes over vegetation

 ! initialize drainage and throughfall
 ! NOTE 1: this needs to be done before solving the energy and liquid water equations, to account for the heat advected with precipitation
 ! NOTE 2: this initialization needs to be done AFTER the call to canopySnow, since canopySnow uses canopy drip drom the previous time step
 if(.not.computeVegFlux)then
  flux_data%var(iLookFLUX%scalarThroughfallRain)%dat(1)   = flux_data%var(iLookFLUX%scalarRainfall)%dat(1)
  flux_data%var(iLookFLUX%scalarCanopyLiqDrainage)%dat(1) = 0._rkind
 else
  flux_data%var(iLookFLUX%scalarThroughfallRain)%dat(1)   = 0._rkind
  flux_data%var(iLookFLUX%scalarCanopyLiqDrainage)%dat(1) = 0._rkind
 end if

 ! ****************************************************************************************************
 ! *** MAIN SOLVER ************************************************************************************
 ! ****************************************************************************************************

 ! initialize the length of the sub-step
 dt_solv = 0._rkind   ! length of time step that has been completed (s)
 dt_init = min(data_step,maxstep)  ! initial substep length (s)
 dt_sub  = dt_init                 ! length of substep
 dtSave  = dt_init                 ! length of substep

 ! initialize the number of sub-steps
 nsub=0

 ! loop through sub-steps
 substeps: do  ! continuous do statement with exit clause (alternative to "while")

  ! print progress
  !print*, '*** new substep'
  !write(*,'(a,3(f11.4,1x))') 'dt_sub, dt_init = ', dt_sub, dt_init

  ! print progress
  if(globalPrintFlag)then
   write(*,'(a,1x,4(f13.5,1x))') ' start of step: dt_init, dt_sub, dt_solv, data_step: ', dt_init, dt_sub, dt_solv, data_step
   print*, 'stepFailure = ', stepFailure
   print*, 'before resizeData: nSnow, nSoil = ', nSnow, nSoil
  endif

  ! increment the number of sub-steps
  nsub = nsub+1

  ! resize the "indx_data" structure
  ! NOTE: this is necessary because the length of index variables depends on a given split
  !        --> the resize here is overwritten later (in indexSplit)
  !        --> admittedly ugly, and retained for now
  if(stepFailure)then
   call resizeData(indx_meta(:),indx_temp,indx_data,err=err,message=cmessage)
   if(err/=0)then; err=20; message=trim(message)//trim(cmessage); return; endif
  else
   call resizeData(indx_meta(:),indx_data,indx_temp,err=err,message=cmessage)
   if(err/=0)then; err=20; message=trim(message)//trim(cmessage); return; endif
  endif

  ! save/recover copies of index variables
  do iVar=1,size(indx_data%var)
   !print*, 'indx_meta(iVar)%varname = ', trim(indx_meta(iVar)%varname)
   select case(stepFailure)
    case(.false.); indx_temp%var(iVar)%dat(:) = indx_data%var(iVar)%dat(:)
    case(.true.);  indx_data%var(iVar)%dat(:) = indx_temp%var(iVar)%dat(:)
   end select
  end do  ! looping through variables

  ! save/recover copies of prognostic variables
  do iVar=1,size(prog_data%var)
   !print*, 'prog_meta(iVar)%varname = ', trim(prog_meta(iVar)%varname)
   select case(stepFailure)
    case(.false.); prog_temp%var(iVar)%dat(:) = prog_data%var(iVar)%dat(:)
    case(.true.);  prog_data%var(iVar)%dat(:) = prog_temp%var(iVar)%dat(:)
   end select
  end do  ! looping through variables

  ! save/recover copies of diagnostic variables
  do iVar=1,size(diag_data%var)
   select case(stepFailure)
    case(.false.); diag_temp%var(iVar)%dat(:) = diag_data%var(iVar)%dat(:)
    case(.true.);  diag_data%var(iVar)%dat(:) = diag_temp%var(iVar)%dat(:)
   end select
  end do  ! looping through variables

  ! re-assign dimension lengths
  nSnow   = count(indx_data%var(iLookINDEX%layerType)%dat==iname_snow)
  nSoil   = count(indx_data%var(iLookINDEX%layerType)%dat==iname_soil)
  nLayers = nSnow+nSoil

  ! *** merge/sub-divide snow layers...
  ! -----------------------------------
  call volicePack(&
                  ! input/output: model data structures
                  doLayerMerge,                & ! intent(in):    flag to force merge of snow layers
                  model_decisions,             & ! intent(in):    model decisions
                  mpar_data,                   & ! intent(in):    model parameters
                  indx_data,                   & ! intent(inout): type of each layer
                  prog_data,                   & ! intent(inout): model prognostic variables for a local HRU
                  diag_data,                   & ! intent(inout): model diagnostic variables for a local HRU
                  flux_data,                   & ! intent(inout): model fluxes for a local HRU
                  ! output
                  modifiedLayers,              & ! intent(out): flag to denote that layers were modified
                  err,cmessage)                  ! intent(out): error control
  if(err/=0)then; err=55; message=trim(message)//trim(cmessage); return; end if

  ! save the number of snow and soil layers
  nSnow   = indx_data%var(iLookINDEX%nSnow)%dat(1)
  nSoil   = indx_data%var(iLookINDEX%nSoil)%dat(1)
  nLayers = indx_data%var(iLookINDEX%nLayers)%dat(1)


  ! compute the indices for the model state variables
  if(firstSubStep .or. modifiedVegState .or. modifiedLayers)then
   call indexState(computeVegFlux,          & ! intent(in):    flag to denote if computing the vegetation flux
                   includeAquifer,          & ! intent(in):    flag to denote if included the aquifer
                   nSnow,nSoil,nLayers,     & ! intent(in):    number of snow and soil layers, and total number of layers
                   indx_data,               & ! intent(inout): indices defining model states and layers
                   err,cmessage)              ! intent(out):   error control
   if(err/=0)then; message=trim(message)//trim(cmessage); return; end if
  end if

  ! recreate the temporary data structures
  ! NOTE: resizeData(meta, old, new, ..)
  if(modifiedVegState .or. modifiedLayers)then

   ! create temporary data structures for prognostic variables
   call resizeData(prog_meta(:),prog_data,prog_temp,copy=.true.,err=err,message=cmessage)
   if(err/=0)then; err=20; message=trim(message)//trim(cmessage); return; endif

   ! create temporary data structures for diagnostic variables
   call resizeData(diag_meta(:),diag_data,diag_temp,copy=.true.,err=err,message=cmessage)
   if(err/=0)then; err=20; message=trim(message)//trim(cmessage); return; endif

   ! create temporary data structures for index variables
   call resizeData(indx_meta(:),indx_data,indx_temp,copy=.true.,err=err,message=cmessage)
   if(err/=0)then; err=20; message=trim(message)//trim(cmessage); return; endif

   do iVar=1,size(indx_data%var)
    !print*, 'indx_meta(iVar)%varname = ', trim(indx_meta(iVar)%varname)
    select case(stepFailure)
     case(.false.); indx_temp%var(iVar)%dat(:) = indx_data%var(iVar)%dat(:)
     case(.true.);  indx_data%var(iVar)%dat(:) = indx_temp%var(iVar)%dat(:)
    end select
   end do  ! looping through variables

  endif  ! if modified the states

  ! define the number of state variables
  nState = indx_data%var(iLookINDEX%nState)%dat(1)

  ! *** compute diagnostic variables for each layer...
  ! --------------------------------------------------
  ! NOTE: this needs to be done AFTER volicePack, since layers may have been sub-divided and/or merged
  call diagn_evar(&
                  ! input: control variables
                  computeVegFlux,          & ! intent(in): flag to denote if computing the vegetation flux
                  diag_data%var(iLookDIAG%scalarCanopyDepth)%dat(1),             & ! intent(in): canopy depth (m)
                  ! input/output: data structures
                  mpar_data,               & ! intent(in):    model parameters
                  indx_data,               & ! intent(in):    model layer indices
                  prog_data,               & ! intent(in):    model prognostic variables for a local HRU
                  diag_data,               & ! intent(inout): model diagnostic variables for a local HRU
                  ! output: error control
                  err,cmessage)              ! intent(out): error control
  if(err/=0)then; err=55; message=trim(message)//trim(cmessage); return; end if


  ! *** compute melt of the "snow without a layer"...
  ! -------------------------------------------------
  ! NOTE: forms a surface melt pond, which drains into the upper-most soil layer through the time step
  ! (check for the special case of "snow without a layer")
  if(nSnow==0)then
   call implctMelt(&
                   ! input/output: integrated snowpack properties
                   prog_data%var(iLookPROG%scalarSWE)%dat(1),               & ! intent(inout): snow water equivalent (kg m-2)
                   prog_data%var(iLookPROG%scalarSnowDepth)%dat(1),         & ! intent(inout): snow depth (m)
                   prog_data%var(iLookPROG%scalarSfcMeltPond)%dat(1),       & ! intent(inout): surface melt pond (kg m-2)
                   ! input/output: properties of the upper-most soil layer
                   prog_data%var(iLookPROG%mLayerTemp)%dat(nSnow+1),        & ! intent(inout): surface layer temperature (K)
                   prog_data%var(iLookPROG%mLayerDepth)%dat(nSnow+1),       & ! intent(inout): surface layer depth (m)
                   diag_data%var(iLookDIAG%mLayerVolHtCapBulk)%dat(nSnow+1),& ! intent(inout): surface layer volumetric heat capacity (J m-3 K-1)
                   ! output: error control
                   err,cmessage                                             ) ! intent(out): error control
   if(err/=0)then; err=20; message=trim(message)//trim(cmessage); return; end if
  end if

  ! *** solve model equations...
  ! ----------------------------

  ! save input step
  dtSave = dt_sub
  !write(*,'(a,1x,3(f12.5,1x))') trim(message)//'before opSplittin: dt_init, dt_sub, dt_solv = ', dt_init, dt_sub, dt_solv
  

  ! get the new solution
  call opSplittin(&
                  ! input: model control
                  nSnow,                                  & ! intent(in):    number of snow layers
                  nSoil,                                  & ! intent(in):    number of soil layers
                  nLayers,                                & ! intent(in):    total number of layers
                  nState,                                 & ! intent(in):    total number of layers
                  dt_sub,                                 & ! intent(inout): length of the model sub-step
                  (nsub==1),                              & ! intent(in):    logical flag to denote the first substep
                  computeVegFlux,                         & ! intent(in):    logical flag to compute fluxes within the vegetation canopy
                  ! input/output: data structures
                  type_data,                              & ! intent(in):    type of vegetation and soil
                  attr_data,                              & ! intent(in):    spatial attributes
                  forc_data,                              & ! intent(in):    model forcing data
                  mpar_data,                              & ! intent(in):    model parameters
                  indx_data,                              & ! intent(inout): index data
                  prog_data,                              & ! intent(inout): model prognostic variables for a local HRU
                  diag_data,                              & ! intent(inout): model diagnostic variables for a local HRU
                  flux_data,                              & ! intent(inout): model fluxes for a local HRU
                  bvar_data,                              & ! intent(in):    model variables for the local basin
                  lookup_data,                            & ! intent(in):    lookup tables
                  model_decisions,                        & ! intent(in):    model decisions
                  ! output: model control
                  dtMultiplier,                           & ! intent(out):   substep multiplier (-)
                  tooMuchMelt,                            & ! intent(out):   flag to denote that ice is insufficient to support melt
                  stepFailure,                            & ! intent(out):   flag to denote that the coupled step failed
                  ixSolution,                             & ! intent(out):   solution method used in this iteration
                  err,cmessage)                             ! intent(out):   error code and error message
                  

  ! check for all errors (error recovery within opSplittin)
  if(err/=0)then; err=20; message=trim(message)//trim(cmessage); return; end if
  !print*, 'completed step'
  !print*, 'PAUSE: '; read(*,*)

  ! process the flag for too much melt
  if(tooMuchMelt)then
   stepFailure  = .true.
   doLayerMerge = .true.
  else
   doLayerMerge = .false.
  endif

  ! handle special case of the step failure
  ! NOTE: need to revert back to the previous state vector that we were happy with and reduce the time step
  if(stepFailure)then

   ! halve step
   dt_sub = dtSave/2._rkind

   ! check that the step is not tiny
   if(dt_sub < minstep)then
    print*,ixSolution
    print*, 'dtSave, dt_sub', dtSave, dt_sub
    message=trim(message)//'length of the coupled step is below the minimum step length'
    err=20; return
   endif

   ! try again
   cycle substeps

  endif

  ! update first step
  firstSubStep=.false.

  ! ***  remove ice due to sublimation...
  ! --------------------------------------------------------------
  sublime: associate(&
   scalarCanopySublimation => flux_data%var(iLookFLUX%scalarCanopySublimation)%dat(1), & ! sublimation from the vegetation canopy (kg m-2 s-1)
   scalarSnowSublimation   => flux_data%var(iLookFLUX%scalarSnowSublimation)%dat(1),   & ! sublimation from the snow surface (kg m-2 s-1)
   scalarLatHeatCanopyEvap => flux_data%var(iLookFLUX%scalarLatHeatCanopyEvap)%dat(1), & ! latent heat flux for evaporation from the canopy to the canopy air space (W m-2)
   scalarSenHeatCanopy     => flux_data%var(iLookFLUX%scalarSenHeatCanopy)%dat(1),     & ! sensible heat flux from the canopy to the canopy air space (W m-2)
   scalarLatHeatGround     => flux_data%var(iLookFLUX%scalarLatHeatGround)%dat(1),     & ! latent heat flux from ground surface below vegetation (W m-2)
   scalarSenHeatGround     => flux_data%var(iLookFLUX%scalarSenHeatGround)%dat(1),     & ! sensible heat flux from ground surface below vegetation (W m-2)
   scalarCanopyLiq         => prog_data%var(iLookPROG%scalarCanopyLiq)%dat(1),         & ! liquid water stored on the vegetation canopy (kg m-2)
   scalarCanopyIce         => prog_data%var(iLookPROG%scalarCanopyIce)%dat(1),         & ! ice          stored on the vegetation canopy (kg m-2)
   mLayerVolFracIce        => prog_data%var(iLookPROG%mLayerVolFracIce)%dat,           & ! volumetric fraction of ice in the snow+soil domain (-)
   mLayerVolFracLiq        => prog_data%var(iLookPROG%mLayerVolFracLiq)%dat,           & ! volumetric fraction of liquid water in the snow+soil domain (-)
   mLayerDepth             => prog_data%var(iLookPROG%mLayerDepth)%dat                 & ! depth of each snow+soil layer (m)
  ) ! associations to variables in data structures

  ! * compute change in canopy ice content due to sublimation...
  ! ------------------------------------------------------------
  if(computeVegFlux)then

   ! remove mass of ice on the canopy
   scalarCanopyIce = scalarCanopyIce + scalarCanopySublimation*dt_sub

   ! if removed all ice, take the remaining sublimation from water
   if(scalarCanopyIce < 0._rkind)then
    scalarCanopyLiq = scalarCanopyLiq + scalarCanopyIce
    scalarCanopyIce = 0._rkind
   endif

   ! modify fluxes if there is insufficient canopy water to support the converged sublimation rate over the time step dt_sub
   if(scalarCanopyLiq < 0._rkind)then
    ! --> superfluous sublimation flux
    superflousSub = -scalarCanopyLiq/dt_sub  ! kg m-2 s-1
    superflousNrg = superflousSub*LH_sub     ! W m-2 (J m-2 s-1)
    ! --> update fluxes and states
    scalarCanopySublimation = scalarCanopySublimation + superflousSub
    scalarLatHeatCanopyEvap = scalarLatHeatCanopyEvap + superflousNrg
    scalarSenHeatCanopy     = scalarSenHeatCanopy - superflousNrg
    scalarCanopyLiq         = 0._rkind
   endif

  end if  ! (if computing the vegetation flux)
<<<<<<< HEAD
  
  call computSnowDepth(&
 						dt_sub,					    							& ! intent(in)
 						nSnow,													& ! intent(in)
 						scalarSnowSublimation,									& ! intent(in)
 						mLayerVolFracLiq, 			  							& ! intent(inout)
 						mLayerVolFracIce,										& ! intent(inout)
 						prog_data%var(iLookPROG%mLayerTemp)%dat,				& ! intent(in)
 						diag_data%var(iLookDIAG%mLayerMeltFreeze)%dat,			& ! intent(in)
 						mpar_data,												& ! intent(in)
 					   	! output
 					   	mLayerDepth,											& ! intent(inout)
                       	! error control
                       	err,message)         				  					  	  ! intent(out):   error control
 	if(err/=0)then; err=55; return; end if
if(1==0)then 	
  print *, '--------- coupled_em---------'
!  print *, 'mLayerMeltFreeze = ', diag_data%var(iLookDIAG%mLayerMeltFreeze)%dat(1:nSnow)
!  print *, 'mLayerVolFracLiq = ', mLayerVolFracLiq(:)
!  print *, 'mLayerVolFracIce = ', mLayerVolFracIce(:)
!  print *, 'mLayerTemp = ', prog_data%var(iLookPROG%mLayerTemp)%dat(:)
  print *, 'mLayerDepth = ', mLayerDepth(:)
  print *, '--------------------------------------------------------'
endif 	
=======

  ! * compute change in ice content of the top snow layer due to sublimation...
  ! ---------------------------------------------------------------------------
  ! NOTE: this is done BEFORE densification
  if(nSnow > 0)then ! snow layers exist

   ! try to remove ice from the top layer
   iSnow=1

   ! save the mass of liquid water (kg m-2)
   massLiquid = mLayerDepth(iSnow)*mLayerVolFracLiq(iSnow)*iden_water

   ! add/remove the depth of snow gained/lost by frost/sublimation (m)
   ! NOTE: assume constant density
   mLayerDepth(iSnow) = mLayerDepth(iSnow) + dt_sub*scalarSnowSublimation/(mLayerVolFracIce(iSnow)*iden_ice)

   ! check that we did not remove the entire layer
   if(mLayerDepth(iSnow) < verySmall)then
    stepFailure  = .true.
    doLayerMerge = .true.
    dt_sub      = max(dtSave/2._rkind, minstep)
    cycle substeps
   else
    stepFailure  = .false.
    doLayerMerge = .false.
   endif

   ! update the volumetric fraction of liquid water
   mLayerVolFracLiq(iSnow) = massLiquid / (mLayerDepth(iSnow)*iden_water)

  ! no snow
  else

   ! no snow: check that sublimation is zero
   if(abs(scalarSnowSublimation) > verySmall)then
    message=trim(message)//'sublimation of snow has been computed when no snow exists'
    err=20; return
   end if

  end if  ! (if snow layers exist)

>>>>>>> 7e1c0c38
  end associate sublime
  
  ! update coordinate variables
  call calcHeight(&
                  ! input/output: data structures
                  indx_data,   & ! intent(in): layer type
                  prog_data,   & ! intent(inout): model variables for a local HRU
                  ! output: error control
                  err,cmessage)
  if(err/=0)then; err=20; message=trim(message)//trim(cmessage); return; end if

  ! recompute snow depth and SWE
  if(nSnow > 0)then
   prog_data%var(iLookPROG%scalarSnowDepth)%dat(1) = sum(  prog_data%var(iLookPROG%mLayerDepth)%dat(1:nSnow))
   prog_data%var(iLookPROG%scalarSWE)%dat(1)       = sum( (prog_data%var(iLookPROG%mLayerVolFracLiq)%dat(1:nSnow)*iden_water + &
                                                           prog_data%var(iLookPROG%mLayerVolFracIce)%dat(1:nSnow)*iden_ice) &
                                                         * prog_data%var(iLookPROG%mLayerDepth)%dat(1:nSnow) )
  end if

  ! increment fluxes
  dt_wght = dt_sub/data_step ! define weight applied to each sub-step
  do iVar=1,size(averageFlux_meta)
   flux_mean%var(iVar)%dat(:) = flux_mean%var(iVar)%dat(:) + flux_data%var(averageFlux_meta(iVar)%ixParent)%dat(:)*dt_wght
  end do

  ! increment change in storage associated with the surface melt pond (kg m-2)
  if(nSnow==0) sfcMeltPond = sfcMeltPond + prog_data%var(iLookPROG%scalarSfcMeltPond)%dat(1)

  ! increment soil compression (kg m-2)
  totalSoilCompress = totalSoilCompress + diag_data%var(iLookDIAG%scalarSoilCompress)%dat(1) ! total soil compression over whole layer (kg m-2)

  ! ****************************************************************************************************
  ! *** END MAIN SOLVER ********************************************************************************
  ! ****************************************************************************************************

  ! increment sub-step
  dt_solv = dt_solv + dt_sub

  ! save the time step to initialize the subsequent step
  if(dt_solv<data_step .or. nsub==1) dt_init = dt_sub

  ! check
  if(globalPrintFlag)&
  write(*,'(a,1x,3(f18.5,1x))') 'dt_sub, dt_solv, data_step: ', dt_sub, dt_solv, data_step

  ! check that we have completed the sub-step
  if(dt_solv >= data_step-verySmall) then
   exit substeps
  endif

  ! adjust length of the sub-step (make sure that we don't exceed the step)
  dt_sub = data_step - dt_solv !min(data_step - dt_solv, dt_sub)
  !print*, 'dt_sub = ', dt_sub

 end do  substeps ! (sub-step loop)
 !print*, 'PAUSE: completed time step'; read(*,*)

 ! *** add snowfall to the snowpack...
 ! -----------------------------------

 ! add new snowfall to the snowpack
 ! NOTE: This needs to be done AFTER the call to canopySnow, since throughfall and unloading are computed in canopySnow
 call newsnwfall(&
                ! input: model control
                data_step,                                                 & ! time step (seconds)
                (nSnow > 0),                                               & ! logical flag if snow layers exist
                mpar_data%var(iLookPARAM%snowfrz_scale)%dat(1),            & ! freeezing curve parameter for snow (K-1)
                ! input: diagnostic scalar variables
                diag_data%var(iLookDIAG%scalarSnowfallTemp)%dat(1),        & ! computed temperature of fresh snow (K)
                diag_data%var(iLookDIAG%scalarNewSnowDensity)%dat(1),      & ! computed density of new snow (kg m-3)
                flux_data%var(iLookFLUX%scalarThroughfallSnow)%dat(1),     & ! throughfall of snow through the canopy (kg m-2 s-1)
                flux_data%var(iLookFLUX%scalarCanopySnowUnloading)%dat(1), & ! unloading of snow from the canopy (kg m-2 s-1)
                ! input/output: state variables
                prog_data%var(iLookPROG%scalarSWE)%dat(1),                 & ! SWE (kg m-2)
                prog_data%var(iLookPROG%scalarSnowDepth)%dat(1),           & ! total snow depth (m)
                prog_data%var(iLookPROG%mLayerTemp)%dat(1),                & ! temperature of the top layer (K)
                prog_data%var(iLookPROG%mLayerDepth)%dat(1),               & ! depth of the top layer (m)
                prog_data%var(iLookPROG%mLayerVolFracIce)%dat(1),          & ! volumetric fraction of ice of the top layer (-)
                prog_data%var(iLookPROG%mLayerVolFracLiq)%dat(1),          & ! volumetric fraction of liquid water of the top layer (-)
                ! output: error control
                err,cmessage)                                                ! error control
 if(err/=0)then; err=30; message=trim(message)//trim(cmessage); return; end if

 ! re-compute snow depth and SWE
 if(nSnow > 0)then
  prog_data%var(iLookPROG%scalarSnowDepth)%dat(1) = sum(  prog_data%var(iLookPROG%mLayerDepth)%dat(1:nSnow))
  prog_data%var(iLookPROG%scalarSWE)%dat(1)       = sum( (prog_data%var(iLookPROG%mLayerVolFracLiq)%dat(1:nSnow)*iden_water + &
                                                          prog_data%var(iLookPROG%mLayerVolFracIce)%dat(1:nSnow)*iden_ice) &
                                                        * prog_data%var(iLookPROG%mLayerDepth)%dat(1:nSnow) )
 end if
 !print*, 'SWE after snowfall = ',  prog_data%var(iLookPROG%scalarSWE)%dat(1)

 ! re-assign dimension lengths
 nSnow   = count(indx_data%var(iLookINDEX%layerType)%dat==iname_snow)
 nSoil   = count(indx_data%var(iLookINDEX%layerType)%dat==iname_soil)
 nLayers = nSnow+nSoil

 ! update coordinate variables
 call calcHeight(&
                 ! input/output: data structures
                 indx_data,   & ! intent(in): layer type
                 prog_data,   & ! intent(inout): model variables for a local HRU
                 ! output: error control
                 err,cmessage)
 if(err/=0)then; err=20; message=trim(message)//trim(cmessage); return; end if

 ! overwrite flux_data with flux_mean (returns timestep-average fluxes for scalar variables)
 do iVar=1,size(averageFlux_meta)
  flux_data%var(averageFlux_meta(iVar)%ixParent)%dat(:) = flux_mean%var(iVar)%dat(:)
 end do

 ! ***********************************************************************************************************************************
 ! ***********************************************************************************************************************************
 ! ***********************************************************************************************************************************
 ! ***********************************************************************************************************************************

 ! ---
 ! *** balance checks...
 ! ---------------------

 ! save the average compression and melt pond storage in the data structures
 prog_data%var(iLookPROG%scalarSfcMeltPond)%dat(1)  = sfcMeltPond

 ! associate local variables with information in the data structures
 associate(&
 ! model forcing
 scalarSnowfall             => flux_mean%var(childFLUX_MEAN(iLookFLUX%scalarSnowfall)           )%dat(1)     ,&  ! computed snowfall rate (kg m-2 s-1)
 scalarRainfall             => flux_mean%var(childFLUX_MEAN(iLookFLUX%scalarRainfall)           )%dat(1)     ,&  ! computed rainfall rate (kg m-2 s-1)
 ! canopy fluxes
 averageThroughfallSnow     => flux_mean%var(childFLUX_MEAN(iLookFLUX%scalarThroughfallSnow)    )%dat(1)     ,&  ! snow that reaches the ground without ever touching the canopy (kg m-2 s-1)
 averageThroughfallRain     => flux_mean%var(childFLUX_MEAN(iLookFLUX%scalarThroughfallRain)    )%dat(1)     ,&  ! rain that reaches the ground without ever touching the canopy (kg m-2 s-1)
 averageCanopySnowUnloading => flux_mean%var(childFLUX_MEAN(iLookFLUX%scalarCanopySnowUnloading))%dat(1)     ,&  ! unloading of snow from the vegetion canopy (kg m-2 s-1)
 averageCanopyLiqDrainage   => flux_mean%var(childFLUX_MEAN(iLookFLUX%scalarCanopyLiqDrainage)  )%dat(1)     ,&  ! drainage of liquid water from the vegetation canopy (kg m-2 s-1)
 averageCanopySublimation   => flux_mean%var(childFLUX_MEAN(iLookFLUX%scalarCanopySublimation)  )%dat(1)     ,&  ! canopy sublimation/frost (kg m-2 s-1)
 averageCanopyEvaporation   => flux_mean%var(childFLUX_MEAN(iLookFLUX%scalarCanopyEvaporation)  )%dat(1)     ,&  ! canopy evaporation/condensation (kg m-2 s-1)
 ! snow fluxes
 averageSnowSublimation     => flux_mean%var(childFLUX_MEAN(iLookFLUX%scalarSnowSublimation)    )%dat(1)     ,&  ! sublimation from the snow surface (kg m-2 s-1)
 averageSnowDrainage        => flux_mean%var(childFLUX_MEAN(iLookFLUX%scalarSnowDrainage)       )%dat(1)     ,&  ! drainage from the bottom of the snowpack (m s-1)
 ! soil fluxes
 averageSoilInflux          => flux_mean%var(childFLUX_MEAN(iLookFLUX%scalarInfiltration)       )%dat(1)     ,&  ! influx of water at the top of the soil profile (m s-1)
 averageSoilDrainage        => flux_mean%var(childFLUX_MEAN(iLookFLUX%scalarSoilDrainage)       )%dat(1)     ,&  ! drainage from the bottom of the soil profile (m s-1)
 averageSoilBaseflow        => flux_mean%var(childFLUX_MEAN(iLookFLUX%scalarSoilBaseflow)       )%dat(1)     ,&  ! total baseflow from throughout the soil profile (m s-1)
 averageGroundEvaporation   => flux_mean%var(childFLUX_MEAN(iLookFLUX%scalarGroundEvaporation)  )%dat(1)     ,&  ! soil evaporation (kg m-2 s-1)
 averageCanopyTranspiration => flux_mean%var(childFLUX_MEAN(iLookFLUX%scalarCanopyTranspiration))%dat(1)     ,&  ! canopy transpiration (kg m-2 s-1)
 ! state variables in the vegetation canopy
 scalarCanopyLiq            => prog_data%var(iLookPROG%scalarCanopyLiq)%dat(1)                               ,&  ! canopy liquid water (kg m-2)
 scalarCanopyIce            => prog_data%var(iLookPROG%scalarCanopyIce)%dat(1)                               ,&  ! canopy ice content (kg m-2)
 ! state variables in the soil domain
 mLayerDepth                => prog_data%var(iLookPROG%mLayerDepth)%dat(nSnow+1:nLayers)                     ,&  ! depth of each soil layer (m)
 mLayerVolFracIce           => prog_data%var(iLookPROG%mLayerVolFracIce)%dat(nSnow+1:nLayers)                ,&  ! volumetric ice content in each soil layer (-)
 mLayerVolFracLiq           => prog_data%var(iLookPROG%mLayerVolFracLiq)%dat(nSnow+1:nLayers)                ,&  ! volumetric liquid water content in each soil layer (-)
 scalarAquiferStorage       => prog_data%var(iLookPROG%scalarAquiferStorage)%dat(1)                          ,&  ! aquifer storage (m)
 ! error tolerance
 absConvTol_liquid          => mpar_data%var(iLookPARAM%absConvTol_liquid)%dat(1)                            ,&  ! absolute convergence tolerance for vol frac liq water (-)
 scalarTotalSoilIce         => diag_data%var(iLookDIAG%scalarTotalSoilIce)%dat(1)                            ,&  ! total ice in the soil column (kg m-2)
 scalarTotalSoilLiq         => diag_data%var(iLookDIAG%scalarTotalSoilLiq)%dat(1)                             &  ! total liquid water in the soil column (kg m-2)
 ) ! (association of local variables with information in the data structures

 ! -----
 ! * balance checks for the canopy...
 ! ----------------------------------

 ! if computing the vegetation flux
 if(computeVegFlux)then

  ! canopy water balance
  balanceCanopyWater1 = scalarCanopyLiq + scalarCanopyIce

  ! balance checks for the canopy
  ! NOTE: need to put the balance checks in the sub-step loop so that we can re-compute if necessary
  scalarCanopyWatBalError = balanceCanopyWater1 - (balanceCanopyWater0 + (scalarSnowfall - averageThroughfallSnow)*data_step + (scalarRainfall - averageThroughfallRain)*data_step &
                             - averageCanopySnowUnloading*data_step - averageCanopyLiqDrainage*data_step + averageCanopySublimation*data_step + averageCanopyEvaporation*data_step)
  if(abs(scalarCanopyWatBalError) > absConvTol_liquid*iden_water*10._rkind)then
   print*, '** canopy water balance error:'
   write(*,'(a,1x,f20.10)') 'data_step                                    = ', data_step
   write(*,'(a,1x,f20.10)') 'balanceCanopyWater0                          = ', balanceCanopyWater0
   write(*,'(a,1x,f20.10)') 'balanceCanopyWater1                          = ', balanceCanopyWater1
   write(*,'(a,1x,f20.10)') 'scalarSnowfall                               = ', scalarSnowfall
   write(*,'(a,1x,f20.10)') 'scalarRainfall                               = ', scalarRainfall
   write(*,'(a,1x,f20.10)') '(scalarSnowfall - averageThroughfallSnow)    = ', (scalarSnowfall - averageThroughfallSnow)!*data_step
   write(*,'(a,1x,f20.10)') '(scalarRainfall - averageThroughfallRain)    = ', (scalarRainfall - averageThroughfallRain)!*data_step
   write(*,'(a,1x,f20.10)') 'averageCanopySnowUnloading                   = ', averageCanopySnowUnloading!*data_step
   write(*,'(a,1x,f20.10)') 'averageCanopyLiqDrainage                     = ', averageCanopyLiqDrainage!*data_step
   write(*,'(a,1x,f20.10)') 'averageCanopySublimation                     = ', averageCanopySublimation!*data_step
   write(*,'(a,1x,f20.10)') 'averageCanopyEvaporation                     = ', averageCanopyEvaporation!*data_step
   write(*,'(a,1x,f20.10)') 'scalarCanopyWatBalError                      = ', scalarCanopyWatBalError
   message=trim(message)//'canopy hydrology does not balance'
   err=20; return
  end if

 endif  ! if computing the vegetation flux

 ! -----
 ! * balance checks for SWE...
 ! ---------------------------

 ! recompute snow depth (m) and SWE (kg m-2)
 if(nSnow > 0)then
  prog_data%var(iLookPROG%scalarSnowDepth)%dat(1) = sum(  prog_data%var(iLookPROG%mLayerDepth)%dat(1:nSnow))
  prog_data%var(iLookPROG%scalarSWE)%dat(1)       = sum( (prog_data%var(iLookPROG%mLayerVolFracLiq)%dat(1:nSnow)*iden_water + &
                                                          prog_data%var(iLookPROG%mLayerVolFracIce)%dat(1:nSnow)*iden_ice) &
                                                        * prog_data%var(iLookPROG%mLayerDepth)%dat(1:nSnow) )
 end if

 ! check the individual layers
 if(printBalance .and. nSnow>0)then
  write(*,'(a,1x,10(f12.8,1x))') 'liqSnowInit       = ', liqSnowInit
  write(*,'(a,1x,10(f12.8,1x))') 'volFracLiq        = ', prog_data%var(iLookPROG%mLayerVolFracLiq)%dat(1:nSnow)
  write(*,'(a,1x,10(f12.8,1x))') 'iLayerLiqFluxSnow = ', flux_data%var(iLookFLUX%iLayerLiqFluxSnow)%dat*iden_water*data_step
  write(*,'(a,1x,10(f12.8,1x))') 'mLayerLiqFluxSnow = ', flux_data%var(iLookFLUX%mLayerLiqFluxSnow)%dat*data_step
  write(*,'(a,1x,10(f12.8,1x))') 'change volFracLiq = ', prog_data%var(iLookPROG%mLayerVolFracLiq)%dat(1:nSnow) - liqSnowInit
  deallocate(liqSnowInit, stat=err)
  if(err/=0)then
   message=trim(message)//'unable to deallocate space for the initial volumetric liquid water content of snow'
   err=20; return
  endif
 endif

 ! check SWE
 if(nSnow>0)then
  effSnowfall = averageThroughfallSnow + averageCanopySnowUnloading
  effRainfall = averageThroughfallRain + averageCanopyLiqDrainage
  newSWE      = prog_data%var(iLookPROG%scalarSWE)%dat(1)
  delSWE      = newSWE - (oldSWE - sfcMeltPond)
  massBalance = delSWE - (effSnowfall + effRainfall + averageSnowSublimation - averageSnowDrainage*iden_water)*data_step
  if(abs(massBalance) > absConvTol_liquid*iden_water*10._dp)then
   print*,                  'nSnow       = ', nSnow
   print*,                  'nSub        = ', nSub
   write(*,'(a,1x,f20.10)') 'data_step   = ', data_step
   write(*,'(a,1x,f20.10)') 'oldSWE      = ', oldSWE
   write(*,'(a,1x,f20.10)') 'newSWE      = ', newSWE
   write(*,'(a,1x,f20.10)') 'delSWE      = ', delSWE
   write(*,'(a,1x,f20.10)') 'effRainfall = ', effRainfall*data_step
   write(*,'(a,1x,f20.10)') 'effSnowfall = ', effSnowfall*data_step
   write(*,'(a,1x,f20.10)') 'sublimation = ', averageSnowSublimation*data_step
   write(*,'(a,1x,f20.10)') 'snwDrainage = ', averageSnowDrainage*iden_water*data_step
   write(*,'(a,1x,f20.10)') 'sfcMeltPond = ', sfcMeltPond
   write(*,'(a,1x,f20.10)') 'massBalance = ', massBalance
   message=trim(message)//'SWE does not balance'
   err=20; return
  endif  ! if failed mass balance check
 endif  ! if snow layers exist

 ! -----
 ! * balance checks for soil...
 ! ----------------------------

 ! compute the liquid water and ice content at the end of the time step
 scalarTotalSoilLiq = sum(iden_water*mLayerVolFracLiq(1:nSoil)*mLayerDepth(1:nSoil))
 scalarTotalSoilIce = sum(iden_water*mLayerVolFracIce(1:nSoil)*mLayerDepth(1:nSoil))   ! NOTE: no expansion of soil, hence use iden_water

 ! get the total water in the soil (liquid plus ice) at the end of the time step (kg m-2)
 balanceSoilWater1 = scalarTotalSoilLiq + scalarTotalSoilIce

 ! get the total aquifer storage at the start of the time step (kg m-2)
 balanceAquifer1 = scalarAquiferStorage*iden_water

 ! get the input and output to/from the soil zone (kg m-2)
 balanceSoilInflux        = averageSoilInflux*iden_water*data_step
 balanceSoilBaseflow      = averageSoilBaseflow*iden_water*data_step
 balanceSoilDrainage      = averageSoilDrainage*iden_water*data_step
 balanceSoilET            = (averageCanopyTranspiration + averageGroundEvaporation)*data_step

 ! check the individual layers
 if(printBalance)then
  write(*,'(a,1x,10(f12.8,1x))') 'liqSoilInit       = ', liqSoilInit
  write(*,'(a,1x,10(f12.8,1x))') 'volFracLiq        = ', mLayerVolFracLiq
  write(*,'(a,1x,10(f12.8,1x))') 'iLayerLiqFluxSoil = ', flux_data%var(iLookFLUX%iLayerLiqFluxSoil)%dat*iden_water*data_step
  write(*,'(a,1x,10(f12.8,1x))') 'mLayerLiqFluxSoil = ', flux_data%var(iLookFLUX%mLayerLiqFluxSoil)%dat*data_step
  write(*,'(a,1x,10(f12.8,1x))') 'change volFracLiq = ', mLayerVolFracLiq - liqSoilInit
  deallocate(liqSoilInit, stat=err)
  if(err/=0)then
   message=trim(message)//'unable to deallocate space for the initial soil moisture'
   err=20; return
  endif
 endif

 ! check the soil water balance
 scalarSoilWatBalError  = balanceSoilWater1 - (balanceSoilWater0 + (balanceSoilInflux + balanceSoilET - balanceSoilBaseflow - balanceSoilDrainage - totalSoilCompress) )
 if(abs(scalarSoilWatBalError) > absConvTol_liquid*iden_water*10._rkind)then  ! NOTE: kg m-2, so need coarse tolerance to account for precision issues
  write(*,*)               'solution method           = ', ixSolution
  write(*,'(a,1x,f20.10)') 'data_step                 = ', data_step
  write(*,'(a,1x,f20.10)') 'totalSoilCompress         = ', totalSoilCompress
  write(*,'(a,1x,f20.10)') 'scalarTotalSoilLiq        = ', scalarTotalSoilLiq
  write(*,'(a,1x,f20.10)') 'scalarTotalSoilIce        = ', scalarTotalSoilIce
  write(*,'(a,1x,f20.10)') 'balanceSoilWater0         = ', balanceSoilWater0
  write(*,'(a,1x,f20.10)') 'balanceSoilWater1         = ', balanceSoilWater1
  write(*,'(a,1x,f20.10)') 'balanceSoilInflux         = ', balanceSoilInflux
  write(*,'(a,1x,f20.10)') 'balanceSoilBaseflow       = ', balanceSoilBaseflow
  write(*,'(a,1x,f20.10)') 'balanceSoilDrainage       = ', balanceSoilDrainage
  write(*,'(a,1x,f20.10)') 'balanceSoilET             = ', balanceSoilET
  write(*,'(a,1x,f20.10)') 'scalarSoilWatBalError     = ', scalarSoilWatBalError
  write(*,'(a,1x,f20.10)') 'scalarSoilWatBalError     = ', scalarSoilWatBalError/iden_water
  write(*,'(a,1x,f20.10)') 'absConvTol_liquid         = ', absConvTol_liquid
  ! error control
  message=trim(message)//'soil hydrology does not balance'
  err=20; return
 end if

 ! end association of local variables with information in the data structures
 end associate

 ! end association to canopy depth
 end associate canopy

 ! Save the total soil water (Liquid+Ice)
 diag_data%var(iLookDIAG%scalarTotalSoilWat)%dat(1) = balanceSoilWater1
 ! save the surface temperature (just to make things easier to visualize)
 prog_data%var(iLookPROG%scalarSurfaceTemp)%dat(1) = prog_data%var(iLookPROG%mLayerTemp)%dat(1)

 ! overwrite flux data with the timestep-average value
 if(.not.backwardsCompatibility)then
  do iVar=1,size(flux_mean%var)
   flux_data%var(averageFlux_meta(iVar)%ixParent)%dat = flux_mean%var(iVar)%dat
  end do
 end if

 iLayer = nSnow+1
 !print*, 'nsub, mLayerTemp(iLayer), mLayerVolFracIce(iLayer) = ', nsub, mLayerTemp(iLayer), mLayerVolFracIce(iLayer)
 !print*, 'nsub = ', nsub
 if(nsub>50000)then
  write(message,'(a,i0)') trim(cmessage)//'number of sub-steps > 50000 for HRU ', hruID
  err=20; return
 end if

 end subroutine coupled_em


 ! *********************************************************************************************************
 ! private subroutine implctMelt: compute melt of the "snow without a layer"
 ! *********************************************************************************************************
 subroutine implctMelt(&
                       ! input/output: integrated snowpack properties
                       scalarSWE,         & ! intent(inout): snow water equivalent (kg m-2)
                       scalarSnowDepth,   & ! intent(inout): snow depth (m)
                       scalarSfcMeltPond, & ! intent(inout): surface melt pond (kg m-2)
                       ! input/output: properties of the upper-most soil layer
                       soilTemp,          & ! intent(inout): surface layer temperature (K)
                       soilDepth,         & ! intent(inout): surface layer depth (m)
                       soilHeatcap,       & ! intent(inout): surface layer volumetric heat capacity (J m-3 K-1)
                       ! output: error control
                       err,message        ) ! intent(out): error control
 implicit none
 ! input/output: integrated snowpack properties
 real(rkind),intent(inout)    :: scalarSWE          ! snow water equivalent (kg m-2)
 real(rkind),intent(inout)    :: scalarSnowDepth    ! snow depth (m)
 real(rkind),intent(inout)    :: scalarSfcMeltPond  ! surface melt pond (kg m-2)
 ! input/output: properties of the upper-most soil layer
 real(rkind),intent(inout)    :: soilTemp           ! surface layer temperature (K)
 real(rkind),intent(inout)    :: soilDepth          ! surface layer depth (m)
 real(rkind),intent(inout)    :: soilHeatcap        ! surface layer volumetric heat capacity (J m-3 K-1)
 ! output: error control
 integer(i4b),intent(out)  :: err                ! error code
 character(*),intent(out)  :: message            ! error message
 ! local variables
 real(rkind)                  :: nrgRequired        ! energy required to melt all the snow (J m-2)
 real(rkind)                  :: nrgAvailable       ! energy available to melt the snow (J m-2)
 real(rkind)                  :: snwDensity         ! snow density (kg m-3)
 ! initialize error control
 err=0; message='implctMelt/'

 if(scalarSWE > 0._rkind)then
  ! only melt if temperature of the top soil layer is greater than Tfreeze
  if(soilTemp > Tfreeze)then
   ! compute the energy required to melt all the snow (J m-2)
   nrgRequired     = scalarSWE*LH_fus
   ! compute the energy available to melt the snow (J m-2)
   nrgAvailable    = soilHeatcap*(soilTemp - Tfreeze)*soilDepth
   ! compute the snow density (not saved)
   snwDensity      = scalarSWE/scalarSnowDepth
   ! compute the amount of melt, and update SWE (kg m-2)
   if(nrgAvailable > nrgRequired)then
    scalarSfcMeltPond  = scalarSWE
    scalarSWE          = 0._rkind
   else
    scalarSfcMeltPond  = nrgAvailable/LH_fus
    scalarSWE          = scalarSWE - scalarSfcMeltPond
   end if
   ! update depth
   scalarSnowDepth = scalarSWE/snwDensity
   ! update temperature of the top soil layer (K)
   soilTemp =  soilTemp - (LH_fus*scalarSfcMeltPond/soilDepth)/soilHeatcap
  else  ! melt is zero if the temperature of the top soil layer is less than Tfreeze
   scalarSfcMeltPond = 0._rkind  ! kg m-2
  end if ! (if the temperature of the top soil layer is greater than Tfreeze)
 else  ! melt is zero if the "snow without a layer" does not exist
  scalarSfcMeltPond = 0._rkind  ! kg m-2
 end if ! (if the "snow without a layer" exists)

 end subroutine implctMelt

end module coupled_em_module<|MERGE_RESOLUTION|>--- conflicted
+++ resolved
@@ -829,7 +829,6 @@
    endif
 
   end if  ! (if computing the vegetation flux)
-<<<<<<< HEAD
   
   call computSnowDepth(&
  						dt_sub,					    							& ! intent(in)
@@ -845,58 +844,7 @@
                        	! error control
                        	err,message)         				  					  	  ! intent(out):   error control
  	if(err/=0)then; err=55; return; end if
-if(1==0)then 	
-  print *, '--------- coupled_em---------'
-!  print *, 'mLayerMeltFreeze = ', diag_data%var(iLookDIAG%mLayerMeltFreeze)%dat(1:nSnow)
-!  print *, 'mLayerVolFracLiq = ', mLayerVolFracLiq(:)
-!  print *, 'mLayerVolFracIce = ', mLayerVolFracIce(:)
-!  print *, 'mLayerTemp = ', prog_data%var(iLookPROG%mLayerTemp)%dat(:)
-  print *, 'mLayerDepth = ', mLayerDepth(:)
-  print *, '--------------------------------------------------------'
-endif 	
-=======
-
-  ! * compute change in ice content of the top snow layer due to sublimation...
-  ! ---------------------------------------------------------------------------
-  ! NOTE: this is done BEFORE densification
-  if(nSnow > 0)then ! snow layers exist
-
-   ! try to remove ice from the top layer
-   iSnow=1
-
-   ! save the mass of liquid water (kg m-2)
-   massLiquid = mLayerDepth(iSnow)*mLayerVolFracLiq(iSnow)*iden_water
-
-   ! add/remove the depth of snow gained/lost by frost/sublimation (m)
-   ! NOTE: assume constant density
-   mLayerDepth(iSnow) = mLayerDepth(iSnow) + dt_sub*scalarSnowSublimation/(mLayerVolFracIce(iSnow)*iden_ice)
-
-   ! check that we did not remove the entire layer
-   if(mLayerDepth(iSnow) < verySmall)then
-    stepFailure  = .true.
-    doLayerMerge = .true.
-    dt_sub      = max(dtSave/2._rkind, minstep)
-    cycle substeps
-   else
-    stepFailure  = .false.
-    doLayerMerge = .false.
-   endif
-
-   ! update the volumetric fraction of liquid water
-   mLayerVolFracLiq(iSnow) = massLiquid / (mLayerDepth(iSnow)*iden_water)
-
-  ! no snow
-  else
-
-   ! no snow: check that sublimation is zero
-   if(abs(scalarSnowSublimation) > verySmall)then
-    message=trim(message)//'sublimation of snow has been computed when no snow exists'
-    err=20; return
-   end if
-
-  end if  ! (if snow layers exist)
-
->>>>>>> 7e1c0c38
+	
   end associate sublime
   
   ! update coordinate variables
