! SUMMA - Structure for Unifying Multiple Modeling Alternatives
! Copyright (C) 2014-2020 NCAR/RAL; University of Saskatchewan; University of Washington
!
! This file is part of SUMMA
!
! For more information see: http://www.ral.ucar.edu/projects/summa
!
! This program is free software: you can redistribute it and/or modify
! it under the terms of the GNU General Public License as published by
! the Free Software Foundation, either version 3 of the License, or
! (at your option) any later version.
!
! This program is distributed in the hope that it will be useful,
! but WITHOUT ANY WARRANTY; without even the implied warranty of
! MERCHANTABILITY or FITNESS FOR A PARTICULAR PURPOSE.  See the
! GNU General Public License for more details.
!
! You should have received a copy of the GNU General Public License
! along with this program.  If not, see <http://www.gnu.org/licenses/>.

module coupled_em_module

! numerical recipes data types
USE nrtype

! physical constants
USE multiconst,only:&
                    Tfreeze,      & ! temperature at freezing              (K)
                    LH_fus,       & ! latent heat of fusion                (J kg-1)
                    LH_sub,       & ! latent heat of sublimation           (J kg-1)
                    iden_ice,     & ! intrinsic density of ice             (kg m-3)
                    iden_water      ! intrinsic density of liquid water    (kg m-3)

! data types
USE data_types,only:&
                    var_i,               & ! x%var(:)                (i4b)
                    var_d,               & ! x%var(:)                (rkind)
                    var_ilength,         & ! x%var(:)%dat            (i4b)
                    var_dlength,         & ! x%var(:)%dat            (rkind)
                    zLookup                ! x%z(:)%var(:)%lookup(:) (rkind)

! named variables for parent structures
USE var_lookup,only:iLookDECISIONS         ! named variables for elements of the decision structure
USE var_lookup,only:iLookPROG              ! named variables for structure elements
USE var_lookup,only:iLookDIAG              ! named variables for structure elements
USE var_lookup,only:iLookFLUX              ! named variables for structure elements
USE var_lookup,only:iLookPARAM             ! named variables for structure elements
USE var_lookup,only:iLookINDEX             ! named variables for structure elements
USE globalData,only:iname_snow             ! named variables for snow
USE globalData,only:iname_soil             ! named variables for soil

! named variables for child structures
USE var_lookup,only:childFLUX_MEAN

! metadata
USE globalData,only:flux_meta              ! metadata on the model fluxes
USE globalData,only:indx_meta              ! metadata on the model index variables
USE globalData,only:diag_meta              ! metadata on the model diagnostic variables
USE globalData,only:prog_meta              ! metadata on the model prognostic variables
USE globalData,only:averageFlux_meta       ! metadata on the timestep-average model flux structure

! global data
USE globalData,only:data_step              ! time step of forcing data (s)
USE globalData,only:model_decisions        ! model decision structure
USE globalData,only:globalPrintFlag        ! the global print flag
USE globalData,only:realMissing            ! missing double precision number


! look-up values for the maximum interception capacity
USE mDecisions_module,only:         &
                      stickySnow,   &      ! maximum interception capacity an increasing function of temerature
                      lightSnow            ! maximum interception capacity an inverse function of new snow density

! look-up values for the groundwater parameterization
USE mDecisions_module,only:         &
                      qbaseTopmodel,&      ! TOPMODEL-ish baseflow parameterization
                      bigBucket    ,&      ! a big bucket (lumped aquifer model)
                      noExplicit           ! no explicit groundwater parameterization

! look-up values for the spatial representation of groundwater
USE mDecisions_module,only:         &
                      localColumn  ,&      ! separate groundwater representation in each local soil column
                      singleBasin          ! single groundwater store over the entire basin

! look-up values for the numerical method
USE mDecisions_module,only:         &
                      numrec       ,&      ! home-grown backward Euler solution using free versions of Numerical recipes
                      kinsol       ,&      ! SUNDIALS backward Euler solution using Kinsol
                      ida                  ! SUNDIALS solution using IDA

! look-up values for the choice of variable in energy equations (BE residual or IDA state variable)
USE mDecisions_module,only:         &
                    closedForm,     &      ! use temperature with closed form heat capacity
                    enthalpyFormLU, &      ! use enthalpy with soil temperature-enthalpy lookup tables
                    enthalpyForm           ! use enthalpy with soil temperature-enthalpy analytical solution


! privacy
implicit none
private
public::coupled_em
! algorithmic parameters
real(rkind),parameter     :: verySmall=1.e-6_rkind   ! used as an additive constant to check if substantial difference among real numbers
contains


! ************************************************************************************************
! public subroutine coupled_em: run the coupled energy-mass model for one timestep
! ************************************************************************************************
subroutine coupled_em(&
                      ! model control
                      hruId,             & ! intent(in):    hruId
                      dt_init,           & ! intent(inout): used to initialize the size of the sub-step
                      dt_init_factor,    & ! intent(in):    Used to adjust the length of the timestep in the event of a failure
                      computeVegFlux,    & ! intent(inout): flag to indicate if we are computing fluxes over vegetation (.false. means veg is buried with snow)
                      fracJulDay,        & ! intent(in):    fractional julian days since the start of year
                      yearLength,        & ! intent(in):    number of days in the current year
                      ! data structures (input)
                      type_data,         & ! intent(in):    local classification of soil veg etc. for each HRU
                      attr_data,         & ! intent(in):    local attributes for each HRU
                      forc_data,         & ! intent(in):    model forcing data
                      mpar_data,         & ! intent(in):    model parameters
                      bvar_data,         & ! intent(in):    basin-average variables
                      lookup_data,       & ! intent(in):    lookup tables
                      ! data structures (input-output)
                      indx_data,         & ! intent(inout): model indices
                      prog_data,         & ! intent(inout): prognostic variables for a local HRU
                      diag_data,         & ! intent(inout): diagnostic variables for a local HRU
                      flux_data,         & ! intent(inout): model fluxes for a local HRU
                      ! error control
                      err,message)         ! intent(out):   error control
  ! structure allocations
  USE allocspace_module,only:allocLocal             ! allocate local data structures
  USE allocspace_module,only:resizeData             ! clone a data structure
  ! simulation of fluxes and residuals given a trial state vector
  USE soil_utils_module,only:liquidHead             ! compute the liquid water matric potential
  ! preliminary subroutines
  USE vegPhenlgy_module,only:vegPhenlgy             ! compute vegetation phenology
  USE vegNrgFlux_module,only:wettedFrac             ! compute wetted fraction of the canopy (used in sw radiation fluxes)
  USE snowAlbedo_module,only:snowAlbedo             ! compute snow albedo
  USE vegSWavRad_module,only:vegSWavRad             ! compute canopy sw radiation fluxes
  USE canopySnow_module,only:canopySnow             ! compute interception and unloading of snow from the vegetation canopy
  USE volicePack_module,only:newsnwfall             ! compute change in the top snow layer due to throughfall and unloading
  USE volicePack_module,only:volicePack             ! merge and sub-divide snow layers, if necessary
  USE diagn_evar_module,only:diagn_evar             ! compute diagnostic energy variables -- thermal conductivity and heat capacity
  ! the model solver
  USE indexState_module,only:indexState             ! define indices for all model state variables and layers
  USE opSplittin_module,only:opSplittin             ! solve the system of thermodynamic and hydrology equations for a given substep
  USE time_utils_module,only:elapsedSec             ! calculate the elapsed time
  ! additional subroutines
<<<<<<< HEAD
  USE tempAdjust_module,only:tempAdjust           ! adjust snow temperature associated with new snowfall
  USE var_derive_module,only:calcHeight           ! module to calculate height at layer interfaces and layer mid-point
  USE computSnowDepth_module,only:computSnowDepth ! compute snow depth
  USE enthalpyTemp_module,only:enthTemp2enthalpy  ! add phase change terms to delta temperature component of enthalpy
=======
  USE tempAdjust_module,only:tempAdjust             ! adjust snow temperature associated with new snowfall
  USE var_derive_module,only:calcHeight             ! module to calculate height at layer interfaces and layer mid-point
  USE computSnowDepth_module,only:computSnowDepth   ! compute snow depth
  USE enthalpyTemp_module,only:T2enthTemp_veg       ! convert temperature to enthalpy for vegetation
  USE enthalpyTemp_module,only:T2enthTemp_snow      ! convert temperature to enthalpy for snow
  USE enthalpyTemp_module,only:T2enthTemp_soil      ! convert temperature to enthalpy for soil
  USE enthalpyTemp_module,only:enthTemp_or_enthalpy ! add phase change terms to delta temperature component of enthalpy or vice versa
>>>>>>> a9e519e4

  implicit none

  integer(8),intent(in)                :: hruId                  ! hruId
  real(rkind),intent(inout)            :: dt_init                ! used to initialize the size of the sub-step
  integer(i4b),intent(in)              :: dt_init_factor         ! Used to adjust the length of the timestep in the event of a failure
  logical(lgt),intent(inout)           :: computeVegFlux         ! flag to indicate if we are computing fluxes over vegetation (.false. means veg is buried with snow)
  ! data structures (input)
  type(var_i),intent(in)               :: type_data              ! type of vegetation and soil
  type(var_d),intent(in)               :: attr_data              ! spatial attributes
  type(var_d),intent(in)               :: forc_data              ! model forcing data
  type(var_dlength),intent(in)         :: mpar_data              ! model parameters
  type(var_dlength),intent(in)         :: bvar_data              ! basin-average model variables
  type(zLookup),intent(in)             :: lookup_data            ! lookup tables
  ! data structures (input-output)
  type(var_ilength),intent(inout)      :: indx_data              ! state vector geometry
  type(var_dlength),intent(inout)      :: prog_data              ! prognostic variables for a local HRU
  type(var_dlength),intent(inout)      :: diag_data              ! diagnostic variables for a local HRU
  type(var_dlength),intent(inout)      :: flux_data              ! model fluxes for a local HRU
  real(rkind),intent(in)               :: fracJulDay             ! fractional julian days since the start of year
  integer(i4b),intent(in)              :: yearLength             ! number of days in the current year
  ! error control
  integer(i4b),intent(out)             :: err                    ! error code
  character(*),intent(out)             :: message                ! error message
  ! =====================================================================================================================================================
  ! =====================================================================================================================================================
  ! local variables
  character(len=256)                   :: cmessage               ! error message
  integer(i4b)                         :: nSnow                  ! number of snow layers
  integer(i4b)                         :: nSoil                  ! number of soil layers
  integer(i4b)                         :: nLayers                ! total number of layers
  integer(i4b)                         :: nState                 ! total number of state variables
  real(rkind)                          :: dtSave                 ! length of last input model whole sub-step (seconds)
  real(rkind)                          :: dt_sub                 ! length of model sub-step (seconds)
  real(rkind)                          :: dt_wght                ! weight applied to model sub-step (dt_sub/data_step)
  real(rkind)                          :: lyr_wght               ! weight applied to domain layer (layer_depth/domain_depth)
  real(rkind)                          :: dt_solv                ! seconds in the data step that have been completed
  real(rkind)                          :: dtMultiplier           ! time step multiplier (-) based on what happenned in "opSplittin"
  real(rkind)                          :: minstep,maxstep        ! minimum and maximum time step length (seconds)
  real(rkind)                          :: maxstep_op             ! maximum time step length (seconds) to run opSplittin over
  real(rkind)                          :: whole_step             ! step the surface pond drainage and sublimation calculated over
  integer(i4b)                         :: nsub                   ! number of substeps
  integer(i4b)                         :: nsub_success           ! number of successful substeps
  logical(lgt)                         :: computeVegFluxOld      ! flag to indicate if we are computing fluxes over vegetation on the previous sub step
  logical(lgt)                         :: includeAquifer         ! flag to denote that an aquifer is included
  logical(lgt)                         :: modifiedLayers         ! flag to denote that snow layers were modified
  logical(lgt)                         :: modifiedVegState       ! flag to denote that vegetation states were modified
  integer(i4b)                         :: nLayersRoots           ! number of soil layers that contain roots
  real(rkind)                          :: exposedVAI             ! exposed vegetation area index
  real(rkind)                          :: dCanopyWetFraction_dWat ! derivative in wetted fraction w.r.t. canopy total water (kg-1 m2)
  real(rkind)                          :: dCanopyWetFraction_dT   ! derivative in wetted fraction w.r.t. canopy temperature (K-1)
  real(rkind),parameter                :: varNotUsed1=-9999._rkind ! variables used to calculate derivatives (not needed here)
  real(rkind),parameter                :: varNotUsed2=-9999._rkind ! variables used to calculate derivatives (not needed here)
  integer(i4b)                         :: iSnow                  ! index of snow layers
  integer(i4b)                         :: iLayer                 ! index of model layers
  real(rkind)                          :: massLiquid             ! mass liquid water (kg m-2)
  real(rkind)                          :: superflousSub          ! superflous sublimation (kg m-2 s-1)
  real(rkind)                          :: superflousNrg          ! superflous energy that cannot be used for sublimation (W m-2 [J m-2 s-1])
  integer(i4b)                         :: ixSolution             ! solution method used by opSplittin
  logical(lgt)                         :: firstSubStep           ! flag to denote if the first time step
  logical(lgt)                         :: stepFailure            ! flag to denote the need to reduce length of the coupled step and try again
  logical(lgt)                         :: tooMuchMelt            ! flag to denote that there was too much melt in a given time step
  logical(lgt)                         :: tooMuchSublim          ! flag to denote that there was too much sublimation in a given time step
  logical(lgt)                         :: doLayerMerge           ! flag to denote the need to merge snow layers
  logical(lgt)                         :: pauseFlag              ! flag to pause execution
  logical(lgt),parameter               :: backwardsCompatibility=.true.  ! flag to denote a desire to ensure backwards compatibility with previous branches
  logical(lgt)                         :: checkMassBalance_ds    ! flag to check the mass balance over the data step
  type(var_ilength)                    :: indx_temp              ! temporary model index variables saved only on outer loop
  type(var_ilength)                    :: indx_temp0             ! temporary model index variables saved every time
  type(var_dlength)                    :: prog_temp              ! temporary model prognostic variables
  type(var_dlength)                    :: diag_temp              ! temporary model diagnostic variables
  real(rkind),allocatable              :: mLayerVolFracIceInit(:)! initial vector for volumetric fraction of ice (-)
  ! check SWE
  real(rkind)                          :: oldSWE                 ! SWE at the start of the substep
  real(rkind)                          :: delSWE                 ! change in SWE over the subtep
  real(rkind)                          :: innerEffRainfall       ! inner step average effective rainfall into snow (kg m-2 s-1)
  real(rkind)                          :: effRainfall            ! timestep-average effective rainfall into snow (kg m-2 s-1)
  real(rkind)                          :: effSnowfall            ! effective snowfall (kg m-2 s-1)
  real(rkind)                          :: sfcMeltPond            ! surface melt pond (kg m-2)
  real(rkind)                          :: massBalance            ! mass balance error (kg m-2)
  ! energy fluxes
  integer(i4b)                         :: iSoil                  ! index of soil layers
  type(var_dlength)                    :: flux_mean              ! timestep-average model fluxes for a local HRU
  type(var_dlength)                    :: flux_inner             ! inner step average model fluxes for a local HRU
  real(rkind),allocatable              :: meanSoilCompress(:)    ! timestep-average soil compression by layer
  real(rkind),allocatable              :: innerSoilCompress(:)   ! inner step average soil compression by layer
  ! sublimation sums over substep and means over data_step
  real(rkind)                          :: sumCanopySublimation   ! sum of sublimation from the vegetation canopy (kg m-2 s-1) over substep
  real(rkind)                          :: sumSnowSublimation     ! sum of sublimation from the snow surface (kg m-2 s-1) over substep
  real(rkind)                          :: sumLatHeatCanopyEvap   ! sum of latent heat flux for evaporation from the canopy to the canopy air space (W m-2) over substep
  real(rkind)                          :: sumSenHeatCanopy       ! sum of sensible heat flux from the canopy to the canopy air space (W m-2) over substep
  real(rkind)                          :: meanCanopySublimation  ! timestep-average sublimation from the vegetation canopy (kg m-2 s-1)
  real(rkind)                          :: meanLatHeatCanopyEvap  ! timestep-average latent heat flux for evaporation from the canopy to the canopy air space (W m-2)
  real(rkind)                          :: meanSenHeatCanopy      ! timestep-average sensible heat flux from the canopy to the canopy air space (W m-2)
  ! balance checks
  logical(lgt)                         :: bal_snow               ! flag to denote if computed a snow balance
  integer(i4b)                         :: iVar                   ! loop through model variables
  real(rkind)                          :: balanceSoilCompress    ! total soil compression (kg m-2)
  real(rkind)                          :: scalarCanopyWatBalError! water balance error for the vegetation canopy (kg m-2)
  real(rkind)                          :: scalarSoilWatBalError  ! water balance error (kg m-2)
  real(rkind)                          :: scalarInitCanopyLiq    ! initial liquid water on the vegetation canopy (kg m-2)
  real(rkind)                          :: scalarInitCanopyIce    ! initial ice          on the vegetation canopy (kg m-2)
  real(rkind)                          :: balanceCanopyWater0    ! total water stored in the vegetation canopy at the start of the step (kg m-2)
  real(rkind)                          :: balanceSoilWater0      ! total soil storage at the start of the step (kg m-2)
  real(rkind)                          :: balanceSoilInflux      ! input to the soil zone
  real(rkind)                          :: balanceSoilBaseflow    ! output from the soil zone
  real(rkind)                          :: balanceSoilDrainage    ! output from the soil zone
  real(rkind)                          :: balanceSoilET          ! output from the soil zone
  real(rkind)                          :: balanceAquifer0        ! total aquifer storage at the start of the step (kg m-2)
  real(rkind)                          :: balanceAquifer1        ! total aquifer storage at the end of the step (kg m-2)
  real(rkind)                          :: innerBalance(4)        ! inner step balances for domain with one layer
  real(rkind)                          :: meanBalance(8)         ! timestep-average balances for domains
  real(rkind),allocatable              :: innerBalanceLayerMass(:) ! inner step balances for domain with multiple layers
  real(rkind),allocatable              :: innerBalanceLayerNrg(:)  ! inner step balances for domain with multiple layers
  ! test balance checks
  logical(lgt),parameter               :: printBalance=.false.   ! flag to print the balance checks
  real(rkind),allocatable              :: liqSnowInit(:)         ! volumetric liquid water conetnt of snow at the start of the time step
  real(rkind),allocatable              :: liqSoilInit(:)         ! soil moisture at the start of the time step
  ! timing information
  integer(kind=8)                      :: count_rate 
  integer(kind=8)                      :: i_start, i_end
  real                                 :: elapsed_time
  real(rkind)                          :: mean_step_dt_sub       ! mean solution step for the sub-step
  real(rkind)                          :: sumStepSize            ! sum solution step for the data step
  ! outer loop control
  logical(lgt)                         :: firstInnerStep         ! flag to denote if the first time step in maxstep subStep
  logical(lgt)                         :: lastInnerStep          ! flag to denote if the last time step in maxstep subStep
  logical(lgt)                         :: do_outer               ! flag to denote if doing the outer steps surrounding the call to opSplittin
  real(rkind)                          :: dt_solvInner           ! seconds in the maxstep subStep that have been completed
  logical(lgt),parameter               :: computNrgBalance_var=.true. ! flag to compute enthalpy, must have computNrgBalance true in varSubStep (will compute enthalpy for BE even if not using enthalpy formulation)
  logical(lgt)                         :: computeEnthalpy        ! flag to compute enthalpy regardless of the model decision
  logical(lgt)                         :: enthalpyStateVec       ! flag if enthalpy is a state variable (IDA)
  logical(lgt)                         :: use_lookup             ! flag to use the lookup table for soil enthalpy, otherwise use analytical solution

  ! ----------------------------------------------------------------------------------------------------------------------------------------------
  ! initialize error control
  err=0; message="coupled_em/"

  ! This is the start of a data step for a local HRU

  ! get the start time
 ! get the start time
  CALL system_clock(count_rate=count_rate)
  CALL system_clock(i_start)

  ! check that the decision is supported
  if(model_decisions(iLookDECISIONS%groundwatr)%iDecision==bigBucket .and. &
      model_decisions(iLookDECISIONS%spatial_gw)%iDecision/=localColumn)then
    message=trim(message)//'expect "spatial_gw" decision to equal localColumn when "groundwatr" decision is bigBucket'
    err=20; return
  endif

  ! check if the aquifer is included
  includeAquifer = (model_decisions(iLookDECISIONS%groundwatr)%iDecision==bigBucket)

  ! initialize the numerix tracking variables
  indx_data%var(iLookINDEX%numberFluxCalc       )%dat(1) = 0  ! number of flux calculations                     (-)
  indx_data%var(iLookINDEX%numberStateSplit     )%dat(1) = 0  ! number of state splitting solutions             (-)
  indx_data%var(iLookINDEX%numberDomainSplitNrg )%dat(1) = 0  ! number of domain splitting solutions for energy (-)
  indx_data%var(iLookINDEX%numberDomainSplitMass)%dat(1) = 0  ! number of domain splitting solutions for mass   (-)
  indx_data%var(iLookINDEX%numberScalarSolutions)%dat(1) = 0  ! number of scalar solutions                      (-)

  ! link canopy depth to the information in the data structure
  canopy: associate(&
    snowfrz_scale     => mpar_data%var(iLookPARAM%snowfrz_scale)%dat(1)    ,& ! scaling parameter for the snow freezing curve (K-1)
    canopyDepth       => diag_data%var(iLookDIAG%scalarCanopyDepth)%dat(1) ,& ! depth of the vegetation canopy (m) 
    specificHeatVeg   => mpar_data%var(iLookPARAM%specificHeatVeg)%dat(1)  ,& ! specific heat of vegetation (J kg-1 K-1)
    maxMassVegetation => mpar_data%var(iLookPARAM%maxMassVegetation)%dat(1) & ! maximum mass of vegetation (kg m-2)
    )

    ! start by NOT pausing
    pauseFlag=.false.

    ! start by assuming that the step is successful
    stepFailure  = .false.
    doLayerMerge = .false.

    ! initialize flags to modify the veg layers or modify snow layers
    modifiedLayers    = .false.    ! flag to denote that snow layers were modified
    modifiedVegState  = .false.    ! flag to denote that vegetation states were modified

    ! define the first step and first and last inner steps
    firstSubStep = .true.
    firstInnerStep = .true.
    lastInnerStep = .false.

    ! count the number of snow and soil layers
    ! NOTE: need to recompute the number of snow and soil layers at the start of each sub-step because the number of layers may change
    !         (nSnow and nSoil are shared in the data structure)
    nSnow = count(indx_data%var(iLookINDEX%layerType)%dat==iname_snow)
    nSoil = count(indx_data%var(iLookINDEX%layerType)%dat==iname_soil)

    ! compute the total number of snow and soil layers
    nLayers = nSnow + nSoil

    ! create temporary data structures for prognostic variables
    call resizeData(prog_meta(:),prog_data,prog_temp,err=err,message=cmessage)
    if(err/=0)then; err=20; message=trim(message)//trim(cmessage); return; endif

    ! create temporary data structures for diagnostic variables
    call resizeData(diag_meta(:),diag_data,diag_temp,err=err,message=cmessage)
    if(err/=0)then; err=20; message=trim(message)//trim(cmessage); return; endif

    ! create temporary data structures for index variables
    call resizeData(indx_meta(:),indx_data,indx_temp,err=err,message=cmessage)
    call resizeData(indx_meta(:),indx_data,indx_temp0,err=err,message=cmessage)
    if(err/=0)then; err=20; message=trim(message)//trim(cmessage); return; endif

    ! allocate space for the local fluxes
    call allocLocal(averageFlux_meta(:)%var_info,flux_mean,nSnow,nSoil,err,cmessage)
    if(err/=0)then; err=20; message=trim(message)//trim(cmessage); return; end if
    call allocLocal(averageFlux_meta(:)%var_info,flux_inner,nSnow,nSoil,err,cmessage)
    if(err/=0)then; err=20; message=trim(message)//trim(cmessage); return; end if

    ! initialize surface melt pond
    sfcMeltPond       = 0._rkind  ! change in storage associated with the surface melt pond (kg m-2)

    ! initialize fluxes to average over data_step (averaged over substep in varSubStep)
    do iVar=1,size(averageFlux_meta)
      flux_mean%var(iVar)%dat(:) = 0._rkind
    end do
    meanCanopySublimation = 0._rkind ! mean canopy sublimation
    meanLatHeatCanopyEvap = 0._rkind ! mean latent heat flux for evaporation from the canopy
    meanSenHeatCanopy     = 0._rkind ! mean sensible heat flux from the canopy
    effRainfall           = 0._rkind ! mean total effective rainfall over snow

    diag_data%var(iLookDIAG%meanStepSize)%dat(1) = 0._rkind ! mean step size over data_step

    ! Need mean soil compression for balance checks but it is not in flux structure so handle differently 
    !  This will be a problem if nSoil changes (currently not possible)-- then might need to not keep the average
    allocate(meanSoilCompress(nSoil))
    allocate(innerSoilCompress(nSoil))
    meanSoilCompress = 0._rkind ! mean total soil compression

    ! initialize the balance checks
    meanBalance = 0._rkind

    ! associate local variables with information in the data structures
    associate(&
    ! model decisions
    ixNumericalMethod    => model_decisions(iLookDECISIONS%num_method)%iDecision            ,& ! choice of numerical solver
    ixNrgConserv         => model_decisions(iLookDECISIONS%nrgConserv)%iDecision            ,& ! choice of variable in either energy backward Euler residual or IDA state variable
    ! state variables in the vegetation canopy
    scalarCanopyLiq      => prog_data%var(iLookPROG%scalarCanopyLiq)%dat(1)                 ,& ! canopy liquid water (kg m-2)
    scalarCanopyIce      => prog_data%var(iLookPROG%scalarCanopyIce)%dat(1)                 ,& ! canopy ice content (kg m-2)
    ! state variables in the soil domain
    mLayerDepth          => prog_data%var(iLookPROG%mLayerDepth)%dat(nSnow+1:nLayers)       ,& ! depth of each soil layer (m)
    mLayerVolFracIce     => prog_data%var(iLookPROG%mLayerVolFracIce)%dat(nSnow+1:nLayers)  ,& ! volumetric ice content in each soil layer (-)
    mLayerVolFracLiq     => prog_data%var(iLookPROG%mLayerVolFracLiq)%dat(nSnow+1:nLayers)  ,& ! volumetric liquid water content in each soil layer (-)
    scalarAquiferStorage => prog_data%var(iLookPROG%scalarAquiferStorage)%dat(1)            ,& ! aquifer storage (m)
    scalarTotalSoilIce   => diag_data%var(iLookDIAG%scalarTotalSoilIce)%dat(1)              ,& ! total ice in the soil column (kg m-2)
    scalarTotalSoilLiq   => diag_data%var(iLookDIAG%scalarTotalSoilLiq)%dat(1)              ,& ! total liquid water in the soil column (kg m-2)
    scalarTotalSoilWat   => diag_data%var(iLookDIAG%scalarTotalSoilWat)%dat(1)               & ! total water in the soil column (kg m-2)
    ) ! (association of local variables with information in the data structures


      ! identify the need to check the mass balance, both methods should work if tolerance coarse enough
      select case(ixNumericalMethod)
        case(ida);            checkMassBalance_ds = .false. ! IDA balance agreement levels are controlled by set tolerances
        case(kinsol, numrec); checkMassBalance_ds = .true.  ! KINSOL or numrec give finite difference dt_sub fluxes and were summed for an average flux
        case default; err=20; message=trim(message)//'expect num_method to be ida, kinsol, or numrec (or itertive, which is numrec)'; return
      end select

      ! set the flag to compute enthalpy, may want to have this true always if want to output enthalpy
      computeEnthalpy  = .false.
      enthalpyStateVec = .false.
      use_lookup       = .false.
      if(ixNumericalMethod.ne.ida)then
       if(ixNrgConserv.ne.closedForm .or. computNrgBalance_var) computeEnthalpy = .true. ! compute energy balance or need enthalpy in residual
      else ! enthalpy state variable only implemented for IDA, energy conserved in IDA without using enthTemp
       if(ixNrgConserv.ne.closedForm) enthalpyStateVec = .true. ! enthalpy as state variable
      endif
      if(ixNrgConserv==enthalpyFormLU) use_lookup = .true. ! use lookup tables for soil temperature-enthalpy instead of analytical solution

      ! save the liquid water and ice on the vegetation canopy
      scalarInitCanopyLiq = scalarCanopyLiq    ! initial liquid water on the vegetation canopy (kg m-2)
      scalarInitCanopyIce = scalarCanopyIce    ! initial ice          on the vegetation canopy (kg m-2)

      ! compute total soil moisture and ice at the *START* of the step (kg m-2)
      scalarTotalSoilLiq = sum(iden_water*mLayerVolFracLiq(1:nSoil)*mLayerDepth(1:nSoil))
      scalarTotalSoilIce = sum(iden_water*mLayerVolFracIce(1:nSoil)*mLayerDepth(1:nSoil))  ! NOTE: no expansion and hence use iden_water

      ! compute storage of water in the canopy and the soil
      balanceCanopyWater0 = scalarCanopyLiq + scalarCanopyIce
      balanceSoilWater0   = scalarTotalSoilLiq + scalarTotalSoilIce

      ! get the total aquifer storage at the start of the time step (kg m-2)
      balanceAquifer0 = scalarAquiferStorage*iden_water

      ! save liquid water content
      if(printBalance)then
        allocate(liqSnowInit(nSnow), liqSoilInit(nSoil), stat=err)
        if(err/=0)then
          message=trim(message)//'unable to allocate space for the initial vectors'
          err=20; return
        endif
        if(nSnow>0) liqSnowInit = prog_data%var(iLookPROG%mLayerVolFracLiq)%dat(1:nSnow)
                    liqSoilInit =                         mLayerVolFracLiq
      endif

    ! end association of local variables with information in the data structures
    end associate

    ! short-cut to the algorithmic control parameters
    ! NOTE - temporary assignment of minstep to foce something reasonable
    ! changing the maxstep parameter will make the outer and inner loop computations here in coupled_em happen more frequently
    ! changing the be_steps parameter will make the inner loop computations in opSplittin happen more frequently (e.g. be_steps = 32.0 give BE32)
    minstep = 10._rkind  ! mpar_data%var(iLookPARAM%minstep)%dat(1)  ! minimum time step (s)
    maxstep = mpar_data%var(iLookPARAM%maxstep)%dat(1)  ! maximum time step (s)
    maxstep_op = mpar_data%var(iLookPARAM%maxstep)%dat(1)/NINT(mpar_data%var(iLookPARAM%be_steps)%dat(1))  ! maximum time step (s) to run opSplittin over

    ! compute the number of layers with roots
    nLayersRoots = count(prog_data%var(iLookPROG%iLayerHeight)%dat(nSnow:nLayers-1) < mpar_data%var(iLookPARAM%rootingDepth)%dat(1)-verySmall)
    if(nLayersRoots == 0)then
      message=trim(message)//'no roots within the soil profile'
      err=20; return
    end if

    ! define the foliage nitrogen factor
    diag_data%var(iLookDIAG%scalarFoliageNitrogenFactor)%dat(1) = 1._rkind  ! foliage nitrogen concentration (1.0 = saturated)

    ! save SWE
    oldSWE = prog_data%var(iLookPROG%scalarSWE)%dat(1)

    ! *** compute phenology...
    ! ------------------------

    ! compute the temperature of the root zone: used in vegetation phenology
    diag_data%var(iLookDIAG%scalarRootZoneTemp)%dat(1) = sum(prog_data%var(iLookPROG%mLayerTemp)%dat(nSnow+1:nSnow+nLayersRoots)) / real(nLayersRoots, kind(rkind))

    ! remember if we compute the vegetation flux on the previous sub-step
    computeVegFluxOld = computeVegFlux

    ! compute the exposed LAI and SAI and whether veg is buried by snow
    call vegPhenlgy(&
                    ! model control
                    fracJulDay,                  & ! intent(in):    fractional julian days since the start of year
                    yearLength,                  & ! intent(in):    number of days in the current year
                    ! input/output: data structures
                    model_decisions,             & ! intent(in):    model decisions
                    type_data,                   & ! intent(in):    type of vegetation and soil
                    attr_data,                   & ! intent(in):    spatial attributes
                    mpar_data,                   & ! intent(in):    model parameters
                    prog_data,                   & ! intent(inout): model prognostic variables for a local HRU
                    diag_data,                   & ! intent(inout): model diagnostic variables for a local HRU
                    ! output
                    computeVegFlux,              & ! intent(out): flag to indicate if we are computing fluxes over vegetation (.false. means veg is buried with snow)
                    canopyDepth,                 & ! intent(out): canopy depth (m)
                    exposedVAI,                  & ! intent(out): exposed vegetation area index (m2 m-2)
                    err,cmessage)                  ! intent(out): error control
    if(err/=0)then; err=20; message=trim(message)//trim(cmessage); return; end if

    ! check
    if(computeVegFlux)then
      if(canopyDepth < epsilon(canopyDepth))then
        message=trim(message)//'canopy depth is zero when computeVegFlux flag is .true.'
        err=20; return
      endif
    endif

    ! flag the case where number of vegetation states has changed
    modifiedVegState = (computeVegFlux.neqv.computeVegFluxOld)

    ! *** compute wetted canopy area...
    ! ---------------------------------

    ! compute maximum canopy liquid water (kg m-2)
    diag_data%var(iLookDIAG%scalarCanopyLiqMax)%dat(1) = mpar_data%var(iLookPARAM%refInterceptCapRain)%dat(1)*exposedVAI

    ! compute maximum canopy ice content (kg m-2)
    ! NOTE 1: this is used to compute the snow fraction on the canopy, as used in *BOTH* the radiation AND canopy sublimation routines
    ! NOTE 2: this is a different variable than the max ice used in the throughfall (snow interception) calculations
    ! NOTE 3: use maximum per unit leaf area storage capacity for snow (kg m-2)
    select case(model_decisions(iLookDECISIONS%snowIncept)%iDecision)
      case(lightSnow);  diag_data%var(iLookDIAG%scalarCanopyIceMax)%dat(1) = exposedVAI*mpar_data%var(iLookPARAM%refInterceptCapSnow)%dat(1)
      case(stickySnow); diag_data%var(iLookDIAG%scalarCanopyIceMax)%dat(1) = exposedVAI*mpar_data%var(iLookPARAM%refInterceptCapSnow)%dat(1)*4._rkind
      case default; message=trim(message)//'unable to identify option for maximum branch interception capacity'; err=20; return
    end select ! identifying option for maximum branch interception capacity

    ! compute wetted fraction of the canopy
    ! NOTE: assume that the wetted fraction is constant over the substep for the radiation calculations
    if(computeVegFlux)then

      ! compute wetted fraction of the canopy
      call wettedFrac(&
                      ! input
                      .false.,                                                      & ! flag to denote if derivatives are required
                      (prog_data%var(iLookPROG%scalarCanopyTemp)%dat(1) < Tfreeze), & ! flag to denote if the canopy is frozen
                      varNotUsed1,                                                  & ! derivative in canopy liquid w.r.t. canopy temperature (kg m-2 K-1)
                      varNotUsed2,                                                  & ! fraction of liquid water on the canopy
                      prog_data%var(iLookPROG%scalarCanopyLiq)%dat(1),              & ! canopy liquid water (kg m-2)
                      prog_data%var(iLookPROG%scalarCanopyIce)%dat(1),              & ! canopy ice (kg m-2)
                      diag_data%var(iLookDIAG%scalarCanopyLiqMax)%dat(1),           & ! maximum canopy liquid water (kg m-2)
                      diag_data%var(iLookDIAG%scalarCanopyIceMax)%dat(1),           & ! maximum canopy ice content (kg m-2)
                      mpar_data%var(iLookPARAM%canopyWettingFactor)%dat(1),         & ! maximum wetted fraction of the canopy (-)
                      mpar_data%var(iLookPARAM%canopyWettingExp)%dat(1),            & ! exponent in canopy wetting function (-)
                      ! output
                      diag_data%var(iLookDIAG%scalarCanopyWetFraction)%dat(1),      & ! canopy wetted fraction (-)
                      dCanopyWetFraction_dWat,                                      & ! derivative in wetted fraction w.r.t. canopy liquid water content (kg-1 m2)
                      dCanopyWetFraction_dT,                                        & ! derivative in wetted fraction w.r.t. canopy liquid water content (kg-1 m2)
                      err,cmessage)
      if(err/=0)then; message=trim(message)//trim(cmessage); return; end if

    ! vegetation is completely buried by snow (or no veg exists at all)
    else
      diag_data%var(iLookDIAG%scalarCanopyWetFraction)%dat(1) = 0._rkind
      dCanopyWetFraction_dWat                                 = 0._rkind
      dCanopyWetFraction_dT                                   = 0._rkind
    end if

    ! *** compute snow albedo...
    ! --------------------------
    ! NOTE: this should be done before the radiation calculations
    ! NOTE: uses snowfall; should really use canopy throughfall + canopy unloading
    call snowAlbedo(&
                    ! input: model control
                    data_step,                   & ! intent(in): model time step (s)
                    (nSnow > 0),                 & ! intent(in): logical flag to denote if snow is present
                    ! input/output: data structures
                    model_decisions,             & ! intent(in):    model decisions
                    mpar_data,                   & ! intent(in):    model parameters
                    flux_data,                   & ! intent(in):    model flux variables
                    diag_data,                   & ! intent(inout): model diagnostic variables for a local HRU
                    prog_data,                   & ! intent(inout): model prognostic variables for a local HRU
                    ! output: error control
                    err,cmessage)                  ! intent(out): error control
    if(err/=0)then; err=20; message=trim(message)//trim(cmessage); return; end if

    ! *** compute canopy sw radiation fluxes...
    ! -----------------------------------------
    call vegSWavRad(&
                    data_step,                    & ! intent(in):    time step (s) -- only used in Noah-MP radiation, to compute albedo
                    nSnow,                        & ! intent(in):    number of snow layers
                    nSoil,                        & ! intent(in):    number of soil layers
                    nLayers,                      & ! intent(in):    total number of layers
                    computeVegFlux,               & ! intent(in):    logical flag to compute vegetation fluxes (.false. if veg buried by snow)
                    type_data,                    & ! intent(in):    type of vegetation and soil
                    prog_data,                    & ! intent(inout): model prognostic variables for a local HRU
                    diag_data,                    & ! intent(inout): model diagnostic variables for a local HRU
                    flux_data,                    & ! intent(inout): model flux variables
                    err,cmessage)                   ! intent(out):   error control
    if(err/=0)then; err=20; message=trim(message)//trim(cmessage); return; end if

    ! *** compute canopy throughfall and unloading...
    ! -----------------------------------------------
    ! NOTE 1: this needs to be done before solving the energy and liquid water equations, to account for the heat advected with precipitation (and throughfall/unloading)
    ! NOTE 2: the unloading flux is computed using canopy drip (scalarCanopyLiqDrainage) from the previous time step
    ! this changes canopy ice
    call canopySnow(&
                    ! input: model control
                    data_step,                   & ! intent(in): time step (seconds)
                    exposedVAI,                  & ! intent(in): exposed vegetation area index (m2 m-2)
                    computeVegFlux,              & ! intent(in): flag to denote if computing energy flux over vegetation
                    ! input/output: data structures
                    model_decisions,             & ! intent(in):    model decisions
                    forc_data,                   & ! intent(in):    model forcing data
                    mpar_data,                   & ! intent(in):    model parameters
                    diag_data,                   & ! intent(in):    model diagnostic variables for a local HRU
                    prog_data,                   & ! intent(inout): model prognostic variables for a local HRU
                    flux_data,                   & ! intent(inout): model flux variables
                    ! output: error control
                    err,cmessage)                  ! intent(out): error control
    if(err/=0)then; err=20; message=trim(message)//trim(cmessage); return; end if

    ! adjust canopy temperature to account for new snow
    if(computeVegFlux)then ! logical flag to compute vegetation fluxes (.false. if veg buried by snow)
      call tempAdjust(&
                      ! input: derived parameters
                      canopyDepth,                 & ! intent(in):    canopy depth (m)
                      ! input/output: data structures
                      mpar_data,                   & ! intent(in):    model parameters
                      prog_data,                   & ! intent(inout): model prognostic variables for a local HRU
                      diag_data,                   & ! intent(inout): model diagnostic variables for a local HRU
                      ! output: error control
                      err,cmessage)                  ! intent(out): error control
      if(err/=0)then; err=20; message=trim(message)//trim(cmessage); return; end if

      ! change enthalpy based on new canopy temperature and water content, only if will need enthalpy for energy balance
      if(enthalpyStateVec .or. computeEnthalpy)then
        ! associate local variables with variables in the data structures
        enthalpyVeg: associate(&
          ! state variables in the vegetation canopy
          scalarCanopyTemp     => prog_data%var(iLookPROG%scalarCanopyTemp)%dat(1)     ,& ! canopy temperature (K)
          scalarCanopyEnthTemp => diag_data%var(iLookDIAG%scalarCanopyEnthTemp)%dat(1) ,& ! canopy temperature component of enthalpy (J m-3)
          scalarCanopyEnthalpy => diag_data%var(iLookDIAG%scalarCanopyEnthalpy)%dat(1) ,& ! enthalpy of the vegetation canopy (J m-3)
          scalarCanopyLiq      => prog_data%var(iLookPROG%scalarCanopyLiq)%dat(1)      ,& ! mass of liquid water on the vegetation canopy (kg m-2)
          scalarCanopyIce      => prog_data%var(iLookPROG%scalarCanopyIce)%dat(1)       & ! mass of ice on the vegetation canopy (kg m-2)
          )  ! (associate local variables with model parameters)       
          call T2enthTemp_veg(&
                          ! input
                          canopyDepth,            & ! intent(in): canopy depth (m)
                          specificHeatVeg,        & ! intent(in): specific heat of vegetation (J kg-1 K-1)
                          maxMassVegetation,      & ! intent(in): maximum mass of vegetation (kg m-2)
                          snowfrz_scale,          & ! intent(in): scaling parameter for the snow freezing curve  (K-1)
                          scalarCanopyTemp,       & ! intent(in): canopy temperature (K)
                          (scalarCanopyLiq+scalarCanopyIce), & ! intent(in): canopy water content (kg m-2)
                           ! output
                          scalarCanopyEnthTemp,   & ! intent(out): temperature component of enthalpy of the vegetation canopy (J m-3)
                          err,cmessage)              ! intent(out):   error control
          if(err/=0)then; err=20; message=trim(message)//trim(cmessage); return; end if
          scalarCanopyEnthalpy = scalarCanopyEnthTemp  - LH_fus * scalarCanopyIce/ canopyDepth ! new ice and/or temperature
        end associate enthalpyVeg
      end if ! (need to recalculate enthalpy state variable)
    end if ! if computing fluxes over vegetation

    ! initialize drainage and throughfall
    ! NOTE 1: this needs to be done before solving the energy and liquid water equations, to account for the heat advected with precipitation
    ! NOTE 2: this initialization needs to be done AFTER the call to canopySnow, since canopySnow uses canopy drip drom the previous time step
    if(.not.computeVegFlux)then
      flux_data%var(iLookFLUX%scalarThroughfallRain)%dat(1) = flux_data%var(iLookFLUX%scalarRainfall)%dat(1)
    else
      flux_data%var(iLookFLUX%scalarThroughfallRain)%dat(1) = 0._rkind
    end if
    flux_data%var(iLookFLUX%scalarCanopyLiqDrainage)%dat(1) = 0._rkind

    ! ****************************************************************************************************
    ! *** MAIN SOLVER ************************************************************************************
    ! ****************************************************************************************************

    ! initialize the length of the sub-step and counters
    whole_step = maxstep
    dt_solv       = 0._rkind   ! length of time step that has been completed (s)
    dt_solvInner  = 0._rkind   ! length of time step that has been completed (s) in whole_step subStep
    dt_init = min(data_step,whole_step,maxstep_op) / dt_init_factor  ! initial substep length (s)
    dt_sub = dt_init
    dtSave  = whole_step       ! length of whole substep

    ! initialize the number of sub-steps
    nsub = 0
    nsub_success = 0

    ! initialize if used a snow balance
    bal_snow = .false.

    ! loop through sub-steps
    substeps: do  ! continuous do statement with exit clause (alternative to "while")

      dt_sub = min(data_step,whole_step,maxstep_op,dt_sub) ! adjust for possible whole_step changes

      ! print progress
      if(globalPrintFlag)then
        write(*,'(a,1x,4(f13.5,1x))') ' start of step: dt_init, dt_sub, dt_solv, data_step: ', dt_init, dt_sub, dt_solv, data_step
        print*, 'stepFailure = ', stepFailure
        print*, 'before resizeData: nSnow, nSoil = ', nSnow, nSoil
      endif

      ! increment the number of sub-steps
      nsub = nsub+1

      ! resize the "indx_data" structure
      ! NOTE: this is necessary because the length of index variables depends on a given split
      !        --> the resize here is overwritten later (in indexSplit)
      !        --> admittedly ugly, and retained for now
      if(stepFailure)then ! resize temp to current data, later in code current data is set to lastInnerStep data
        call resizeData(indx_meta(:),indx_temp,indx_data,err=err,message=cmessage)
        if(err/=0)then; err=20; message=trim(message)//trim(cmessage); return; endif
      else ! resize current data to temp0, temp0 is saved for next run
        call resizeData(indx_meta(:),indx_data,indx_temp0,err=err,message=cmessage)
        if(err/=0)then; err=20; message=trim(message)//trim(cmessage); return; endif
        do iVar=1,size(indx_data%var)
          indx_temp0%var(iVar)%dat(:) = indx_data%var(iVar)%dat(:)
        end do
      endif

      ! check if on outer loop, always do outer if after failed step and on then on reduced whole_step
      do_outer = .false.
      if(stepFailure) firstInnerStep = .true.
      if(firstInnerStep) do_outer = .true.

      if(do_outer)then

        if(.not.stepFailure)then
          call resizeData(indx_meta(:),indx_data,indx_temp,err=err,message=cmessage)
          if(err/=0)then; err=20; message=trim(message)//trim(cmessage); return; endif
        endif

        ! save/recover copies of index variables, temp saved on lastInnerStep, failed starts at lastInnerStep
        do iVar=1,size(indx_data%var)
          select case(stepFailure)
            case(.false.); indx_temp%var(iVar)%dat(:) = indx_data%var(iVar)%dat(:)
            case(.true.);  indx_data%var(iVar)%dat(:) = indx_temp%var(iVar)%dat(:)
          end select
        end do  ! looping through variables

        ! save/recover copies of prognostic variables
        do iVar=1,size(prog_data%var)
          select case(stepFailure)
            case(.false.); prog_temp%var(iVar)%dat(:) = prog_data%var(iVar)%dat(:)
            case(.true.);  prog_data%var(iVar)%dat(:) = prog_temp%var(iVar)%dat(:)
          end select
        end do  ! looping through variables

        ! save/recover copies of diagnostic variables
        do iVar=1,size(diag_data%var)
          select case(stepFailure)
            case(.false.); diag_temp%var(iVar)%dat(:) = diag_data%var(iVar)%dat(:)
            case(.true.);  diag_data%var(iVar)%dat(:) = diag_temp%var(iVar)%dat(:)
          end select
        end do  ! looping through variables

        ! re-assign dimension lengths
        nSnow   = count(indx_data%var(iLookINDEX%layerType)%dat==iname_snow)
        nSoil   = count(indx_data%var(iLookINDEX%layerType)%dat==iname_soil)
        nLayers = nSnow+nSoil

        ! *** merge/sub-divide snow layers...
        ! -----------------------------------
        call volicePack(&
                        ! input/output: model data structures
                        doLayerMerge,               & ! intent(in):    flag to force merge of snow layers
                        model_decisions,            & ! intent(in):    model decisions
                        mpar_data,                  & ! intent(in):    model parameters
                        indx_data,                  & ! intent(inout): type of each layer
                        prog_data,                  & ! intent(inout): model prognostic variables for a local HRU
                        diag_data,                  & ! intent(inout): model diagnostic variables for a local HRU
                        flux_data,                  & ! intent(inout): model fluxes for a local HRU
                        ! output
                        modifiedLayers,             & ! intent(out): flag to denote that layers were modified
                        err,cmessage)                 ! intent(out): error control
        if(err/=0)then; err=55; message=trim(message)//trim(cmessage); return; end if

        ! save the number of snow and soil layers
        nSnow   = indx_data%var(iLookINDEX%nSnow)%dat(1)
        nSoil   = indx_data%var(iLookINDEX%nSoil)%dat(1)
        nLayers = indx_data%var(iLookINDEX%nLayers)%dat(1)

        ! compute the indices for the model state variables
        if(firstSubStep .or. modifiedVegState .or. modifiedLayers)then
          call indexState(computeVegFlux,         & ! intent(in):    flag to denote if computing the vegetation flux
                          includeAquifer,         & ! intent(in):    flag to denote if included the aquifer
                          nSnow,nSoil,nLayers,    & ! intent(in):    number of snow and soil layers, and total number of layers
                          indx_data,              & ! intent(inout): indices defining model states and layers
                          err,cmessage)             ! intent(out):   error control
          if(err/=0)then; message=trim(message)//trim(cmessage); return; end if
        end if

        ! get enthalpy from temperature if new layering
        if( (enthalpyStateVec .or. computeEnthalpy) .and. modifiedLayers )then
          ! associate local variables with variables in the data structures
          enthalpySnow: associate(&
            ! variables in the snow and soil domains
            mLayerTemp           => prog_data%var(iLookPROG%mLayerTemp)%dat              ,& ! temperature (K)
            mLayerEnthTemp       => diag_data%var(iLookDIAG%mLayerEnthTemp)%dat          ,& ! temperature component of enthalpy (J m-3)
            mLayerEnthalpy       => diag_data%var(iLookDIAG%mLayerEnthalpy)%dat          ,& ! enthalpy (J m-3)
            mLayerVolFracWat     => prog_data%var(iLookPROG%mLayerVolFracWat)%dat        ,& ! volumetric fraction of total water in each snow layer (-)
            mLayerVolFracLiq     => prog_data%var(iLookPROG%mLayerVolFracLiq)%dat        ,& ! volumetric fraction of liquid water (-)
            mLayerVolFracIce     => prog_data%var(iLookPROG%mLayerVolFracIce)%dat        ,& ! volumetric fraction of ice in each snow layer (-)
            mLayerMatricHead     => prog_data%var(iLookPROG%mLayerMatricHead)%dat        ,& ! matric head (m)
            ! depth-varying soil parameters
            soil_dens_intr       => mpar_data%var(iLookPARAM%soil_dens_intr)%dat         ,& ! surface layer  intrinsic soil density (kg m-3)
            vGn_m                => diag_data%var(iLookDIAG%scalarVGn_m)%dat             ,& ! van Genutchen "m" parameter (-)
            vGn_n                => mpar_data%var(iLookPARAM%vGn_n)%dat                  ,& ! van Genutchen "n" parameter (-)
            vGn_alpha            => mpar_data%var(iLookPARAM%vGn_alpha)%dat              ,& ! van Genutchen "alpha" parameter (m-1)
            theta_sat            => mpar_data%var(iLookPARAM%theta_sat)%dat              ,& ! soil porosity (-)
            theta_res            => mpar_data%var(iLookPARAM%theta_res)%dat               & ! soil residual volumetric water content (-)
            )  ! (associate local variables with model parameters)    
            
            if(nSnow>0)then 
              do iLayer=1,nSnow
                mLayerVolFracWat(iLayer) = mLayerVolFracLiq(iLayer) + mLayerVolFracIce(iLayer)*(iden_ice/iden_water)
                ! compute enthalpy for snow layers
                call T2enthTemp_snow(&
                             snowfrz_scale,             & ! intent(in):  scaling parameter for the snow freezing curve  (K-1)
                             mLayerTemp(iLayer),        & ! intent(in):  layer temperature (K)
                             mLayerVolFracWat(iLayer),  & ! intent(in):  volumetric total water content (-)
                             mLayerEnthTemp(iLayer),    & ! intent(out): temperature component of enthalpy of each snow layer (J m-3)
                             err,cmessage)                ! intent(out): error control
                if(err/=0)then; message=trim(message)//trim(cmessage); return; end if
                mLayerEnthalpy(iLayer) = mLayerEnthTemp(iLayer) - iden_ice * LH_fus * mLayerVolFracIce(iLayer)
              end do  ! looping through snow layers
            endif
            do iLayer=nSnow+1,nLayers
              mLayerVolFracWat(iLayer) = mLayerVolFracLiq(iLayer) + mLayerVolFracIce(iLayer)
              ! compute enthalpy for soil layers
              iSoil = iLayer - nSnow
              call T2enthTemp_soil(&
                             ! input
                             use_lookup,                   & ! intent(in):  flag to use the lookup table for soil enthalpy
                             soil_dens_intr(iSoil),        & ! intent(in):  intrinsic soil density (kg m-3)
                             vGn_alpha(iSoil),vGn_n(iSoil),theta_sat(iSoil),theta_res(iSoil),vGn_m(iSoil), & ! intent(in): soil parameters
                             iSoil,                        & ! intent(in):  index of the control volume within the domain
                             lookup_data,                  & ! intent(in):  lookup table data structure
                             realMissing,                  & ! intent(in):  lower value of integral (not computed)
                             mLayerTemp(iLayer),           & ! intent(in):  layer temperature (K)
                             mLayerMatricHead(iSoil),      & ! intent(in):  matric head (m)
                            ! output
                             mLayerEnthTemp(iLayer),       & ! intent(out): temperature component of enthalpy soil layer (J m-3)
                             err,cmessage)                   ! intent(out): error control 
              if(err/=0)then; message=trim(message)//trim(cmessage); return; end if
              mLayerEnthalpy(iLayer) = mLayerEnthTemp(iLayer) - iden_water * LH_fus * mLayerVolFracIce(iLayer)
            end do  ! looping through soil layers
          end associate enthalpySnow
        end if ! (need to recalculate enthalpy state variable)

        ! recreate the temporary data structures
        ! NOTE: resizeData(meta, old, new, ..)
        if(modifiedVegState .or. modifiedLayers)then

          ! create temporary data structures for prognostic variables
          call resizeData(prog_meta(:),prog_data,prog_temp,copy=.true.,err=err,message=cmessage)
          if(err/=0)then; err=20; message=trim(message)//trim(cmessage); return; endif

          ! create temporary data structures for diagnostic variables
          call resizeData(diag_meta(:),diag_data,diag_temp,copy=.true.,err=err,message=cmessage)
          if(err/=0)then; err=20; message=trim(message)//trim(cmessage); return; endif

          ! create temporary data structures for index variables
          call resizeData(indx_meta(:),indx_data,indx_temp,copy=.true.,err=err,message=cmessage)
          if(err/=0)then; err=20; message=trim(message)//trim(cmessage); return; endif

          do iVar=1,size(indx_data%var)
            select case(stepFailure)
              case(.false.); indx_temp%var(iVar)%dat(:) = indx_data%var(iVar)%dat(:)
              case(.true.);  indx_data%var(iVar)%dat(:) = indx_temp%var(iVar)%dat(:)
            end select
          end do  ! looping through variables

        endif  ! if modified the states

        ! define the number of state variables
        nState = indx_data%var(iLookINDEX%nState)%dat(1)

        ! *** compute diagnostic variables for each layer...
        ! --------------------------------------------------
        ! NOTE: this needs to be done AFTER volicePack, since layers may have been sub-divided and/or merged, and need to specifically send in canopy depth
        call diagn_evar(&
                        ! input: control variables
                        computeVegFlux,         & ! intent(in): flag to denote if computing the vegetation flux
                        diag_data%var(iLookDIAG%scalarCanopyDepth)%dat(1), & ! intent(in): canopy depth (m), send in specific value since diag_data may have changed
                        ! input/output: data structures
                        mpar_data,              & ! intent(in):    model parameters
                        indx_data,              & ! intent(in):    model layer indices
                        prog_data,              & ! intent(in):    model prognostic variables for a local HRU
                        diag_data,              & ! intent(inout): model diagnostic variables for a local HRU
                        ! output: error control
                        err,cmessage)             ! intent(out): error control
        if(err/=0)then; err=55; message=trim(message)//trim(cmessage); return; end if

        ! *** compute melt of the "snow without a layer"...
        ! -------------------------------------------------
        ! NOTE: forms a surface melt pond, which drains into the upper-most soil layer through the time step
        ! (check for the special case of "snow without a layer")
        ! this pond melts evenly over entire time of maxstep until it gets recomputed because based on SWE when computed
        if(nSnow==0) then
          call implctMelt(&
                          ! input/output: integrated snowpack properties
                          prog_data%var(iLookPROG%scalarSWE)%dat(1),               & ! intent(inout): snow water equivalent (kg m-2)
                          prog_data%var(iLookPROG%scalarSnowDepth)%dat(1),         & ! intent(inout): snow depth (m)
                          prog_data%var(iLookPROG%scalarSfcMeltPond)%dat(1),       & ! intent(inout): surface melt pond (kg m-2)
                          ! input/output: properties of the upper-most soil layer
                          prog_data%var(iLookPROG%mLayerTemp)%dat(nSnow+1),        & ! intent(inout): surface layer temperature (K)
                          prog_data%var(iLookPROG%mLayerDepth)%dat(nSnow+1),       & ! intent(inout): surface layer depth (m)
                          diag_data%var(iLookDIAG%mLayerVolHtCapBulk)%dat(nSnow+1),& ! intent(inout): surface layer volumetric heat capacity (J m-3 K-1)
                          ! output: error control
                          err,cmessage                                        ) ! intent(out): error control
          if(err/=0)then; err=20; message=trim(message)//trim(cmessage); return; end if
        endif

        ! save volumetric ice content at the start of the step
        ! NOTE: used for volumetric loss due to melt-freeze
        allocate(mLayerVolFracIceInit(nLayers)); mLayerVolFracIceInit = prog_data%var(iLookPROG%mLayerVolFracIce)%dat

        ! make sure have consistent state variables to start, later done in updateVars
        ! associate local variables with information in the data structures
        init: associate(&
          ! depth-varying soil parameters
          soil_dens_intr          => mpar_data%var(iLookPARAM%soil_dens_intr)%dat(1)        ,& ! intent(in):    [dp]   surface layer  intrinsic soil density (kg m-3)
          vGn_m                   => diag_data%var(iLookDIAG%scalarVGn_m)%dat               ,& ! intent(in):    [dp(:)]  van Genutchen "m" parameter (-)
          vGn_n                   => mpar_data%var(iLookPARAM%vGn_n)%dat                    ,& ! intent(in):    [dp(:)]  van Genutchen "n" parameter (-)
          vGn_alpha               => mpar_data%var(iLookPARAM%vGn_alpha)%dat                ,& ! intent(in):    [dp(:)]  van Genutchen "alpha" parameter (m-1)
          theta_sat               => mpar_data%var(iLookPARAM%theta_sat)%dat                ,& ! intent(in):    [dp(:)]  soil porosity (-)
          theta_res               => mpar_data%var(iLookPARAM%theta_res)%dat                ,& ! intent(in):    [dp(:)]  soil residual volumetric water content (-)
          ! variables in the vegetation canopy
          scalarCanopyIce         => prog_data%var(iLookPROG%scalarCanopyIce)%dat(1)        ,& ! intent(in):    [dp]     mass of ice on the vegetation canopy (kg m-2)
          scalarCanopyLiq         => prog_data%var(iLookPROG%scalarCanopyLiq)%dat(1)        ,& ! intent(in):    [dp]     mass of liquid water on the vegetation canopy (kg m-2)
          scalarCanopyWat         => prog_data%var(iLookPROG%scalarCanopyWat)%dat(1)        ,& ! intent(out):   [dp]     mass of total water on the vegetation canopy (kg m-2)
          ! variables in the snow and soil domains
          mLayerVolFracIce        => prog_data%var(iLookPROG%mLayerVolFracIce)%dat          ,& ! intent(in):    [dp(:)]  volumetric fraction of ice (-)
          mLayerVolFracLiq        => prog_data%var(iLookPROG%mLayerVolFracLiq)%dat          ,& ! intent(in):    [dp(:)]  volumetric fraction of liquid water (-)
          mLayerVolFracWat        => prog_data%var(iLookPROG%mLayerVolFracWat)%dat          ,& ! intent(out):   [dp(:)]  volumetric fraction of total water (-)
          mLayerMatricHead        => prog_data%var(iLookPROG%mLayerMatricHead)%dat          ,& ! intent(in):    [dp(:)]  matric head (m)
          mLayerMatricHeadLiq     => diag_data%var(iLookDIAG%mLayerMatricHeadLiq)%dat        & ! intent(out):   [dp(:)]  matric potential of liquid water (m)
          ) ! associations to variables in data structures

          ! compute the total water content in the vegetation canopy
          scalarCanopyWat = scalarCanopyLiq + scalarCanopyIce  ! kg m-2

          ! compute the total water content in snow and soil
          ! NOTE: no ice expansion allowed for soil
          if(nSnow>0)&
            mLayerVolFracWat(      1:nSnow  ) = mLayerVolFracLiq(      1:nSnow  ) + mLayerVolFracIce(      1:nSnow  )*(iden_ice/iden_water)
          mLayerVolFracWat(nSnow+1:nLayers)   = mLayerVolFracLiq(nSnow+1:nLayers) + mLayerVolFracIce(nSnow+1:nLayers)

          ! compute enthalpy of the top soil layer if changed with surface melt pond
          if( (enthalpyStateVec .or. computeEnthalpy) .and. nSnow==0 .and. prog_data%var(iLookPROG%scalarSWE)%dat(1)>0._rkind )then
            call T2enthTemp_soil(&
                     ! input
                      use_lookup,                                               & ! intent(in):  flag to use the lookup table for soil enthalpy
                      soil_dens_intr,                                           & ! intent(in):  intrinsic soil density (kg m-3)
                      vGn_alpha(1),vGn_n(1),theta_sat(1),theta_res(1),vGn_m(1), & ! intent(in):  van Genutchen soil parameters
                      1_i4b,                                                    & ! intent(in):  index of the control volume within the domain
                      lookup_data,                                              & ! intent(in):  lookup table data structure
                      realMissing,                                              & ! intent(in):  lower value of integral (not computed)
                      prog_data%var(iLookPROG%mLayerTemp)%dat(nSnow+1),         & ! intent(in):  surface layer temperature (K)
                      mLayerMatricHead(1),                                      & ! intent(in):  surface layer matric head (m)
                     ! output
                      diag_data%var(iLookDIAG%mLayerEnthTemp)%dat(nSnow+1),     & ! intent(out): temperature component of enthalpy soil layer (J m-3)
                      err,cmessage)                      ! intent(out): error control
            if(err/=0)then; message=trim(message)//trim(cmessage); return; end if
            diag_data%var(iLookDIAG%mLayerEnthalpy)%dat(nSnow+1) = diag_data%var(iLookDIAG%mLayerEnthTemp)%dat(nSnow+1) - iden_water * LH_fus * mLayerVolFracIce(nSnow+1)
          end if
    
          ! compute the liquid water matric potential (m)
          ! NOTE: include ice content as part of the solid porosity - major effect of ice is to reduce the pore size; ensure that effSat=1 at saturation
          ! (from Zhao et al., J. Hydrol., 1997: Numerical analysis of simultaneous heat and mass transfer...)
          do iSoil=1,nSoil
            call liquidHead(mLayerMatricHead(iSoil),mLayerVolFracLiq(nSnow+iSoil),mLayerVolFracIce(nSnow+iSoil), & ! input:  state variables
                      vGn_alpha(iSoil),vGn_n(iSoil),theta_sat(iSoil),theta_res(iSoil),vGn_m(iSoil),              & ! input:  parameters
                      matricHeadLiq=mLayerMatricHeadLiq(iSoil),                                                  & ! output: liquid water matric potential (m)
                      err=err,message=cmessage)                                                                    ! output: error control
            if(err/=0)then; message=trim(message)//trim(cmessage); return; endif
          end do  ! looping through soil layers (computing liquid water matric potential)

        end associate init

        ! correct increments (if need to redo inner step) and reset increment
        dt_solv = dt_solv - dt_solvInner
        dt_solvInner = 0._rkind
        lastInnerStep = .false.

        ! initialize sublimation sums to average over whole_step
        sumCanopySublimation = 0._rkind
        sumSnowSublimation   = 0._rkind
        sumLatHeatCanopyEvap = 0._rkind
        sumSenHeatCanopy     = 0._rkind
        ! initialize fluxes to average over whole_step (averaged over substep in varSubStep)
        do iVar=1,size(averageFlux_meta)
          flux_inner%var(iVar)%dat(:) = 0._rkind
        end do
        innerEffRainfall  = 0._rkind ! mean total effective rainfall over snow
        innerSoilCompress = 0._rkind ! mean total soil compression
        innerBalance = 0._rkind ! mean total balance
        allocate(innerBalanceLayerNrg(nLayers)); innerBalanceLayerNrg = 0._rkind ! mean total balance of energy in layers
        allocate(innerBalanceLayerMass(nLayers)); innerBalanceLayerMass = 0._rkind ! mean total balance of mass in layers
        sumStepSize= 0._rkind ! initialize the sum of the step sizes

      endif ! (do_outer loop)

      ! *** solve model equations...
      ! ----------------------------
      ! save input step
      dtSave = whole_step

      ! get the new solution
      call opSplittin(&
                      ! input: model control
                      nSnow,                                  & ! intent(in):    number of snow layers
                      nSoil,                                  & ! intent(in):    number of soil layers
                      nLayers,                                & ! intent(in):    total number of layers
                      nState,                                 & ! intent(in):    total number of layers
                      dt_sub,                                 & ! intent(in):    length of the model sub-step
                      whole_step,                             & ! intent(in):    length of whole step for surface drainage and average flux
                      (dt_solv<whole_step),                   & ! intent(in):    logical flag to denote the first loop of the whole_step in a data_step
                      firstInnerStep,                         & ! intent(in):    flag to denote if the first time step in maxstep subStep
                      computeVegFlux,                         & ! intent(in):    logical flag to compute fluxes within the vegetation canopy
                      ! input/output: data structures
                      type_data,                              & ! intent(in):    type of vegetation and soil
                      attr_data,                              & ! intent(in):    spatial attributes
                      forc_data,                              & ! intent(in):    model forcing data
                      mpar_data,                              & ! intent(in):    model parameters
                      indx_data,                              & ! intent(inout): index data
                      prog_data,                              & ! intent(inout): model prognostic variables for a local HRU
                      diag_data,                              & ! intent(inout): model diagnostic variables for a local HRU
                      flux_data,                              & ! intent(inout): model fluxes for a local HRU
                      bvar_data,                              & ! intent(in):    model variables for the local basin
                      lookup_data,                            & ! intent(in):    lookup tables
                      model_decisions,                        & ! intent(in):    model decisions
                      ! output: model control
                      dtMultiplier,                           & ! intent(out):   substep multiplier (-)
                      tooMuchMelt,                            & ! intent(out):   flag to denote that ice is insufficient to support melt
                      stepFailure,                            & ! intent(out):   flag to denote that the coupled step failed
                      ixSolution,                             & ! intent(out):   solution method used in this iteration
                      mean_step_dt_sub,                       & ! intent(out):   mean solution step for the sub-step
                      err,cmessage)                             ! intent(out):   error code and error message
      ! check for all errors (error recovery within opSplittin)
      if(err/=0)then; err=20; message=trim(message)//trim(cmessage); return; end if

      ! process the flag for too much melt
      if(tooMuchMelt)then
        stepFailure  = .true.
        doLayerMerge = .true.
      else
        doLayerMerge = .false.
      endif

      ! handle special case of the step failure
      ! NOTE: need to revert back to the previous state vector that we were happy with and reduce the time step
      ! TODO: ask isn't this what the actors program does without the code block below
      if(stepFailure)then
        ! halve whole_step, for more frequent outer loop updates
        whole_step = dtSave/2._rkind
        ! check that the step is not tiny
        if(whole_step < minstep)then
          print*,ixSolution
          print*, 'dtSave, dt_sub', dtSave, whole_step
          message=trim(message)//'length of the coupled step is below the minimum step length'
          err=20; return
        endif
        ! try again, restart step
        deallocate(mLayerVolFracIceInit)
        deallocate(innerBalanceLayerNrg)
        deallocate(innerBalanceLayerMass)
        cycle substeps
      endif

      ! increment sublimation sums
      sumCanopySublimation = sumCanopySublimation + dt_sub*flux_data%var(iLookFLUX%scalarCanopySublimation)%dat(1)
      sumSnowSublimation   = sumSnowSublimation   + dt_sub*flux_data%var(iLookFLUX%scalarSnowSublimation)%dat(1)
      sumLatHeatCanopyEvap = sumLatHeatCanopyEvap + dt_sub*flux_data%var(iLookFLUX%scalarLatHeatCanopyEvap)%dat(1)
      sumSenHeatCanopy     = sumSenHeatCanopy     + dt_sub*flux_data%var(iLookFLUX%scalarSenHeatCanopy)%dat(1)

      ! update the step size sum
      sumStepSize = sumStepSize + mean_step_dt_sub

      ! update first step and first and last inner steps
      firstSubStep = .false.
      firstInnerStep = .false.
      if(dt_solvInner + dt_sub >= whole_step) lastInnerStep = .true.
      if(dt_solv + dt_sub >= data_step-verySmall) lastInnerStep = .true.

      ! check if on outer loop
      do_outer = .false.
      if(lastInnerStep) do_outer = .true.

      if(do_outer)then

        ! ***  remove ice due to sublimation and freeze calculations...
        ! NOTE: In the future this should be moved into the solver, makes a big difference
        ! --------------------------------------------------------------
        sublime: associate(&
          mLayerMeltFreeze        => diag_data%var(iLookDIAG%mLayerMeltFreeze)%dat,           & ! melt-freeze in each snow and soil layer (kg m-3)
          scalarCanopyLiq         => prog_data%var(iLookPROG%scalarCanopyLiq)%dat(1),         & ! liquid water stored on the vegetation canopy (kg m-2)
          scalarCanopyIce         => prog_data%var(iLookPROG%scalarCanopyIce)%dat(1),         & ! ice          stored on the vegetation canopy (kg m-2)
          scalarCanopyWat         => prog_data%var(iLookPROG%scalarCanopyWat)%dat(1),         & ! canopy ice content (kg m-2)
          mLayerVolFracIce        => prog_data%var(iLookPROG%mLayerVolFracIce)%dat,           & ! volumetric fraction of ice in the snow+soil domain (-)
          mLayerVolFracLiq        => prog_data%var(iLookPROG%mLayerVolFracLiq)%dat,           & ! volumetric fraction of liquid water in the snow+soil domain (-)
          mLayerVolFracWat        => prog_data%var(iLookPROG%mLayerVolFracWat)%dat,           & ! volumetric fraction of total water (-)
          mLayerDepth             => prog_data%var(iLookPROG%mLayerDepth)%dat                 & ! depth of each snow+soil layer (m)
          ) ! associations to variables in data structures

          ! compute the melt in each snow and soil layer
          if(nSnow>0)&
            mLayerMeltFreeze(1:nSnow)       = -( mLayerVolFracIce(1:nSnow)         - mLayerVolFracIceInit(1:nSnow) )        *iden_ice
          mLayerMeltFreeze(nSnow+1:nLayers) = -( mLayerVolFracIce(nSnow+1:nLayers) - mLayerVolFracIceInit(nSnow+1:nLayers) )*iden_water
          deallocate(mLayerVolFracIceInit)

          ! * compute change in canopy ice content due to sublimation...
          ! ------------------------------------------------------------
          if(computeVegFlux)then

            ! remove mass of ice on the canopy
            scalarCanopyIce = scalarCanopyIce + sumCanopySublimation

            ! if removed all ice, take the remaining sublimation from water
            if(scalarCanopyIce < 0._rkind)then
              scalarCanopyLiq = scalarCanopyLiq + scalarCanopyIce
              scalarCanopyIce = 0._rkind
            endif

            ! modify fluxes and mean fluxes if there is insufficient canopy water to support the converged sublimation rate over the whole time step
            if(scalarCanopyLiq < 0._rkind)then
              ! --> superfluous sublimation flux
              superflousSub = -scalarCanopyLiq/whole_step  ! kg m-2 s-1
              superflousNrg = superflousSub*LH_sub     ! W m-2 (J m-2 s-1)
              ! --> update fluxes and states
              sumCanopySublimation = sumCanopySublimation + superflousSub*whole_step
              sumLatHeatCanopyEvap = sumLatHeatCanopyEvap + superflousNrg*whole_step
              sumSenHeatCanopy     = sumSenHeatCanopy     - superflousNrg*whole_step
              scalarCanopyLiq      = 0._rkind
            endif

            ! update water
            scalarCanopyWat = scalarCanopyLiq + scalarCanopyIce
            if(enthalpyStateVec .or. computeEnthalpy)then ! recompute enthalpy of the canopy if changed water and ice content
              call T2enthTemp_veg(&
                          ! input
                          diag_data%var(iLookDIAG%scalarCanopyDepth)%dat(1),    & ! intent(in): canopy depth (m), send in specific value since diag_data may have changed
                          specificHeatVeg,                                      & ! intent(in): specific heat of vegetation (J kg-1 K-1)
                          maxMassVegetation,                                    & ! intent(in): maximum mass of vegetation (kg m-2)
                          snowfrz_scale,                                        & ! intent(in): scaling parameter for the snow freezing curve  (K-1)
                          prog_data%var(iLookPROG%scalarCanopyTemp)%dat(1),     & ! intent(in): canopy temperature (K)
                          scalarCanopyWat,                                      & ! intent(in): canopy water content (kg m-2)
                           ! output
                          diag_data%var(iLookDIAG%scalarCanopyEnthTemp)%dat(1), & ! intent(out): temperature component of enthalpy of the vegetation canopy (J m-3)
                          err,cmessage)                                           ! intent(out):   error control
              if(err/=0)then; message=trim(message)//trim(cmessage); return; end if
              diag_data%var(iLookDIAG%scalarCanopyEnthalpy)%dat(1) = diag_data%var(iLookDIAG%scalarCanopyEnthTemp)%dat(1) - LH_fus * scalarCanopyIce/ diag_data%var(iLookDIAG%scalarCanopyDepth)%dat(1)
            endif
          end if  ! (if computing the vegetation flux)

          ! * compute change in ice content of the top snow layer due to sublimation 
          !   and account for compaction and cavitation in the snowpack...
          ! ------------------------------------------------------------------------
          call computSnowDepth(&
                    whole_step,                               & ! intent(in)
                    nSnow,                                    & ! intent(in)
                    sumSnowSublimation/whole_step,            & ! intent(in)
                    mLayerVolFracLiq,                         & ! intent(inout)
                    mLayerVolFracIce,                         & ! intent(inout)
                    prog_data%var(iLookPROG%mLayerTemp)%dat,  & ! intent(in)
                    mLayerMeltFreeze,                         & ! intent(in)
                    mpar_data,                                & ! intent(in)
                    ! output
                    tooMuchSublim,                            & ! intent(out): flag to denote that there was too much sublimation in a given time step
                    mLayerDepth,                              & ! intent(inout)
                    ! error control
                    err,message)                                ! intent(out):   error control
          if(err/=0)then; err=55; return; end if

          ! process the flag for too much sublimation
          if(tooMuchSublim)then
            stepFailure  = .true.
            doLayerMerge = .true.
          else
            doLayerMerge = .false.
          endif

          ! handle special case of the step failure
          ! NOTE: need to revert back to the previous state vector that we were happy with and reduce the time step
          if(stepFailure)then
            ! halve whole_step, for more frequent outer loop updates
            whole_step = dtSave/2._rkind
            ! check that the step is not tiny
            if(whole_step < minstep)then
              print*,ixSolution
              print*, 'dtSave, dt_sub', dtSave, whole_step
              message=trim(message)//'length of the coupled step is below the minimum step length'
              err=20; return
            endif
            ! try again, restart step (at end inner step)
            deallocate(innerBalanceLayerNrg)
            deallocate(innerBalanceLayerMass)
            cycle substeps
          endif

          ! update coordinate variables
          call calcHeight(&
                     ! input/output: data structures
                     indx_data,   & ! intent(in): layer type
                     prog_data,   & ! intent(inout): model variables for a local HRU
                     ! output: error control
                     err,cmessage)
          if(err/=0)then; err=20; message=trim(message)//trim(cmessage); return; end if

          ! recompute snow depth, SWE, and layer water
          if(nSnow > 0)then
            prog_data%var(iLookPROG%scalarSnowDepth)%dat(1) = sum( mLayerDepth(1:nSnow) )
            prog_data%var(iLookPROG%scalarSWE)%dat(1)       = sum( (mLayerVolFracLiq(1:nSnow)*iden_water &
                                                              + mLayerVolFracIce(1:nSnow)*iden_ice) * mLayerDepth(1:nSnow) )
            mLayerVolFracWat(1:nSnow) = mLayerVolFracLiq(1:nSnow) + mLayerVolFracIce(1:nSnow)*iden_ice/iden_water
            if(enthalpyStateVec .or. computeEnthalpy)then ! recompute enthalpy of layers if changed water and ice content
              do iLayer=1,nSnow
                call T2enthTemp_snow(&
                             snowfrz_scale,                                       & ! intent(in):  scaling parameter for the snow freezing curve  (K-1)
                             prog_data%var(iLookPROG%mLayerTemp)%dat(iLayer),     & ! intent(in):  layer temperature (K)
                             mLayerVolFracWat(iLayer),                            & ! intent(in):  volumetric total water content (-)
                             diag_data%var(iLookDIAG%mLayerEnthTemp)%dat(iLayer), & ! intent(out): temperature component of enthalpy of each snow layer (J m-3)
                             err,cmessage)                                          ! intent(out): error control
                if(err/=0)then; message=trim(message)//trim(cmessage); return; end if
                diag_data%var(iLookDIAG%mLayerEnthalpy)%dat(iLayer) = diag_data%var(iLookDIAG%mLayerEnthTemp)%dat(iLayer) - iden_ice * LH_fus * mLayerVolFracIce(iLayer)
              end do  ! looping through snow layers
            endif
          endif

        end associate sublime

        ! increment change in storage associated with the surface melt pond (kg m-2)
        if(nSnow==0) sfcMeltPond = sfcMeltPond + prog_data%var(iLookPROG%scalarSfcMeltPond)%dat(1)

      endif ! (do_outer loop)

      ! ****************************************************************************************************
      ! *** END MAIN SOLVER ********************************************************************************
      ! ****************************************************************************************************

      ! increment mean fluxes, soil compression, and effective rainfall, reset on whole_step
      dt_wght = dt_sub/whole_step ! define weight applied to each sub-step
      do iVar=1,size(averageFlux_meta)
        flux_inner%var(iVar)%dat(:)    = flux_inner%var(iVar)%dat(:) + flux_data%var(averageFlux_meta(iVar)%ixParent)%dat(:)*dt_wght
      end do
      innerSoilCompress(:) = innerSoilCompress(:) + diag_data%var(iLookDIAG%mLayerCompress)%dat(:)*dt_wght
      if (nSnow>0) innerEffRainfall = innerEffRainfall + ( flux_data%var(iLookFLUX%scalarThroughfallRain)%dat(1) + flux_data%var(iLookFLUX%scalarCanopyLiqDrainage)%dat(1) )*dt_wght

      ! sum the balance of energy and water per state
      innerBalance(1) = innerBalance(1) + diag_data%var(iLookDIAG%balanceCasNrg)%dat(1)*dt_wght ! W m-3
      innerBalance(2) = innerBalance(2) + diag_data%var(iLookDIAG%balanceVegNrg)%dat(1)*dt_wght ! W m-3
      innerBalance(3) = innerBalance(3) + diag_data%var(iLookDIAG%balanceVegMass)%dat(1)*dt_wght              ! kg m-2 s-1
      innerBalance(4) = innerBalance(4) + diag_data%var(iLookDIAG%balanceAqMass)%dat(1)*dt_wght * iden_water  ! kg m-2 s-1
      innerBalanceLayerNrg(:) = innerBalanceLayerNrg(:) + diag_data%var(iLookDIAG%balanceLayerNrg)%dat(:)*dt_wght ! W m-3
      innerBalanceLayerMass(:) = innerBalanceLayerMass(:) + diag_data%var(iLookDIAG%balanceLayerMass)%dat(:)*dt_wght * prog_data%var(iLookPROG%mLayerDepth)%dat(:) * iden_water ! kg m-2 s-1

      ! save balance of energy and water per snow+soil layer after inner step, since can change nLayers with outer steps
      diag_data%var(iLookDIAG%balanceLayerNrg)%dat(:) = innerBalanceLayerNrg(:)
      diag_data%var(iLookDIAG%balanceLayerMass)%dat(:) = innerBalanceLayerMass(:)

      ! compute the balance of energy and water per entire snow and soil domain, in W m-3 and kg m-2 s-1 respectively
      diag_data%var(iLookDIAG%balanceSnowNrg)%dat(1) = 0._rkind
      diag_data%var(iLookDIAG%balanceSoilNrg)%dat(1) = 0._rkind
      diag_data%var(iLookDIAG%balanceSnowMass)%dat(1) = 0._rkind
      diag_data%var(iLookDIAG%balanceSoilMass)%dat(1) = 0._rkind
      do iLayer=1,nLayers
        select case (indx_data%var(iLookINDEX%layerType)%dat(iLayer))
          case (iname_snow)
            lyr_wght = prog_data%var(iLookPROG%mLayerDepth)%dat(iLayer) / sum( prog_data%var(iLookPROG%mLayerDepth)%dat(1:nSnow) )
            diag_data%var(iLookDIAG%balanceSnowNrg)%dat(1)  = diag_data%var(iLookDIAG%balanceSnowNrg)%dat(1) + innerBalanceLayerNrg(iLayer)*lyr_wght
            diag_data%var(iLookDIAG%balanceSnowMass)%dat(1) = diag_data%var(iLookDIAG%balanceSnowMass)%dat(1) + innerBalanceLayerMass(iLayer)*lyr_wght
            bal_snow = .true.
          case (iname_soil)
            lyr_wght = prog_data%var(iLookPROG%mLayerDepth)%dat(iLayer) / sum( prog_data%var(iLookPROG%mLayerDepth)%dat(nSnow+1:nLayers) )
            diag_data%var(iLookDIAG%balanceSoilNrg)%dat(1)  = diag_data%var(iLookDIAG%balanceSoilNrg)%dat(1) + innerBalanceLayerNrg(iLayer)*lyr_wght
            diag_data%var(iLookDIAG%balanceSoilMass)%dat(1) = diag_data%var(iLookDIAG%balanceSoilMass)%dat(1) + innerBalanceLayerMass(iLayer)*lyr_wght
        end select
      end do

      if(do_outer)then
        deallocate(innerBalanceLayerNrg)
        deallocate(innerBalanceLayerMass)
      endif

      ! increment sub-step accepted step
      dt_solvInner = dt_solvInner + dt_sub
      dt_solv = dt_solv + dt_sub

      ! update first and last inner steps if did successful lastInnerStep, increment fluxes and flux variables over data_step
      if (lastInnerStep)then
        firstInnerStep = .true.
        lastInnerStep = .false.
        dt_solvInner = 0._rkind

        dt_wght = whole_step/data_step ! define weight applied to each sub-step
        do iVar=1,size(averageFlux_meta)
          flux_mean%var(iVar)%dat(:)    = flux_mean%var(iVar)%dat(:) + flux_inner%var(iVar)%dat(:)*dt_wght
        end do
        meanCanopySublimation = meanCanopySublimation + sumCanopySublimation/data_step
        meanLatHeatCanopyEvap = meanLatHeatCanopyEvap + sumLatHeatCanopyEvap/data_step
        meanSenHeatCanopy     = meanSenHeatCanopy     + sumSenHeatCanopy/data_step
        meanSoilCompress(:)   = meanSoilCompress(:)   + innerSoilCompress(:)*dt_wght
        meanBalance(1) = meanBalance(1) + innerBalance(1)*dt_wght
        meanBalance(2) = meanBalance(2) + innerBalance(2)*dt_wght
        meanBalance(3) = meanBalance(3) + innerBalance(3)*dt_wght
        meanBalance(4) = meanBalance(4) + innerBalance(4)*dt_wght
        meanBalance(5) = meanBalance(5) + diag_data%var(iLookDIAG%balanceSnowNrg)%dat(1)*dt_wght
        meanBalance(6) = meanBalance(6) + diag_data%var(iLookDIAG%balanceSoilNrg)%dat(1)*dt_wght
        meanBalance(7) = meanBalance(7) + diag_data%var(iLookDIAG%balanceSnowMass)%dat(1)*dt_wght
        meanBalance(8) = meanBalance(8) + diag_data%var(iLookDIAG%balanceSoilMass)%dat(1)*dt_wght

        effRainfall = effRainfall + innerEffRainfall*dt_wght
        flux_mean%var(childFLUX_MEAN(iLookFLUX%scalarCanopySublimation))%dat(1) = meanCanopySublimation
        flux_mean%var(childFLUX_MEAN(iLookFLUX%scalarLatHeatCanopyEvap))%dat(1) = meanLatHeatCanopyEvap
        flux_mean%var(childFLUX_MEAN(iLookFLUX%scalarSenHeatCanopy))%dat(1)     = meanSenHeatCanopy

        ! add mean step size for the data_step to the total step size sum
        diag_data%var(iLookDIAG%meanStepSize)%dat(1) =  diag_data%var(iLookDIAG%meanStepSize)%dat(1) + sumStepSize
      endif

      ! save the time step to initialize the subsequent step
      if(dt_solv<data_step .or. nsub==1) dt_init = dt_sub

      ! check
      if(globalPrintFlag)&
      write(*,'(a,1x,3(f18.5,1x))') 'dt_sub, dt_solv, data_step: ', dt_sub, dt_solv, data_step

      nsub_success = nsub_success + 1
      ! check that we have completed the sub-step
      if(dt_solv >= data_step-verySmall) then
        exit substeps
      endif

      ! adjust length of the sub-step (make sure that we don't exceed the step)
      dt_sub = min(data_step - dt_solv, dt_sub)

    end do  substeps ! (sub-step loop)
    diag_data%var(iLookDIAG%meanStepSize)%dat(1) = diag_data%var(iLookDIAG%meanStepSize)%dat(1)/nsub_success

    ! *** add snowfall to the snowpack...
    ! -----------------------------------
    ! add new snowfall to the snowpack
    ! NOTE: This needs to be done AFTER the call to canopySnow, since throughfall and unloading are computed in canopySnow
    call newsnwfall(&
                  ! input: model control
                  data_step,                                                 & ! time step (seconds)
                  (nSnow > 0),                                               & ! logical flag if snow layers exist
                  snowfrz_scale,                                             & ! freeezing curve parameter for snow (K-1)
                  ! input: diagnostic scalar variables
                  diag_data%var(iLookDIAG%scalarSnowfallTemp)%dat(1),        & ! computed temperature of fresh snow (K)
                  diag_data%var(iLookDIAG%scalarNewSnowDensity)%dat(1),      & ! computed density of new snow (kg m-3)
                  flux_data%var(iLookFLUX%scalarThroughfallSnow)%dat(1),     & ! throughfall of snow through the canopy (kg m-2 s-1)
                  flux_data%var(iLookFLUX%scalarCanopySnowUnloading)%dat(1), & ! unloading of snow from the canopy (kg m-2 s-1)
                  ! input/output: state variables
                  prog_data%var(iLookPROG%scalarSWE)%dat(1),                 & ! SWE (kg m-2)
                  prog_data%var(iLookPROG%scalarSnowDepth)%dat(1),           & ! total snow depth (m)
                  prog_data%var(iLookPROG%mLayerTemp)%dat(1),                & ! temperature of the top layer (K)
                  prog_data%var(iLookPROG%mLayerDepth)%dat(1),               & ! depth of the top layer (m)
                  prog_data%var(iLookPROG%mLayerVolFracIce)%dat(1),          & ! volumetric fraction of ice of the top layer (-)
                  prog_data%var(iLookPROG%mLayerVolFracLiq)%dat(1),          & ! volumetric fraction of liquid water of the top layer (-)
                  ! output: error control
                  err,cmessage)                                                ! error control
    if(err/=0)then; err=30; message=trim(message)//trim(cmessage); return; end if

    ! recompute snow depth, SWE, and top layer water
    if(nSnow > 0)then
      prog_data%var(iLookPROG%scalarSnowDepth)%dat(1) = sum(  prog_data%var(iLookPROG%mLayerDepth)%dat(1:nSnow))
      prog_data%var(iLookPROG%scalarSWE)%dat(1)       = sum( (prog_data%var(iLookPROG%mLayerVolFracLiq)%dat(1:nSnow)*iden_water + &
                                                              prog_data%var(iLookPROG%mLayerVolFracIce)%dat(1:nSnow)*iden_ice) &
                                                            * prog_data%var(iLookPROG%mLayerDepth)%dat(1:nSnow) )
      prog_data%var(iLookPROG%mLayerVolFracWat)%dat(1) = prog_data%var(iLookPROG%mLayerVolFracLiq)%dat(1) &
                                                        + prog_data%var(iLookPROG%mLayerVolFracIce)%dat(1)*iden_ice/iden_water
      if(enthalpyStateVec .or. computeEnthalpy)then ! compute enthalpy of the top snow layer
        call T2enthTemp_snow(&
                       snowfrz_scale,                                     & ! intent(in):  scaling parameter for the snow freezing curve  (K-1)
                       prog_data%var(iLookPROG%mLayerTemp)%dat(1),        & ! temperature of the top layer (K)
                       prog_data%var(iLookPROG%mLayerVolFracWat)%dat(1),  & ! intent(in):  volumetric total water content (-)
                       diag_data%var(iLookDIAG%mLayerEnthTemp)%dat(1),    & ! intent(out): temperature component of enthalpy of each snow layer (J m-3)
                       err,cmessage)                ! intent(out): error control
        if(err/=0)then; message=trim(message)//trim(cmessage); return; end if
        diag_data%var(iLookDIAG%mLayerEnthalpy)%dat(1) = diag_data%var(iLookDIAG%mLayerEnthTemp)%dat(1) - iden_ice * LH_fus * prog_data%var(iLookPROG%mLayerVolFracIce)%dat(1)
      end if
    end if

    ! re-assign dimension lengths
    nSnow   = count(indx_data%var(iLookINDEX%layerType)%dat==iname_snow)
    nSoil   = count(indx_data%var(iLookINDEX%layerType)%dat==iname_soil)
    nLayers = nSnow+nSoil

    ! update coordinate variables
    call calcHeight(&
                    ! input/output: data structures
                    indx_data,   & ! intent(in): layer type
                    prog_data,   & ! intent(inout): model variables for a local HRU
                    ! output: error control
                    err,cmessage)
    if(err/=0)then; err=20; message=trim(message)//trim(cmessage); return; end if

    ! overwrite flux_data and soil compression with the timestep-average value (returns timestep-average fluxes for scalar variables)
    do iVar=1,size(averageFlux_meta)
      flux_data%var(averageFlux_meta(iVar)%ixParent)%dat(:) = flux_mean%var(iVar)%dat(:)
    end do
    ! keep soil compression as an average like the fluxes, will not want to do this if nSoil can change
    diag_data%var(iLookDIAG%mLayerCompress)%dat(:) = meanSoilCompress
    diag_data%var(iLookDIAG%scalarSoilCompress)%dat(1) = sum(  meanSoilCompress(1:nSoil)*iden_water &
                                                             * prog_data%var(iLookPROG%mLayerDepth)%dat(nSnow+1:nLayers) )
    deallocate(innerSoilCompress)
    deallocate(meanSoilCompress)

    ! ***********************************************************************************************************************************
    ! ---
    ! *** balance checks and summary variable saving...
    ! ---------------------

    ! save the average compression and melt pond storage in the data structures
    prog_data%var(iLookPROG%scalarSfcMeltPond)%dat(1)  = sfcMeltPond

    ! associate local variables with information in the data structures
    associate(&
      ! model forcing
      scalarSnowfall             => flux_mean%var(childFLUX_MEAN(iLookFLUX%scalarSnowfall)           )%dat(1)     ,&  ! computed snowfall rate (kg m-2 s-1)
      scalarRainfall             => flux_mean%var(childFLUX_MEAN(iLookFLUX%scalarRainfall)           )%dat(1)     ,&  ! computed rainfall rate (kg m-2 s-1)
      ! canopy fluxes
      averageThroughfallSnow     => flux_mean%var(childFLUX_MEAN(iLookFLUX%scalarThroughfallSnow)    )%dat(1)     ,&  ! snow that reaches the ground without ever touching the canopy (kg m-2 s-1)
      averageThroughfallRain     => flux_mean%var(childFLUX_MEAN(iLookFLUX%scalarThroughfallRain)    )%dat(1)     ,&  ! rain that reaches the ground without ever touching the canopy (kg m-2 s-1)
      averageCanopySnowUnloading => flux_mean%var(childFLUX_MEAN(iLookFLUX%scalarCanopySnowUnloading))%dat(1)     ,&  ! unloading of snow from the vegetion canopy (kg m-2 s-1)
      averageCanopyLiqDrainage   => flux_mean%var(childFLUX_MEAN(iLookFLUX%scalarCanopyLiqDrainage)  )%dat(1)     ,&  ! drainage of liquid water from the vegetation canopy (kg m-2 s-1)
      averageCanopySublimation   => flux_mean%var(childFLUX_MEAN(iLookFLUX%scalarCanopySublimation)  )%dat(1)     ,&  ! canopy sublimation/frost (kg m-2 s-1)
      averageCanopyEvaporation   => flux_mean%var(childFLUX_MEAN(iLookFLUX%scalarCanopyEvaporation)  )%dat(1)     ,&  ! canopy evaporation/condensation (kg m-2 s-1)
      ! snow fluxes
      averageSnowSublimation     => flux_mean%var(childFLUX_MEAN(iLookFLUX%scalarSnowSublimation)    )%dat(1)     ,&  ! sublimation from the snow surface (kg m-2 s-1)
      averageSnowDrainage        => flux_mean%var(childFLUX_MEAN(iLookFLUX%scalarSnowDrainage)       )%dat(1)     ,&  ! drainage from the bottom of the snowpack (m s-1)
      ! soil fluxes
      averageSoilInflux          => flux_mean%var(childFLUX_MEAN(iLookFLUX%scalarInfiltration)       )%dat(1)     ,&  ! influx of water at the top of the soil profile (m s-1)
      averageSoilDrainage        => flux_mean%var(childFLUX_MEAN(iLookFLUX%scalarSoilDrainage)       )%dat(1)     ,&  ! drainage from the bottom of the soil profile (m s-1)
      averageSoilBaseflow        => flux_mean%var(childFLUX_MEAN(iLookFLUX%scalarSoilBaseflow)       )%dat(1)     ,&  ! total baseflow from throughout the soil profile (m s-1)
      averageSoilCompress        => diag_data%var(               iLookDIAG%scalarSoilCompress)        %dat(1)     ,&  ! soil compression (kg m-2 s-1)
      averageGroundEvaporation   => flux_mean%var(childFLUX_MEAN(iLookFLUX%scalarGroundEvaporation)  )%dat(1)     ,&  ! soil evaporation (kg m-2 s-1)
      averageCanopyTranspiration => flux_mean%var(childFLUX_MEAN(iLookFLUX%scalarCanopyTranspiration))%dat(1)     ,&  ! canopy transpiration (kg m-2 s-1)
      ! state variables in the vegetation canopy
      scalarCanopyWat            => prog_data%var(iLookPROG%scalarCanopyWat)%dat(1)                               ,&  ! canopy ice content (kg m-2)
      scalarCanopyIce            => prog_data%var(iLookPROG%scalarCanopyIce)%dat(1)                               ,& ! ice content of the vegetation canopy (kg m-2)
      scalarCanopyEnthTemp       => diag_data%var(iLookDIAG%scalarCanopyEnthTemp)%dat(1)                          ,& ! temperature component of enthalpy of the vegetation canopy (K)
      scalarCanopyEnthalpy       => diag_data%var(iLookDIAG%scalarCanopyEnthalpy)%dat(1)                          ,& ! enthalpy of the vegetation canopy (J m-3)
       ! state variables in the snow+soil domains
      scalarSWE                  => prog_data%var(iLookPROG%scalarSWE)%dat(1)                                     ,&  ! snow water equivalent (kg m-2)
      mLayerDepth                => prog_data%var(iLookPROG%mLayerDepth)%dat                                      ,&  ! depth of each layer (m)
      mLayerVolFracIce           => prog_data%var(iLookPROG%mLayerVolFracIce)%dat                                 ,&  ! volumetric ice content in each layer (-)
      mLayerVolFracLiq           => prog_data%var(iLookPROG%mLayerVolFracLiq)%dat                                 ,&  ! volumetric liquid water content in each layer (-)
      scalarTotalSoilWat         => diag_data%var(iLookDIAG%scalarTotalSoilWat)%dat(1)                            ,&  ! total water in the soil column (kg m-2)
      scalarTotalSoilIce         => diag_data%var(iLookDIAG%scalarTotalSoilIce)%dat(1)                            ,&  ! total ice in the soil column (kg m-2)
      scalarTotalSoilLiq         => diag_data%var(iLookDIAG%scalarTotalSoilLiq)%dat(1)                            ,&  ! total liquid water in the soil column (kg m-2)
      mLayerEnthTemp             => diag_data%var(iLookDIAG%mLayerEnthTemp)%dat                                   ,& ! temperature component of enthalpy of each snow+soil layer (K)
      mLayerEnthalpy             => diag_data%var(iLookDIAG%mLayerEnthalpy)%dat                                   ,& ! enthalpy of each snow+soil layer (J m-3)
      scalarTotalSoilEnthalpy    => diag_data%var(iLookDIAG%scalarTotalSoilEnthalpy)%dat(1)                       ,& ! total enthalpy of the soil column (J m-3)
      scalarTotalSnowEnthalpy    => diag_data%var(iLookDIAG%scalarTotalSnowEnthalpy)%dat(1)                       ,& ! total enthalpy of the snow column (J m-3)
      ! state variables in the aquifer
      scalarAquiferStorage       => prog_data%var(iLookPROG%scalarAquiferStorage)%dat(1)                          ,&  ! aquifer storage (m)
      ! error tolerance
      absConvTol_liquid          => mpar_data%var(iLookPARAM%absConvTol_liquid)%dat(1)                             &  ! absolute convergence tolerance for vol frac liq water (-)
      ) ! (association of local variables with information in the data structures

      ! save balance of energy and water per single layer domain
      diag_data%var(iLookDIAG%balanceCasNrg)%dat(1)   = meanBalance(1) ! W m-3
      diag_data%var(iLookDIAG%balanceVegNrg)%dat(1)   = meanBalance(2) ! W m-3      will be realMissing if computeVegFlux is false
      diag_data%var(iLookDIAG%balanceVegMass)%dat(1)  = meanBalance(3) ! kg m-2 s-1 will be realMissing if computeVegFlux is false
      diag_data%var(iLookDIAG%balanceAqMass)%dat(1)   = meanBalance(4) ! kg m-2 s-1 will be realMissing if no aquifer
      diag_data%var(iLookDIAG%balanceSnowNrg)%dat(1)  = meanBalance(5) ! W m-3      will be realMissing if no snow during data step
      diag_data%var(iLookDIAG%balanceSoilNrg)%dat(1)  = meanBalance(6) ! W m-3       
      diag_data%var(iLookDIAG%balanceSnowMass)%dat(1) = meanBalance(7) ! kg m-2 s-1 will be realMissing if no snow during data step
      diag_data%var(iLookDIAG%balanceSoilMass)%dat(1) = meanBalance(8) ! kg m-2 s-1
      if (.not.bal_snow)then ! will be 0, make realMissing
        diag_data%var(iLookDIAG%balanceSnowNrg)%dat(1)  = realMissing
        diag_data%var(iLookDIAG%balanceSnowMass)%dat(1) = realMissing
      endif

      ! -----
      ! * balance checks for the canopy...
      ! ----------------------------------

      ! if computing the vegetation flux
      if(computeVegFlux)then
        ! balance checks for the canopy
        ! NOTE: need to put the balance checks in the sub-step loop so that we can recompute if necessary
        scalarCanopyWatBalError = scalarCanopyWat - (balanceCanopyWater0 + (scalarSnowfall - averageThroughfallSnow)*data_step + (scalarRainfall - averageThroughfallRain)*data_step &
                                  - averageCanopySnowUnloading*data_step - averageCanopyLiqDrainage*data_step + averageCanopySublimation*data_step + averageCanopyEvaporation*data_step)
        if(abs(scalarCanopyWatBalError) > absConvTol_liquid*iden_water*10._rkind .and. checkMassBalance_ds)then
          write(*,'(a,1x,f20.10)') 'data_step                    = ', data_step
          write(*,'(a,1x,f20.10)') 'balanceCanopyWater0          = ', balanceCanopyWater0
          write(*,'(a,1x,f20.10)') 'balanceCanopyWater1          = ', scalarCanopyWat
          write(*,'(a,1x,f20.10)') 'snowfall                     = ', scalarSnowfall*data_step
          write(*,'(a,1x,f20.10)') 'rainfall                     = ', scalarRainfall*data_step
          write(*,'(a,1x,f20.10)') '(snowfall - throughfallSnow) = ', (scalarSnowfall - averageThroughfallSnow)*data_step
          write(*,'(a,1x,f20.10)') '(rainfall - throughfallRain) = ', (scalarRainfall - averageThroughfallRain)*data_step
          write(*,'(a,1x,f20.10)') 'canopySnowUnloading          = ', averageCanopySnowUnloading*data_step
          write(*,'(a,1x,f20.10)') 'canopyLiqDrainage            = ', averageCanopyLiqDrainage*data_step
          write(*,'(a,1x,f20.10)') 'canopySublimation            = ', averageCanopySublimation*data_step
          write(*,'(a,1x,f20.10)') 'canopyEvaporation            = ', averageCanopyEvaporation*data_step
          write(*,'(a,1x,f20.10)') 'canopyWatBalError            = ', scalarCanopyWatBalError
          message=trim(message)//'canopy hydrology does not balance'
          err=20; return
        end if
      endif  ! if computing the vegetation flux

      ! -----
      ! * balance checks for SWE...
      ! ---------------------------

      ! check the individual layers
      if(printBalance .and. nSnow>0)then
        write(*,'(a,1x,10(f12.8,1x))') 'liqSnowInit       = ', liqSnowInit
        write(*,'(a,1x,10(f12.8,1x))') 'volFracLiq        = ', mLayerVolFracLiq(1:nSnow)
        write(*,'(a,1x,10(f12.8,1x))') 'iLayerLiqFluxSnow = ', flux_data%var(iLookFLUX%iLayerLiqFluxSnow)%dat*iden_water*data_step
        write(*,'(a,1x,10(f12.8,1x))') 'mLayerLiqFluxSnow = ', flux_data%var(iLookFLUX%mLayerLiqFluxSnow)%dat*data_step
        write(*,'(a,1x,10(f12.8,1x))') 'change volFracLiq = ', mLayerVolFracLiq(1:nSnow) - liqSnowInit
        deallocate(liqSnowInit, stat=err)
        if(err/=0)then
          message=trim(message)//'unable to deallocate space for the initial volumetric liquid water content of snow'
          err=20; return
        endif
      endif

      ! check SWE
      if(nSnow>0)then
        effSnowfall = averageThroughfallSnow + averageCanopySnowUnloading
        ! effRainfall is averageThroughfallRain + averageCanopyLiqDrainage only over snow
        delSWE      = scalarSWE - (oldSWE - sfcMeltPond)
        massBalance = delSWE - (effSnowfall + effRainfall + averageSnowSublimation - averageSnowDrainage*iden_water)*data_step
        if(abs(massBalance) > absConvTol_liquid*iden_water*10._rkind .and. checkMassBalance_ds)then
          print*,                  'nSnow       = ', nSnow
          print*,                  'nSub        = ', nSub
          write(*,'(a,1x,f20.10)') 'data_step   = ', data_step
          write(*,'(a,1x,f20.10)') 'oldSWE      = ', oldSWE
          write(*,'(a,1x,f20.10)') 'newSWE      = ', scalarSWE
          write(*,'(a,1x,f20.10)') 'delSWE      = ', delSWE
          write(*,'(a,1x,f20.10)') 'effRainfall = ', effRainfall*data_step
          write(*,'(a,1x,f20.10)') 'effSnowfall = ', effSnowfall*data_step
          write(*,'(a,1x,f20.10)') 'sublimation = ', averageSnowSublimation*data_step
          write(*,'(a,1x,f20.10)') 'snwDrainage = ', averageSnowDrainage*iden_water*data_step
          write(*,'(a,1x,f20.10)') 'sfcMeltPond = ', sfcMeltPond
          write(*,'(a,1x,f20.10)') 'SWE_BalErr  = ', massBalance
          message=trim(message)//'SWE does not balance'
          err=20; return
        endif  ! if failed mass balance check
      endif  ! if snow layers exist

      ! -----
      ! * balance checks for soil...
      ! ----------------------------

      ! compute the liquid water and ice content at the end of the time step
      scalarTotalSoilLiq = sum(iden_water*mLayerVolFracLiq(nSnow+1:nLayers)*mLayerDepth(nSnow+1:nLayers))
      scalarTotalSoilIce = sum(iden_water*mLayerVolFracIce(nSnow+1:nLayers)*mLayerDepth(nSnow+1:nLayers))   ! NOTE: no expansion of soil, hence use iden_water

      ! get the total water in the soil (liquid plus ice) at the end of the time step (kg m-2)
      scalarTotalSoilWat = scalarTotalSoilLiq + scalarTotalSoilIce

      ! get the total aquifer storage at the start of the time step (kg m-2)
      balanceAquifer1 = scalarAquiferStorage*iden_water

      ! get the input and output to/from the soil zone (kg m-2)
      balanceSoilInflux        = averageSoilInflux*iden_water*data_step
      balanceSoilBaseflow      = averageSoilBaseflow*iden_water*data_step
      balanceSoilDrainage      = averageSoilDrainage*iden_water*data_step
      balanceSoilET            = (averageCanopyTranspiration + averageGroundEvaporation)*data_step
      balanceSoilCompress      = averageSoilCompress*data_step

      ! check the individual layers
      if(printBalance)then
        write(*,'(a,1x,10(f12.8,1x))') 'liqSoilInit       = ', liqSoilInit
        write(*,'(a,1x,10(f12.8,1x))') 'volFracLiq        = ', mLayerVolFracLiq(nSnow+1:nLayers)
        write(*,'(a,1x,10(f12.8,1x))') 'iLayerLiqFluxSoil = ', flux_data%var(iLookFLUX%iLayerLiqFluxSoil)%dat*iden_water*data_step
        write(*,'(a,1x,10(f12.8,1x))') 'mLayerLiqFluxSoil = ', flux_data%var(iLookFLUX%mLayerLiqFluxSoil)%dat*data_step
        write(*,'(a,1x,10(f12.8,1x))') 'change volFracLiq = ', mLayerVolFracLiq(nSnow+1:nLayers) - liqSoilInit
        deallocate(liqSoilInit, stat=err)
        if(err/=0)then
        message=trim(message)//'unable to deallocate space for the initial soil moisture'
        err=20; return
        endif
      endif

      ! check the soil water balance
      scalarSoilWatBalError  = scalarTotalSoilWat - (balanceSoilWater0 + (balanceSoilInflux + balanceSoilET - balanceSoilBaseflow - balanceSoilDrainage - balanceSoilCompress) )
      if(abs(scalarSoilWatBalError) > absConvTol_liquid*iden_water*10._rkind .and. checkMassBalance_ds)then  ! NOTE: kg m-2, so need coarse tolerance to account for precision issues
        write(*,*)               'solution method       = ', ixSolution
        write(*,'(a,1x,f20.10)') 'data_step             = ', data_step
        write(*,'(a,1x,f20.10)') 'balanceSoilCompress   = ', balanceSoilCompress
        write(*,'(a,1x,f20.10)') 'scalarTotalSoilLiq    = ', scalarTotalSoilLiq
        write(*,'(a,1x,f20.10)') 'scalarTotalSoilIce    = ', scalarTotalSoilIce
        write(*,'(a,1x,f20.10)') 'balanceSoilWater0     = ', balanceSoilWater0
        write(*,'(a,1x,f20.10)') 'balanceSoilWater1     = ', scalarTotalSoilWat
        write(*,'(a,1x,f20.10)') 'balanceSoilInflux     = ', balanceSoilInflux
        write(*,'(a,1x,f20.10)') 'balanceSoilBaseflow   = ', balanceSoilBaseflow
        write(*,'(a,1x,f20.10)') 'balanceSoilDrainage   = ', balanceSoilDrainage
        write(*,'(a,1x,f20.10)') 'balanceSoilET         = ', balanceSoilET
        write(*,'(a,1x,f20.10)') 'scalarSoilWatBalError = ', scalarSoilWatBalError
        message=trim(message)//'soil hydrology does not balance'
        err=20; return
      end if

      ! -----
      ! save the enthalpy or temperature component of enthalpy, and total enthalpy
      ! ----------------------------

      if(computeEnthalpy)then ! use enthTemp to conserve energy or compute energy balance  
        ! initialize the enthalpy
        scalarCanopyEnthalpy = scalarCanopyEnthTemp
        mLayerEnthalpy       = mLayerEnthTemp
        ! compute enthalpy for current values
        call enthTemp_or_enthalpy(&
                        ! input: data structures
                        .true.,                & ! intent(in):    flag to convert enthTemp to enthalpy
                        diag_data,             & ! intent(in):    model diagnostic variables for a local HRU
                        indx_data,             & ! intent(in):    model indices
                        ! input: ice content change
                        scalarCanopyIce,       & ! intent(in):    value for canopy ice content (kg m-2)
                        mLayerVolFracIce,      & ! intent(in):    vector of volumetric ice water content (-)
                        ! input/output: enthalpy
                        scalarCanopyEnthalpy,  & ! intent(inout): enthTemp to enthalpy of the vegetation canopy (J m-3)
                        mLayerEnthalpy,        & ! intent(inout): enthTemp to enthalpy of each snow+soil layer (J m-3)
                        ! output: error control    
                        err,cmessage)            ! intent(out): error control
        if(err/=0)then; message=trim(message)//trim(cmessage); return; endif
      end if

      if(enthalpyStateVec)then ! enthalpy as state variable
        ! initialize the temperature component of enthalpy
        scalarCanopyEnthTemp = scalarCanopyEnthalpy
        mLayerEnthTemp       = mLayerEnthalpy          
        ! compute temperature component of enthalpy for current values       
        call enthTemp_or_enthalpy(&
                        ! input: data structures
                        .false.,               & ! intent(in):    flag to convert enthalpy to enthTemp
                        diag_data,             & ! intent(in):    model diagnostic variables for a local HRU
                        indx_data,             & ! intent(in):    model indices
                        ! input: ice content change
                        scalarCanopyIce,       & ! intent(in):    value for canopy ice content (kg m-2)
                        mLayerVolFracIce,      & ! intent(in):    vector of volumetric ice water content (-)
                        ! input/output: enthalpy
                        scalarCanopyEnthTemp,  & ! intent(inout): enthalpy to enthTemp of the vegetation canopy (J m-3)
                        mLayerEnthTemp,        & ! intent(inout): enthalpy to enthTemp of each snow+soil layer (J m-3)
                        ! output: error control    
                        err,cmessage)            ! intent(out): error control
        if(err/=0)then; message=trim(message)//trim(cmessage); return; endif
      endif
      ! save the total soil enthalpy
      scalarTotalSoilEnthalpy = sum(mLayerEnthalpy(nSnow+1:nLayers) * mLayerDepth(nSnow+1:nLayers))/sum(mLayerDepth(nSnow+1:nLayers))
      ! save the total snow enthalpy
      if(nSnow>0) scalarTotalSnowEnthalpy = sum(mLayerEnthalpy(1:nSnow) * mLayerDepth(1:nSnow))/sum(mLayerDepth(1:nSnow))

      ! save the surface temperature (just to make things easier to visualize)
      prog_data%var(iLookPROG%scalarSurfaceTemp)%dat(1) = prog_data%var(iLookPROG%mLayerTemp)%dat(1)

    end associate ! end association of local variables with information in the data structures

<<<<<<< HEAD
    ! initialize the enthalpy
    scalarCanopyEnthalpy = scalarCanopyEnthTemp
    mLayerEnthalpy       = mLayerEnthTemp

    ! compute enthalpy for current values
    call enthTemp2enthalpy(&
                    ! input: data structures
                    diag_data,             & ! intent(in):    model diagnostic variables for a local HRU
                    indx_data,             & ! intent(in):    model indices
                    ! input: ice content change
                    scalarCanopyIce,       & ! intent(in):    value for canopy ice content (kg m-2)
                    mLayerVolFracIce,      & ! intent(in):    vector of volumetric ice water content (-)
                    ! input/output: enthalpy
                    scalarCanopyEnthalpy,  & ! intent(inout): value for enthalpy of the vegetation canopy (J m-3)
                    mLayerEnthalpy,        & ! intent(inout): vector of enthalpy of each snow+soil layer (J m-3)
                    ! output: error control    
                    err,cmessage)            ! intent(out): error control
    if(err/=0)then; message=trim(message)//trim(cmessage); return; endif
    ! save the total soil enthalpy
    scalarTotalSoilEnthalpy = sum(mLayerEnthalpy(nSnow+1:nLayers) * mLayerDepth(nSnow+1:nLayers))/sum(mLayerDepth(nSnow+1:nLayers))
    ! save the total snow enthalpy
    scalarTotalSnowEnthalpy = sum(mLayerEnthalpy(1:nSnow) * mLayerDepth(1:nSnow))/sum(mLayerDepth(1:nSnow))
  end associate

  ! save the surface temperature (just to make things easier to visualize)
  prog_data%var(iLookPROG%scalarSurfaceTemp)%dat(1) = prog_data%var(iLookPROG%mLayerTemp)%dat(1)
=======
  end associate canopy  ! end association to canopy parameters
>>>>>>> a9e519e4

  ! overwrite flux data with timestep-average value for all flux_mean vars, hard-coded to not happen
  if(.not.backwardsCompatibility)then
    do iVar=1,size(flux_mean%var)
      flux_data%var(averageFlux_meta(iVar)%ixParent)%dat = flux_mean%var(iVar)%dat
    end do
  end if

  if(nsub>50000)then
    write(message,'(a,i0)') trim(cmessage)//'number of sub-steps > 50000 for HRU ', hruId
    err=20; return
  end if

  ! get the end time
  CALL system_clock(i_end)
  elapsed_time = REAL(i_end - i_start) / REAL(count_rate)

  ! get the elapsed time
  diag_data%var(iLookDIAG%wallClockTime)%dat(1) = elapsed_time

end subroutine coupled_em


! *********************************************************************************************************
! private subroutine implctMelt: compute melt of the "snow without a layer"
! *********************************************************************************************************
subroutine implctMelt(&
                      ! input/output: integrated snowpack properties
                      scalarSWE,         & ! intent(inout): snow water equivalent (kg m-2)
                      scalarSnowDepth,   & ! intent(inout): snow depth (m)
                      scalarSfcMeltPond, & ! intent(inout): surface melt pond (kg m-2)
                      ! input/output: properties of the upper-most soil layer
                      soilTemp,          & ! intent(inout): surface layer temperature (K)
                      soilDepth,         & ! intent(inout): surface layer depth (m)
                      soilHeatcap,       & ! intent(inout): surface layer volumetric heat capacity (J m-3 K-1)
                      ! output: error control
                      err,message        ) ! intent(out): error control
  implicit none
  ! input/output: integrated snowpack properties
  real(rkind),intent(inout)    :: scalarSWE          ! snow water equivalent (kg m-2)
  real(rkind),intent(inout)    :: scalarSnowDepth    ! snow depth (m)
  real(rkind),intent(inout)    :: scalarSfcMeltPond  ! surface melt pond (kg m-2)
  ! input/output: properties of the upper-most soil layer
  real(rkind),intent(inout)    :: soilTemp           ! surface layer temperature (K)
  real(rkind),intent(inout)    :: soilDepth          ! surface layer depth (m)
  real(rkind),intent(inout)    :: soilHeatcap        ! surface layer volumetric heat capacity (J m-3 K-1)
  ! output: error control
  integer(i4b),intent(out)  :: err                ! error code
  character(*),intent(out)  :: message            ! error message
  ! local variables
  real(rkind)                  :: nrgRequired        ! energy required to melt all the snow (J m-2)
  real(rkind)                  :: nrgAvailable       ! energy available to melt the snow (J m-2)
  real(rkind)                  :: snwDensity         ! snow density (kg m-3)
  ! initialize error control
  err=0; message='implctMelt/'

  if(scalarSWE > 0._rkind)then
    ! only melt if temperature of the top soil layer is greater than Tfreeze
    if(soilTemp > Tfreeze)then
      ! compute the energy required to melt all the snow (J m-2)
      nrgRequired     = scalarSWE*LH_fus
      ! compute the energy available to melt the snow (J m-2)
      nrgAvailable    = soilHeatcap*(soilTemp - Tfreeze)*soilDepth
      ! compute the snow density (not saved)
      snwDensity      = scalarSWE/scalarSnowDepth
      ! compute the amount of melt, and update SWE (kg m-2)
      if(nrgAvailable > nrgRequired)then
        scalarSfcMeltPond  = scalarSWE
        scalarSWE          = 0._rkind
      else
        scalarSfcMeltPond  = nrgAvailable/LH_fus
        scalarSWE          = scalarSWE - scalarSfcMeltPond
      end if
      ! update depth
      scalarSnowDepth = scalarSWE/snwDensity
      ! update temperature of the top soil layer (K)
      soilTemp =  soilTemp - (LH_fus*scalarSfcMeltPond/soilDepth)/soilHeatcap
    else  ! melt is zero if the temperature of the top soil layer is less than Tfreeze
      scalarSfcMeltPond = 0._rkind  ! kg m-2
    end if ! (if the temperature of the top soil layer is greater than Tfreeze)
  else  ! melt is zero if the "snow without a layer" does not exist
    scalarSfcMeltPond = 0._rkind  ! kg m-2
  end if ! (if the "snow without a layer" exists)

end subroutine implctMelt

end module coupled_em_module<|MERGE_RESOLUTION|>--- conflicted
+++ resolved
@@ -148,12 +148,6 @@
   USE opSplittin_module,only:opSplittin             ! solve the system of thermodynamic and hydrology equations for a given substep
   USE time_utils_module,only:elapsedSec             ! calculate the elapsed time
   ! additional subroutines
-<<<<<<< HEAD
-  USE tempAdjust_module,only:tempAdjust           ! adjust snow temperature associated with new snowfall
-  USE var_derive_module,only:calcHeight           ! module to calculate height at layer interfaces and layer mid-point
-  USE computSnowDepth_module,only:computSnowDepth ! compute snow depth
-  USE enthalpyTemp_module,only:enthTemp2enthalpy  ! add phase change terms to delta temperature component of enthalpy
-=======
   USE tempAdjust_module,only:tempAdjust             ! adjust snow temperature associated with new snowfall
   USE var_derive_module,only:calcHeight             ! module to calculate height at layer interfaces and layer mid-point
   USE computSnowDepth_module,only:computSnowDepth   ! compute snow depth
@@ -161,7 +155,6 @@
   USE enthalpyTemp_module,only:T2enthTemp_snow      ! convert temperature to enthalpy for snow
   USE enthalpyTemp_module,only:T2enthTemp_soil      ! convert temperature to enthalpy for soil
   USE enthalpyTemp_module,only:enthTemp_or_enthalpy ! add phase change terms to delta temperature component of enthalpy or vice versa
->>>>>>> a9e519e4
 
   implicit none
 
@@ -1662,36 +1655,7 @@
 
     end associate ! end association of local variables with information in the data structures
 
-<<<<<<< HEAD
-    ! initialize the enthalpy
-    scalarCanopyEnthalpy = scalarCanopyEnthTemp
-    mLayerEnthalpy       = mLayerEnthTemp
-
-    ! compute enthalpy for current values
-    call enthTemp2enthalpy(&
-                    ! input: data structures
-                    diag_data,             & ! intent(in):    model diagnostic variables for a local HRU
-                    indx_data,             & ! intent(in):    model indices
-                    ! input: ice content change
-                    scalarCanopyIce,       & ! intent(in):    value for canopy ice content (kg m-2)
-                    mLayerVolFracIce,      & ! intent(in):    vector of volumetric ice water content (-)
-                    ! input/output: enthalpy
-                    scalarCanopyEnthalpy,  & ! intent(inout): value for enthalpy of the vegetation canopy (J m-3)
-                    mLayerEnthalpy,        & ! intent(inout): vector of enthalpy of each snow+soil layer (J m-3)
-                    ! output: error control    
-                    err,cmessage)            ! intent(out): error control
-    if(err/=0)then; message=trim(message)//trim(cmessage); return; endif
-    ! save the total soil enthalpy
-    scalarTotalSoilEnthalpy = sum(mLayerEnthalpy(nSnow+1:nLayers) * mLayerDepth(nSnow+1:nLayers))/sum(mLayerDepth(nSnow+1:nLayers))
-    ! save the total snow enthalpy
-    scalarTotalSnowEnthalpy = sum(mLayerEnthalpy(1:nSnow) * mLayerDepth(1:nSnow))/sum(mLayerDepth(1:nSnow))
-  end associate
-
-  ! save the surface temperature (just to make things easier to visualize)
-  prog_data%var(iLookPROG%scalarSurfaceTemp)%dat(1) = prog_data%var(iLookPROG%mLayerTemp)%dat(1)
-=======
   end associate canopy  ! end association to canopy parameters
->>>>>>> a9e519e4
 
   ! overwrite flux data with timestep-average value for all flux_mean vars, hard-coded to not happen
   if(.not.backwardsCompatibility)then
