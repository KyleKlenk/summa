--- conflicted
+++ resolved
@@ -37,17 +37,6 @@
 USE globalData,only:iname_aquifer   ! aquifer
 
 ! named variables to describe the state variable type
-<<<<<<< HEAD
-USE globalData,only:iname_nrgCanair ! named variable defining the energy of the canopy air space
-USE globalData,only:iname_nrgCanopy ! named variable defining the energy of the vegetation canopy
-USE globalData,only:iname_watCanopy ! named variable defining the mass of total water on the vegetation canopy
-USE globalData,only:iname_liqCanopy ! named variable defining the mass of liquid water on the vegetation canopy
-USE globalData,only:iname_nrgLayer  ! named variable defining the energy state variable for snow+soil layers
-USE globalData,only:iname_watLayer  ! named variable defining the total water state variable for snow+soil layers
-USE globalData,only:iname_liqLayer  ! named variable defining the liquid  water state variable for snow+soil layers
-USE globalData,only:iname_matLayer  ! named variable defining the matric head state variable for soil layers
-USE globalData,only:iname_lmpLayer  ! named variable defining the liquid matric potential state variable for soil layers
-=======
 USE globalData,only:iname_nrgCanair  ! named variable defining the energy of the canopy air space
 USE globalData,only:iname_nrgCanopy  ! named variable defining the energy of the vegetation canopy
 USE globalData,only:iname_watCanopy  ! named variable defining the mass of total water on the vegetation canopy
@@ -58,7 +47,6 @@
 USE globalData,only:iname_matLayer   ! named variable defining the matric head state variable for soil layers
 USE globalData,only:iname_lmpLayer   ! named variable defining the liquid matric potential state variable for soil layers
 USE globalData,only:iname_watAquifer ! named variable defining the water storage in the aquifer
->>>>>>> 161ea92f
 
 ! metadata
 USE globalData,only:indx_meta       ! metadata for the variables in the index structure
