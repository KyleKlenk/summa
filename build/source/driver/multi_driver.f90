! SUMMA - Structure for Unifying Multiple Modeling Alternatives
! Copyright (C) 2014-2015 NCAR/RAL
!
! This file is part of SUMMA
!
! For more information see: http://www.ral.ucar.edu/projects/summa
!
! This program is free software: you can redistribute it and/or modify
! it under the terms of the GNU General Public License as published by
! the Free Software Foundation, either version 3 of the License, or
! (at your option) any later version.
!
! This program is distributed in the hope that it will be useful,
! but WITHOUT ANY WARRANTY; without even the implied warranty of
! MERCHANTABILITY or FITNESS FOR A PARTICULAR PURPOSE.  See the
! GNU General Public License for more details.
!
! You should have received a copy of the GNU General Public License
! along with this program.  If not, see <http://www.gnu.org/licenses/>.

program multi_driver
! used to evaluate different methods for simulating snow processes
! *****************************************************************************
! use desired modules
! *****************************************************************************
USE nrtype                                                  ! variable types, etc.
! provide access to subroutines and functions
USE summaFileManager,only:summa_SetDirsUndPhiles            ! sets directories and filenames
USE module_sf_noahmplsm,only:read_mp_veg_parameters         ! module to read NOAH vegetation tables
USE module_sf_noahmplsm,only:redprm                         ! module to assign more Noah-Mp parameters
USE allocspace_module,only:init_metad                       ! module to allocate space for metadata structures
USE allocspace_module,only:alloc_stim                       ! module to allocate space for scalar time structures
USE allocspace_module,only:alloc_time                       ! module to allocate space for model time structures
USE allocspace_module,only:alloc_forc                       ! module to allocate space for model forcing data strictures
USE allocspace_module,only:alloc_mpar                       ! module to allocate space for local column model parameter structures
USE allocspace_module,only:alloc_mvar                       ! module to allocate space for local column model variable structures
USE allocspace_module,only:alloc_indx                       ! module to allocate space for local column model indices
USE allocspace_module,only:alloc_bpar                       ! module to allocate space for basin-average model parameter structures
USE allocspace_module,only:alloc_bvar                       ! module to allocate space for basin-average model variable structures
USE mDecisions_module,only:mDecisions                       ! module to read model decisions
USE popMetadat_module,only:popMetadat                       ! module to populate metadata structures
USE def_output_module,only:def_output                       ! module to define model output
USE ffile_info_module,only:ffile_info                       ! module to read information on forcing datafile
USE read_attrb_module,only:read_attrb                       ! module to read local attributes
USE read_pinit_module,only:read_pinit                       ! module to read initial model parameter values
USE paramCheck_module,only:paramCheck                       ! module to check consistency of model parameters
USE read_icond_module,only:read_icond                       ! module to read initial conditions
USE read_param_module,only:read_param                       ! module to read model parameter sets
USE ConvE2Temp_module,only:E2T_lookup                       ! module to calculate a look-up table for the temperature-enthalpy conversion
USE var_derive_module,only:calcHeight                       ! module to calculate height at layer interfaces and layer mid-point
USE var_derive_module,only:v_shortcut                       ! module to calculate "short-cut" variables
USE var_derive_module,only:rootDensty                       ! module to calculate the vertical distribution of roots
USE var_derive_module,only:satHydCond                       ! module to calculate the saturated hydraulic conductivity in each soil layer
USE var_derive_module,only:fracFuture                       ! module to calculate the fraction of runoff in future time steps (time delay histogram)
USE read_force_module,only:read_force                       ! module to read model forcing data
USE derivforce_module,only:derivforce                       ! module to compute derived forcing data
USE modelwrite_module,only:writeAttrb,writeParam            ! module to write model attributes and parameters
USE modelwrite_module,only:writeForce                       ! module to write model forcing data
USE modelwrite_module,only:writeModel,writeBasin            ! module to write model output
USE coupled_em_module,only:coupled_em                       ! module to run the coupled energy and mass model
USE groundwatr_module,only:groundwatr                       ! module to simulate regional groundwater balance
USE qTimeDelay_module,only:qOverland                        ! module to route water through an "unresolved" river network
! provide access to data
USE summaFileManager,only:SETNGS_PATH                       ! define path to settings files (e.g., Noah vegetation tables)
USE summaFileManager,only:OUTPUT_PATH,OUTPUT_PREFIX         ! define output file
USE summaFileManager,only:LOCALPARAM_INFO,BASINPARAM_INFO   ! files defining the default values and constraints for model parameters
USE data_struc,only:doJacobian                              ! flag to compute the Jacobian
USE data_struc,only:localParFallback                        ! local column default parameters
USE data_struc,only:basinParFallback                        ! basin-average default parameters
USE data_struc,only:mpar_meta,bpar_meta                     ! metadata for local column and basin-average model parameters
USE data_struc,only:numtim                                  ! number of time steps
USE data_struc,only:time_data,time_hru,refTime              ! time and reference time
USE data_struc,only:forc_data,forc_hru                      ! model forcing data
USE data_struc,only:type_data,type_hru                      ! classification of veg, soils etc.
USE data_struc,only:attr_data,attr_hru                      ! local attributes (lat, lon, elev, etc.)
USE data_struc,only:mpar_data,mpar_hru                      ! local column model parameters
USE data_struc,only:mvar_data,mvar_hru                      ! local column model variables
USE data_struc,only:indx_data,indx_hru                      ! local column model indices
USE data_struc,only:bpar_data                               ! basin-average model parameters
USE data_struc,only:bvar_data                               ! basin-average model variables
USE data_struc,only:model_decisions                         ! model decisions
USE data_struc,only:urbanVegCategory                        ! vegetation category for urban areas
USE data_struc,only:globalPrintFlag                         ! global print flag
USE NOAHMP_VEG_PARAMETERS,only:SAIM,LAIM                    ! 2-d tables for stem area index and leaf area index (vegType,month)
USE NOAHMP_VEG_PARAMETERS,only:HVT,HVB                      ! height at the top and bottom of vegetation (vegType)
USE noahmp_globals,only:RSMIN                               ! minimum stomatal resistance (vegType)
! named variables for elements of model structures
USE var_lookup,only:iLookTIME,iLookFORCE                    ! look-up values for time and forcing data structures
USE var_lookup,only:iLookTYPE                               ! look-up values for classification of veg, soils etc.
USE var_lookup,only:iLookATTR                               ! look-up values for local attributes
USE var_lookup,only:iLookMVAR                               ! look-up values for local column model variables
USE var_lookup,only:iLookPARAM                              ! look-up values for local column model parameters
USE var_lookup,only:iLookINDEX                              ! look-up values for local column index variables
USE var_lookup,only:iLookBVAR                               ! look-up values for basin-average model variables
USE var_lookup,only:iLookBPAR                               ! look-up values for basin-average model parameters
USE var_lookup,only:iLookDECISIONS                          ! look-up values for model decisions
! named variables for model decisions
USE mDecisions_module,only:  &                              ! look-up values for method used to compute derivative
 numerical,   & ! numerical solution
 analytical     ! analytical solution
USE mDecisions_module,only:&                                ! look-up values for LAI decisions
 monthlyTable,& ! LAI/SAI taken directly from a monthly table for different vegetation classes
 specified      ! LAI/SAI computed from green vegetation fraction and winterSAI and summerLAI parameters
USE mDecisions_module,only:&                                ! look-up values for the choice of method for the spatial representation of groundwater
 localColumn, & ! separate groundwater representation in each local soil column
 singleBasin    ! single groundwater store over the entire basin
implicit none

! *****************************************************************************
! (0) variable definitions
! *****************************************************************************
! define counters
integer(i4b)              :: iHRU,jHRU,kHRU                 ! index of the hydrologic response unit
integer(i4b)              :: nHRU                           ! number of hydrologic response units
integer(i4b)              :: iStep=0                        ! index of model time step
integer(i4b)              :: jStep=0                        ! index of model output
! define the re-start file
logical(lgt)              :: printRestart                   ! flag to print a re-start file
integer(i4b),parameter    :: ixRestart_iy=1000              ! named variable to print a re-start file once per year
integer(i4b),parameter    :: ixRestart_im=1001              ! named variable to print a re-start file once per month
integer(i4b),parameter    :: ixRestart_id=1002              ! named variable to print a re-start file once per day
integer(i4b),parameter    :: ixRestart_never=1003           ! named variable to print a re-start file never
<<<<<<< HEAD
integer(i4b)              :: ixRestart=ixRestart_iy         ! define frequency to write restart files
=======
integer(i4b)              :: ixRestart=ixRestart_im         ! define frequency to write restart files
>>>>>>> 1d1304d2
! define output file
character(len=8)          :: cdate1=''                      ! initial date
character(len=10)         :: ctime1=''                      ! initial time
character(len=64)         :: output_fileSuffix=''           ! suffix for the output file
character(len=256)        :: summaFileManagerFile=''        ! path/name of file defining directories and files
character(len=256)        :: fileout=''                     ! output filename
! define pointers for model indices
integer(i4b),pointer      :: nSnow=>null()                  ! number of snow layers
integer(i4b),pointer      :: nSoil=>null()                  ! number of soil layers
integer(i4b),pointer      :: nLayers=>null()                ! total number of layers
integer(i4b),pointer      :: midSnowStartIndex=>null()      ! start index of the midSnow vector for a given timestep
integer(i4b),pointer      :: midSoilStartIndex=>null()      ! start index of the midSoil vector for a given timestep
integer(i4b),pointer      :: midTotoStartIndex=>null()      ! start index of the midToto vector for a given timestep
integer(i4b),pointer      :: ifcSnowStartIndex=>null()      ! start index of the ifcSnow vector for a given timestep
integer(i4b),pointer      :: ifcSoilStartIndex=>null()      ! start index of the ifcSoil vector for a given timestep
integer(i4b),pointer      :: ifcTotoStartIndex=>null()      ! start index of the ifcToto vector for a given timestep
real(dp),allocatable      :: dt_init(:)                     ! used to initialize the length of the sub-step for each HRU
real(dp),pointer          :: totalArea=>null()              ! total basin area (m2)
! exfiltration
real(dp),parameter        :: supersatScale=0.001_dp         ! scaling factor for the logistic function (-)
real(dp),parameter        :: xMatch = 0.99999_dp            ! point where x-value and function value match (-)
real(dp),parameter        :: safety = 0.01_dp               ! safety factor to ensure logistic function is less than 1
real(dp),parameter        :: fSmall = epsilon(xMatch)       ! smallest possible value to test
real(dp),allocatable      :: upArea(:)                      ! area upslope of each HRU
! general local variables
real(dp)                  :: fracHRU                        ! fractional area of a given HRU (-)
real(dp),allocatable      :: zSoilReverseSign(:)            ! height at bottom of each soil layer, negative downwards (m)
real(dp),dimension(12)    :: greenVegFrac_monthly           ! fraction of green vegetation in each month (0-1)
real(dp),parameter        :: doubleMissing=-9999._dp        ! missing value
! error control
integer(i4b)              :: err=0                          ! error code
character(len=1024)       :: message=''                     ! error message

! *****************************************************************************
! (1) inital priming -- get command line arguments, identify files, etc.
! *****************************************************************************
print*, 'start'
! get the initial time
call date_and_time(cdate1,ctime1)
print*,ctime1
! get command-line arguments for the output file suffix
call getarg(1,output_fileSuffix)
if (len_trim(output_fileSuffix) == 0) then
 print*,'1st command-line argument missing, expect text string defining the output file suffix'; stop
endif
! get command-line argument for the muster file
call getarg(2,summaFileManagerFile) ! path/name of file defining directories and files
if (len_trim(summaFileManagerFile) == 0) then
 print*,'2nd command-line argument missing, expect path/name of muster file'; stop
endif
! set directories and files -- summaFileManager used as command-line argument
call summa_SetDirsUndPhiles(summaFileManagerFile,err,message); call handle_err(err,message)
! initialize the Jacobian flag
doJacobian=.false.

! *****************************************************************************
! (2) read model metadata
! *****************************************************************************
! initialize model metadata structures
call init_metad(err,message); call handle_err(err,message)
! populate metadata for all model variables
call popMetadat(err,message); call handle_err(err,message)

! *****************************************************************************
! (3) read information for each HRU and allocate space for data structures
! *****************************************************************************
! read local attributes for each HRU
call read_attrb(nHRU,err,message); call handle_err(err,message)
! allocate space for HRU data structures
! NOTE: attr_hru and type_hru are defined in read_attrb
call alloc_mpar(nHRU,err,message); call handle_err(err,message)
call alloc_mvar(nHRU,err,message); call handle_err(err,message)
call alloc_indx(nHRU,err,message); call handle_err(err,message)
! allocate space for basin data structures
call alloc_bpar(err,message); call handle_err(err,message)
call alloc_bvar(err,message); call handle_err(err,message)
! allocate space for the forcing and time structures
call alloc_forc(nHRU,err,message); call handle_err(err,message)
call alloc_time(nHRU,err,message); call handle_err(err,message)
call alloc_stim(refTime,err,message); call handle_err(err,message)
! allocate space for the time step (recycled for each HRU for subsequent calls to coupled_em)
allocate(dt_init(nHRU),stat=err); call handle_err(err,'problem allocating space for dt_init')

! *****************************************************************************
! (4a) read description of model forcing datafile used in each HRU
! *****************************************************************************
call ffile_info(nHRU,err,message); call handle_err(err,message)

! *****************************************************************************
! (4b) read model decisions
! *****************************************************************************
call mDecisions(err,message); call handle_err(err,message)

! *****************************************************************************
! (5a) read default model parameters
! *****************************************************************************
! read default values and constraints for model parameters (local column, and basin-average)
call read_pinit(LOCALPARAM_INFO,.TRUE., mpar_meta,localParFallback,err,message); call handle_err(err,message)
call read_pinit(BASINPARAM_INFO,.FALSE.,bpar_meta,basinParFallback,err,message); call handle_err(err,message)

! *****************************************************************************
! (5b) read Noah vegetation and soil tables
! *****************************************************************************
! define monthly fraction of green vegetation
!                           J        F        M        A        M        J        J        A        S        O        N        D
greenVegFrac_monthly = (/0.01_dp, 0.02_dp, 0.03_dp, 0.07_dp, 0.50_dp, 0.90_dp, 0.95_dp, 0.96_dp, 0.65_dp, 0.24_dp, 0.11_dp, 0.02_dp/)
! read Noah soil and vegetation tables
call soil_veg_gen_parm(trim(SETNGS_PATH)//'VEGPARM.TBL',                              & ! filename for vegetation table
                       trim(SETNGS_PATH)//'SOILPARM.TBL',                             & ! filename for soils table
                       trim(SETNGS_PATH)//'GENPARM.TBL',                              & ! filename for general table
                       trim(model_decisions(iLookDECISIONS%vegeParTbl)%cDecision),    & ! classification system used for vegetation
                       trim(model_decisions(iLookDECISIONS%soilCatTbl)%cDecision))      ! classification system used for soils
! read Noah-MP vegetation tables
call read_mp_veg_parameters(trim(SETNGS_PATH)//'MPTABLE.TBL',                         & ! filename for Noah-MP table
                            trim(model_decisions(iLookDECISIONS%vegeParTbl)%cDecision)) ! classification system used for vegetation
! define urban vegetation category
select case(trim(model_decisions(iLookDECISIONS%vegeParTbl)%cDecision))
 case('USGS');                     urbanVegCategory =    1
 case('MODIFIED_IGBP_MODIS_NOAH'); urbanVegCategory =   13
 case('plumberCABLE');             urbanVegCategory = -999
 case('plumberCHTESSEL');          urbanVegCategory = -999
 case('plumberSUMMA');             urbanVegCategory = -999
 case default; call handle_err(30,'unable to identify vegetation category')
end select

! *****************************************************************************
! (5c) read trial model parameter values for each HRU, and populate initial data structures
! *****************************************************************************
call read_param(nHRU,err,message); call handle_err(err,message)
bpar_data%var(:) = basinParFallback(:)%default_val

! *****************************************************************************
! (5c) compute derived model variables that are pretty much constant for the basin as a whole
! *****************************************************************************
call fracFuture(err,message); call handle_err(err,message) ! calculate the fraction of runoff in future time steps

! loop through HRUs
do iHRU=1,nHRU

 ! assign the structures to the appropriate HRUs
 attr_data => attr_hru(iHRU)
 type_data => type_hru(iHRU)
 mpar_data => mpar_hru(iHRU)
 mvar_data => mvar_hru(iHRU)
 indx_data => indx_hru(iHRU)

 ! check that the parameters are consistent
 call paramCheck(err,message); call handle_err(err,message)
 ! read description of model initial conditions -- also initializes model structure components
 ! NOTE: at this stage the same initial conditions are used for all HRUs -- need to modify
 call read_icond(err,message); call handle_err(err,message)
 print*, 'aquifer storage = ', mvar_data%var(iLookMVAR%scalarAquiferStorage)%dat(1)
 ! assign pointers to model layers
 ! NOTE: layer structure is different for each HRU
 nSnow   => indx_data%var(iLookINDEX%nSnow)%dat(1)
 nSoil   => indx_data%var(iLookINDEX%nSoil)%dat(1)
 nLayers => indx_data%var(iLookINDEX%nLayers)%dat(1)
 ! re-calculate height of each layer
 call calcHeight(&
                 ! input/output: data structures
                 indx_data,   & ! intent(in): layer type
                 mvar_data,   & ! intent(inout): model variables for a local HRU
                 ! output: error control
                 err,message); call handle_err(err,message)
 ! compute derived model variables that are pretty much constant over each HRU
 call E2T_lookup(err,message); call handle_err(err,message) ! calculate a look-up table for the temperature-enthalpy conversion
 call rootDensty(err,message); call handle_err(err,message) ! calculate vertical distribution of root density
 call satHydCond(err,message); call handle_err(err,message) ! calculate saturated hydraulic conductivity in each soil layer
 call v_shortcut(err,message); call handle_err(err,message) ! calculate "short-cut" variables such as volumetric heat capacity
 ! overwrite the vegetation height
 HVT(type_data%var(iLookTYPE%vegTypeIndex)) = mpar_data%var(iLookPARAM%heightCanopyTop)
 HVB(type_data%var(iLookTYPE%vegTypeIndex)) = mpar_data%var(iLookPARAM%heightCanopyBottom)
 ! overwrite the tables for LAI and SAI
 if(model_decisions(iLookDECISIONS%LAI_method)%iDecision == specified)then
  SAIM(type_data%var(iLookTYPE%vegTypeIndex),:) = mpar_data%var(iLookPARAM%winterSAI)
  LAIM(type_data%var(iLookTYPE%vegTypeIndex),:) = mpar_data%var(iLookPARAM%summerLAI)*greenVegFrac_monthly
 endif
 ! initialize canopy drip
 ! NOTE: canopy drip from the previous time step is used to compute throughfall for the current time step
 mvar_hru(iHRU)%var(iLookMVAR%scalarCanopyLiqDrainage)%dat(1) = 0._dp  ! not used
 ! define the filename for model spinup
 write(fileout,'(a,i0,a,i0,a)') trim(OUTPUT_PATH)//trim(OUTPUT_PREFIX)//'_spinup'//trim(output_fileSuffix)//'.nc'
 ! define the file if the first parameter set
 if(iHRU==1) then
  call def_output(nHRU,fileout,err,message); call handle_err(err,message)
 endif
 ! write local model attributes and parameters to the model output file
 call writeAttrb(fileout,iHRU,err,message); call handle_err(err,message)
 call writeParam(fileout,iHRU,err,message); call handle_err(err,message)
 ! initialize indices
 indx_data%var(iLookINDEX%midSnowStartIndex)%dat(1) = 1
 indx_data%var(iLookINDEX%midSoilStartIndex)%dat(1) = 1
 indx_data%var(iLookINDEX%midTotoStartIndex)%dat(1) = 1
 indx_data%var(iLookINDEX%ifcSnowStartIndex)%dat(1) = 1
 indx_data%var(iLookINDEX%ifcSoilStartIndex)%dat(1) = 1
 indx_data%var(iLookINDEX%ifcTotoStartIndex)%dat(1) = 1

end do  ! (looping through HRUs)

! allocate space for the upslope area
allocate(upArea(nHRU),stat=err); call handle_err(err,'problem allocating space for upArea')

! identify the total basin area (m2)
totalArea => bvar_data%var(iLookBVAR%basin__totalArea)%dat(1)
totalArea = 0._dp
do iHRU=1,nHRU
 totalArea = totalArea + attr_hru(iHRU)%var(iLookATTR%HRUarea)
end do

! compute total area of the upstream HRUS that flow into each HRU
do iHRU=1,nHRU
 upArea(iHRU) = 0._dp
 do jHRU=1,nHRU
  ! check if jHRU flows into iHRU
  if(type_hru(jHRU)%var(iLookTYPE%downHRUindex) ==  type_hru(iHRU)%var(iLookTYPE%hruIndex))then
   upArea(iHRU) = upArea(iHRU) + attr_hru(jHRU)%var(iLookATTR%HRUarea)
  endif   ! (if jHRU is an upstream HRU)
 end do  ! jHRU
end do  ! iHRU

! initialize aquifer storage
! NOTE: this is ugly: need to add capabilities to initialize basin-wide state variables
select case(model_decisions(iLookDECISIONS%spatial_gw)%iDecision)
 case(localColumn)
  bvar_data%var(iLookBVAR%basin__AquiferStorage)%dat(1) = 0._dp  ! not used
 case(singleBasin)
  bvar_data%var(iLookBVAR%basin__AquiferStorage)%dat(1) = 1._dp
  do iHRU=1,nHRU
   mvar_hru(iHRU)%var(iLookMVAR%scalarAquiferStorage)%dat(1) = 0._dp  ! not used
  end do
 case default; call handle_err(20,'unable to identify decision for regional representation of groundwater')
endselect

! initialize time step length for each HRU
do iHRU=1,nHRU
 dt_init(iHRU) = mvar_hru(iHRU)%var(iLookMVAR%dt_init)%dat(1) ! seconds
end do

! initialize time step index
jstep=1

! ****************************************************************************
! (6) loop through time
! ****************************************************************************
do istep=1,numtim

 ! set print flag
 globalPrintFlag=.false.

 ! read a line of forcing data (if not already opened, open file, and get to the correct place)
 ! NOTE: only read data once: if same data used for multiple HRUs, data is copied across
 do iHRU=1,nHRU  ! loop through HRUs
  ! assign pointers to HRUs
  time_data => time_hru(iHRU)
  forc_data => forc_hru(iHRU)
  ! read forcing data
  call read_force(istep,iHRU,err,message); call handle_err(err,message)
 end do  ! (end looping through HRUs)

 ! *****************************************************************************
 ! (7) create a new NetCDF output file, and write parameters and forcing data
 ! *****************************************************************************
 ! check the start of a new water year
 if(time_data%var(iLookTIME%im)  ==10 .and. &   ! month = October
    time_data%var(iLookTIME%id)  ==1  .and. &   ! day = 1
    time_data%var(iLookTIME%ih)  ==1  .and. &   ! hour = 1
    time_data%var(iLookTIME%imin)==0)then       ! minute = 0
  ! define the filename
  write(fileout,'(a,i0,a,i0,a)') trim(OUTPUT_PATH)//trim(OUTPUT_PREFIX)//'_',&
                                 time_data%var(iLookTIME%iyyy),'-',time_data%var(iLookTIME%iyyy)+1,&
                                 trim(output_fileSuffix)//'.nc'
  ! define the file
  call def_output(nHRU,fileout,err,message); call handle_err(err,message)
  ! write parameters for each HRU, and re-set indices
  do iHRU=1,nHRU
   attr_data => attr_hru(iHRU)
   type_data => type_hru(iHRU)
   mpar_data => mpar_hru(iHRU)
   indx_data => indx_hru(iHRU)
   ! write model parameters to the model output file
   call writeAttrb(fileout,iHRU,err,message); call handle_err(err,message)
   call writeParam(fileout,iHRU,err,message); call handle_err(err,message)
   ! re-initalize the indices for midSnow, midSoil, midToto, and ifcToto
   jStep=1
   indx_data%var(iLookINDEX%midSnowStartIndex)%dat(1) = 1
   indx_data%var(iLookINDEX%midSoilStartIndex)%dat(1) = 1
   indx_data%var(iLookINDEX%midTotoStartIndex)%dat(1) = 1
   indx_data%var(iLookINDEX%ifcSnowStartIndex)%dat(1) = 1
   indx_data%var(iLookINDEX%ifcSoilStartIndex)%dat(1) = 1
   indx_data%var(iLookINDEX%ifcTotoStartIndex)%dat(1) = 1
  end do  ! (looping through HRUs)
 endif  ! if start of a new water year, and defining a new file

 ! initialize runoff variables
 bvar_data%var(iLookBVAR%basin__SurfaceRunoff)%dat(1)    = 0._dp  ! surface runoff (m s-1)
 bvar_data%var(iLookBVAR%basin__ColumnOutflow)%dat(1)    = 0._dp  ! outflow from all "outlet" HRUs (those with no downstream HRU)

 ! initialize baseflow variables
 bvar_data%var(iLookBVAR%basin__AquiferRecharge)%dat(1)  = 0._dp ! recharge to the aquifer (m s-1)
 bvar_data%var(iLookBVAR%basin__AquiferBaseflow)%dat(1)  = 0._dp ! baseflow from the aquifer (m s-1)
 bvar_data%var(iLookBVAR%basin__AquiferTranspire)%dat(1) = 0._dp ! transpiration loss from the aquifer (m s-1)

 ! initialize total inflow for each layer in a soil column
 do iHRU=1,nHRU
  mvar_hru(iHRU)%var(iLookMVAR%mLayerColumnInflow)%dat(:) = 0._dp
 end do


 ! ****************************************************************************
 ! (8) loop through HRUs
 ! ****************************************************************************
 do iHRU=1,nHRU

  ! print progress
  !print*, 'iHRU = ', iHRU

  ! assign pointers to HRUs
  time_data => time_hru(iHRU)
  forc_data => forc_hru(iHRU)
  attr_data => attr_hru(iHRU)
  type_data => type_hru(iHRU)
  mpar_data => mpar_hru(iHRU)
  mvar_data => mvar_hru(iHRU)
  indx_data => indx_hru(iHRU)

  ! identify the area covered by the current HRU
  fracHRU =  attr_data%var(iLookATTR%HRUarea) / bvar_data%var(iLookBVAR%basin__totalArea)%dat(1)

  ! assign pointers to model layers
  ! NOTE: layer structure is different for each HRU
  nSnow   => indx_data%var(iLookINDEX%nSnow)%dat(1)
  nSoil   => indx_data%var(iLookINDEX%nSoil)%dat(1)
  nLayers => indx_data%var(iLookINDEX%nLayers)%dat(1)

  ! get height at bottom of each soil layer, negative downwards (used in Noah MP)
  allocate(zSoilReverseSign(nSoil),stat=err); call handle_err(err,'problem allocating space for zSoilReverseSign')
  zSoilReverseSign(1:nSoil) = -mvar_data%var(iLookMVAR%iLayerHeight)%dat(nSnow+1:nSnow+nSoil)

  ! assign pointers to model indices
  midSnowStartIndex => indx_data%var(iLookINDEX%midSnowStartIndex)%dat(1)
  midSoilStartIndex => indx_data%var(iLookINDEX%midSoilStartIndex)%dat(1)
  midTotoStartIndex => indx_data%var(iLookINDEX%midTotoStartIndex)%dat(1)
  ifcSnowStartIndex => indx_data%var(iLookINDEX%ifcSnowStartIndex)%dat(1)
  ifcSoilStartIndex => indx_data%var(iLookINDEX%ifcSoilStartIndex)%dat(1)
  ifcTotoStartIndex => indx_data%var(iLookINDEX%ifcTotoStartIndex)%dat(1)

  ! get NOAH-MP parameters
  call REDPRM(type_data%var(iLookTYPE%vegTypeIndex),                           & ! vegetation type index
              type_data%var(iLookTYPE%soilTypeIndex),                          & ! soil type
              type_data%var(iLookTYPE%slopeTypeIndex),                         & ! slope type index
              zSoilReverseSign,                                                & ! * not used: height at bottom of each layer [NOTE: negative] (m)
              nSoil,                                                           & ! number of soil layers
              urbanVegCategory)                                                  ! vegetation category for urban areas

  ! overwrite the minimum resistance
  !RSMIN = mpar_data%var(iLookPARAM%minStomatalResistance)

  ! overwrite the vegetation height
  HVT(type_data%var(iLookTYPE%vegTypeIndex)) = mpar_data%var(iLookPARAM%heightCanopyTop)
  HVB(type_data%var(iLookTYPE%vegTypeIndex)) = mpar_data%var(iLookPARAM%heightCanopyBottom)

  ! overwrite the tables for LAI and SAI
  if(model_decisions(iLookDECISIONS%LAI_method)%iDecision == specified)then
   SAIM(type_data%var(iLookTYPE%vegTypeIndex),:) = mpar_data%var(iLookPARAM%winterSAI)
   LAIM(type_data%var(iLookTYPE%vegTypeIndex),:) = mpar_data%var(iLookPARAM%summerLAI)*greenVegFrac_monthly
  endif

  ! define the green vegetation fraction of the grid box (used to compute LAI)
  mvar_data%var(iLookMVAR%scalarGreenVegFraction)%dat(1) = greenVegFrac_monthly(time_data%var(iLookTIME%im))

  ! compute derived forcing variables
  call derivforce(err,message); call handle_err(err,message)

  ! ****************************************************************************
  ! (9) run the model
  ! ****************************************************************************
  ! define the need to calculate the re-start file
  select case(ixRestart)
   case(ixRestart_iy);    printRestart = (time_data%var(iLookTIME%im) == 1 .and. time_data%var(iLookTIME%id) == 1 .and. time_data%var(iLookTIME%ih) == 0  .and. time_data%var(iLookTIME%imin) == 0)
   case(ixRestart_im);    printRestart = (time_data%var(iLookTIME%id) == 1 .and. time_data%var(iLookTIME%ih) == 0 .and. time_data%var(iLookTIME%imin) == 0)
   case(ixRestart_id);    printRestart = (time_data%var(iLookTIME%ih) == 0 .and. time_data%var(iLookTIME%imin) == 0)
   case(ixRestart_never); printRestart = .false.
   case default; call handle_err(20,'unable to identify option for the restart file')
  end select
<<<<<<< HEAD
  !printRestart = .true.
  if(time_data%var(iLookTIME%ih) == 0 .and. time_data%var(iLookTIME%imin) == 0) print*, time_data%var, printRestart
=======
>>>>>>> 1d1304d2

  ! run the model for a single parameter set and time step
  call coupled_em(printRestart,                    & ! flag to print a re-start file
                  output_fileSuffix,               & ! name of the experiment used in the restart file
                  dt_init(iHRU),                   & ! initial time step
                  err,message)                       ! error control
  call handle_err(err,message)

  kHRU = 0
  ! identify the downslope HRU
  do jHRU=1,nHRU
   if(type_hru(iHRU)%var(iLookTYPE%downHRUindex) ==  type_hru(jHRU)%var(iLookTYPE%hruIndex))then
    if(kHRU==0)then  ! check there is a unique match
     kHRU=jHRU
    else
     call handle_err(20,'multi_driver: only expect there to be one downslope HRU')
    endif  ! (check there is a unique match)
   endif  ! (if identified a downslope HRU)
  end do

  !write(*,'(a,1x,i4,1x,10(f20.10,1x))') 'iHRU, averageColumnOutflow = ', iHRU, mvar_data%var(iLookMVAR%averageColumnOutflow)%dat(:)

  ! add inflow to the downslope HRU
  if(kHRU > 0)then  ! if there is a downslope HRU
   mvar_hru(kHRU)%var(iLookMVAR%mLayerColumnInflow)%dat(:) = mvar_hru(kHRU)%var(iLookMVAR%mLayerColumnInflow)%dat(:) &
                                                              + mvar_data%var(iLookMVAR%averageColumnOutflow)%dat(:)

  ! increment basin column outflow (m3 s-1)
  else
   bvar_data%var(iLookBVAR%basin__ColumnOutflow)%dat(1) = bvar_data%var(iLookBVAR%basin__ColumnOutflow)%dat(1) + &
                                                          sum(mvar_data%var(iLookMVAR%averageColumnOutflow)%dat(:))
  endif

  ! increment basin surface runoff (m s-1)
  bvar_data%var(iLookBVAR%basin__SurfaceRunoff)%dat(1)   = bvar_data%var(iLookBVAR%basin__SurfaceRunoff)%dat(1)    + &
                                                           mvar_data%var(iLookMVAR%averageSurfaceRunoff)%dat(1)    * fracHRU

  ! increment basin-average baseflow input variables (m s-1)
  bvar_data%var(iLookBVAR%basin__AquiferRecharge)%dat(1)  = bvar_data%var(iLookBVAR%basin__AquiferRecharge)%dat(1)  + &
                                                            mvar_data%var(iLookMVAR%averageSoilDrainage)%dat(1)     * fracHRU
  bvar_data%var(iLookBVAR%basin__AquiferTranspire)%dat(1) = bvar_data%var(iLookBVAR%basin__AquiferTranspire)%dat(1) + &
                                                            mvar_data%var(iLookMVAR%averageAquiferTranspire)%dat(1) * fracHRU

  ! increment aquifer baseflow -- ONLY if baseflow is computed individually for each HRU
  ! NOTE: groundwater computed later for singleBasin
  if(model_decisions(iLookDECISIONS%spatial_gw)%iDecision == localColumn)then
   bvar_data%var(iLookBVAR%basin__AquiferBaseflow)%dat(1)  = bvar_data%var(iLookBVAR%basin__AquiferBaseflow)%dat(1)  + &
                                                             mvar_data%var(iLookMVAR%averageAquiferBaseflow)%dat(1) * fracHRU
  endif

  ! write the forcing data to the model output file
  call writeForce(fileout,iHRU,jstep,err,message); call handle_err(err,message)

  ! write the model output to the NetCDF file
  call writeModel(fileout,iHRU,jstep,err,message); call handle_err(err,message)
  !if(istep>6) call handle_err(20,'stopping on a specified step: after call to writeModel')

  ! increment the model indices
  midSnowStartIndex = midSnowStartIndex + nSnow
  midSoilStartIndex = midSoilStartIndex + nSoil
  midTotoStartIndex = midTotoStartIndex + nLayers
  ifcSnowStartIndex = ifcSnowStartIndex + nSnow+1
  ifcSoilStartIndex = ifcSoilStartIndex + nSoil+1
  ifcTotoStartIndex = ifcTotoStartIndex + nLayers+1

  ! deallocate height at bottom of each soil layer(used in Noah MP)
  deallocate(zSoilReverseSign,stat=err); call handle_err(err,'problem deallocating space for zSoilReverseSign')

 end do  ! (looping through HRUs)

 ! compute water balance for the basin aquifer
 if(model_decisions(iLookDECISIONS%spatial_gw)%iDecision == singleBasin)then
  call handle_err(20,'multi_driver/bigBucket groundwater code not transferred from old code base yet')
 endif

 ! perform the routing
 call qOverland(&
                ! input
                model_decisions(iLookDECISIONS%subRouting)%iDecision,           &  ! intent(in): index for routing method
                bvar_data%var(iLookBVAR%basin__SurfaceRunoff)%dat(1),           &  ! intent(in): surface runoff (m s-1)
                bvar_data%var(iLookBVAR%basin__ColumnOutflow)%dat(1)/totalArea, &  ! intent(in): outflow from all "outlet" HRUs (those with no downstream HRU)
                bvar_data%var(iLookBVAR%basin__AquiferBaseflow)%dat(1),         &  ! intent(in): baseflow from the aquifer (m s-1)
                bvar_data%var(iLookBVAR%routingFractionFuture)%dat,             &  ! intent(in): fraction of runoff in future time steps (m s-1)
                bvar_data%var(iLookBVAR%routingRunoffFuture)%dat,               &  ! intent(in): runoff in future time steps (m s-1)
                ! output
                bvar_data%var(iLookBVAR%averageInstantRunoff)%dat(1),           &  ! intent(out): instantaneous runoff (m s-1)
                bvar_data%var(iLookBVAR%averageRoutedRunoff)%dat(1),            &  ! intent(out): routed runoff (m s-1)
                err,message)                                                       ! intent(out): error control
 call handle_err(err,message)

 ! write basin-average variables
 call writeBasin(fileout,jstep,err,message); call handle_err(err,message)

 ! increment the time index
 jstep = jstep+1

 !pause 'in driver: testing differences'
 !stop 'end of time step'

end do  ! (looping through time)

! deallocate space for dt_init and upArea
deallocate(dt_init,upArea,stat=err); call handle_err(err,'unable to deallocate space for dt_init and upArea')

call stop_program('finished simulation')

contains

 ! **************************************************************************************************
 ! private subroutine handle_err: error handler
 ! **************************************************************************************************
 subroutine handle_err(err,message)
 ! used to handle error codes
 USE data_struc,only:mvar_data,mpar_data,indx_data     ! variable data structure
 USE var_lookup,only:iLookMVAR,iLookPARAM,iLookINDEX    ! named variables defining elements in data structure
 implicit none
 ! define dummy variables
 integer(i4b),intent(in)::err             ! error code
 character(*),intent(in)::message         ! error message
 ! return if A-OK
 if(err==0) return
 ! process error messages
 if (err>0) then
  write(*,'(a)') 'FATAL ERROR: '//trim(message)
 else
  write(*,'(a)') 'WARNING: '//trim(message); print*,'(can keep going, but stopping anyway)'
 endif
 ! dump variables
 print*, 'error, variable dump:'
 if(allocated(dt_init)) print*, 'dt = ', dt_init
 print*, 'istep = ', istep
 if(associated(type_data))then
  print*, 'HRU index = ', type_data%var(iLookTYPE%hruIndex)
 endif
 if(associated(forc_data))then
  print*, 'pptrate            = ', forc_data%var(iLookFORCE%pptrate)
  print*, 'airtemp            = ', forc_data%var(iLookFORCE%airtemp)
 endif
 if(associated(mpar_data))then
  print*, 'theta_res         = ', mpar_data%var(iLookPARAM%theta_res)            ! soil residual volumetric water content (-)
  print*, 'theta_sat         = ', mpar_data%var(iLookPARAM%theta_sat)            ! soil porosity (-)
  print*, 'plantWiltPsi      = ', mpar_data%var(iLookPARAM%plantWiltPsi)         ! matric head at wilting point (m)
  print*, 'soilStressParam   = ', mpar_data%var(iLookPARAM%soilStressParam)      ! parameter in the exponential soil stress function (-)
  print*, 'critSoilWilting   = ', mpar_data%var(iLookPARAM%critSoilWilting)      ! critical vol. liq. water content when plants are wilting (-)
  print*, 'critSoilTranspire = ', mpar_data%var(iLookPARAM%critSoilTranspire)    ! critical vol. liq. water content when transpiration is limited (-)
 endif
 if(associated(mvar_data))then
  if(associated(mvar_data%var(iLookMVAR%scalarSWE)%dat))then
   print*, 'scalarSWE = ', mvar_data%var(iLookMVAR%scalarSWE)%dat(1)
   print*, 'scalarSnowDepth = ', mvar_data%var(iLookMVAR%scalarSnowDepth)%dat(1)
   print*, 'scalarCanopyTemp = ', mvar_data%var(iLookMVAR%scalarCanopyTemp)%dat(1)
   print*, 'scalarRainPlusMelt = ', mvar_data%var(iLookMVAR%scalarRainPlusMelt)%dat(1)
   write(*,'(a,100(i4,1x))'   ) 'layerType          = ', indx_data%var(iLookINDEX%layerType)%dat
   write(*,'(a,100(f11.5,1x))') 'mLayerDepth        = ', mvar_data%var(iLookMVAR%mLayerDepth)%dat
   write(*,'(a,100(f11.5,1x))') 'mLayerTemp         = ', mvar_data%var(iLookMVAR%mLayerTemp)%dat
   write(*,'(a,100(f11.5,1x))') 'mLayerVolFracIce   = ', mvar_data%var(iLookMVAR%mLayerVolFracIce)%dat
   write(*,'(a,100(f11.5,1x))') 'mLayerVolFracLiq   = ', mvar_data%var(iLookMVAR%mLayerVolFracLiq)%dat
   print*, 'mLayerMatricHead   = ', mvar_data%var(iLookMVAR%mLayerMatricHead)%dat
   print*, 'column inflow = ', mvar_data%var(iLookMVAR%mLayerColumnInflow)%dat

  endif
 endif
 print*,'error code = ', err
 if(associated(time_data)) print*, time_data%var
 write(*,'(a)') trim(message)
 stop
 end subroutine handle_err

 ! **************************************************************************************************
 ! private subroutine stop_program: stop program execution
 ! **************************************************************************************************
 subroutine stop_program(message)
 ! used to stop program execution
 implicit none
 ! define dummy variables
 character(*),intent(in)::message
 ! define the local variables
 integer(i4b),parameter :: outunit=6               ! write to screen
 character(len=8)       :: cdate2                  ! final date
 character(len=10)      :: ctime2                  ! final time
 ! get the final date and time
 call date_and_time(cdate2,ctime2)
 ! print initial and final date and time
 write(outunit,*) 'initial date/time = '//'ccyy='//cdate1(1:4)//' - mm='//cdate1(5:6)//' - dd='//cdate1(7:8), &
                                         ' - hh='//ctime1(1:2)//' - mi='//ctime1(3:4)//' - ss='//ctime1(5:10)
 write(outunit,*) 'final date/time   = '//'ccyy='//cdate2(1:4)//' - mm='//cdate2(5:6)//' - dd='//cdate2(7:8), &
                                         ' - hh='//ctime2(1:2)//' - mi='//ctime2(3:4)//' - ss='//ctime2(5:10)
 ! stop with message
 print*,'FORTRAN STOP: '//trim(message)
 stop
 end subroutine

end program multi_driver


 ! **************************************************************************************************
 ! private subroutine SOIL_VEG_GEN_PARM: Read soil, vegetation and other model parameters (from NOAH)
 ! **************************************************************************************************
!-----------------------------------------------------------------
SUBROUTINE SOIL_VEG_GEN_PARM(FILENAME_VEGTABLE, FILENAME_SOILTABLE, FILENAME_GENERAL, MMINLU, MMINSL)
!-----------------------------------------------------------------
  use module_sf_noahlsm, only : shdtbl, nrotbl, rstbl, rgltbl, &
       &                        hstbl, snuptbl, maxalb, laimintbl, &
       &                        bb, drysmc, f11, maxsmc, laimaxtbl, &
       &                        emissmintbl, emissmaxtbl, albedomintbl, &
       &                        albedomaxtbl, wltsmc, qtz, refsmc, &
       &                        z0mintbl, z0maxtbl, &
       &                        satpsi, satdk, satdw, &
       &                        theta_res, theta_sat, vGn_alpha, vGn_n, k_soil, &  ! MPC add van Genutchen parameters
       &                        fxexp_data, lvcoef_data, &
       &                        lutype, maxalb, &
       &                        slope_data, frzk_data, bare, cmcmax_data, &
       &                        cfactr_data, csoil_data, czil_data, &
       &                        refkdt_data, natural, refdk_data, &
       &                        rsmax_data, salp_data, sbeta_data, &
       &                        zbot_data, smhigh_data, smlow_data, &
       &                        lucats, topt_data, slcats, slpcats, sltype

  IMPLICIT NONE

  CHARACTER(LEN=*), INTENT(IN) :: FILENAME_VEGTABLE, FILENAME_SOILTABLE, FILENAME_GENERAL
  CHARACTER(LEN=*), INTENT(IN) :: MMINLU, MMINSL
  integer :: LUMATCH, IINDEX, LC, NUM_SLOPE
  integer :: ierr
  INTEGER , PARAMETER :: OPEN_OK = 0

  character*128 :: mess , message

!-----SPECIFY VEGETATION RELATED CHARACTERISTICS :
!             ALBBCK: SFC albedo (in percentage)
!                 Z0: Roughness length (m)
!             SHDFAC: Green vegetation fraction (in percentage)
!  Note: The ALBEDO, Z0, and SHDFAC values read from the following table
!          ALBEDO, amd Z0 are specified in LAND-USE TABLE; and SHDFAC is
!          the monthly green vegetation data
!             CMXTBL: MAX CNPY Capacity (m)
!             NROTBL: Rooting depth (layer)
!              RSMIN: Mimimum stomatal resistance (s m-1)
!              RSMAX: Max. stomatal resistance (s m-1)
!                RGL: Parameters used in radiation stress function
!                 HS: Parameter used in vapor pressure deficit functio
!               TOPT: Optimum transpiration air temperature. (K)
!             CMCMAX: Maximum canopy water capacity
!             CFACTR: Parameter used in the canopy inteception calculati
!               SNUP: Threshold snow depth (in water equivalent m) that
!                     implies 100% snow cover
!                LAI: Leaf area index (dimensionless)
!             MAXALB: Upper bound on maximum albedo over deep snow
!
!-----READ IN VEGETAION PROPERTIES FROM VEGPARM.TBL
!

  OPEN(19, FILE=trim(FILENAME_VEGTABLE),FORM='FORMATTED',STATUS='OLD',IOSTAT=ierr)
  IF(ierr .NE. OPEN_OK ) THEN
     WRITE(message,FMT='(A)') &
          'module_sf_noahlsm.F: soil_veg_gen_parm: failure opening VEGPARM.TBL'
     CALL wrf_error_fatal ( message )
  END IF


  LUMATCH=0

  FIND_LUTYPE : DO WHILE (LUMATCH == 0)
     READ (19,*,END=2002)
     READ (19,*,END=2002)LUTYPE
     READ (19,*)LUCATS,IINDEX

     IF(LUTYPE.EQ.MMINLU)THEN
        WRITE( mess , * ) 'LANDUSE TYPE = ' // TRIM ( LUTYPE ) // ' FOUND', LUCATS,' CATEGORIES'
        ! CALL wrf_message( mess )
        LUMATCH=1
     ELSE
        call wrf_message ( "Skipping over LUTYPE = " // TRIM ( LUTYPE ) )
        DO LC = 1, LUCATS+12
           read(19,*)
        ENDDO
     ENDIF
  ENDDO FIND_LUTYPE
! prevent possible array overwrite, Bill Bovermann, IBM, May 6, 2008
  IF ( SIZE(SHDTBL)       < LUCATS .OR. &
       SIZE(NROTBL)       < LUCATS .OR. &
       SIZE(RSTBL)        < LUCATS .OR. &
       SIZE(RGLTBL)       < LUCATS .OR. &
       SIZE(HSTBL)        < LUCATS .OR. &
       SIZE(SNUPTBL)      < LUCATS .OR. &
       SIZE(MAXALB)       < LUCATS .OR. &
       SIZE(LAIMINTBL)    < LUCATS .OR. &
       SIZE(LAIMAXTBL)    < LUCATS .OR. &
       SIZE(Z0MINTBL)     < LUCATS .OR. &
       SIZE(Z0MAXTBL)     < LUCATS .OR. &
       SIZE(ALBEDOMINTBL) < LUCATS .OR. &
       SIZE(ALBEDOMAXTBL) < LUCATS .OR. &
       SIZE(EMISSMINTBL ) < LUCATS .OR. &
       SIZE(EMISSMAXTBL ) < LUCATS ) THEN
     CALL wrf_error_fatal('Table sizes too small for value of LUCATS in module_sf_noahdrv.F')
  ENDIF

  IF(LUTYPE.EQ.MMINLU)THEN
     DO LC=1,LUCATS
        READ (19,*)IINDEX,SHDTBL(LC),                        &
             NROTBL(LC),RSTBL(LC),RGLTBL(LC),HSTBL(LC), &
             SNUPTBL(LC),MAXALB(LC), LAIMINTBL(LC),     &
             LAIMAXTBL(LC),EMISSMINTBL(LC),             &
             EMISSMAXTBL(LC), ALBEDOMINTBL(LC),         &
             ALBEDOMAXTBL(LC), Z0MINTBL(LC), Z0MAXTBL(LC)
     ENDDO
!
     READ (19,*)
     READ (19,*)TOPT_DATA
     READ (19,*)
     READ (19,*)CMCMAX_DATA
     READ (19,*)
     READ (19,*)CFACTR_DATA
     READ (19,*)
     READ (19,*)RSMAX_DATA
     READ (19,*)
     READ (19,*)BARE
     READ (19,*)
     READ (19,*)NATURAL
  ENDIF
!
2002 CONTINUE

  CLOSE (19)
  IF (LUMATCH == 0) then
     CALL wrf_error_fatal ("Land Use Dataset '"//MMINLU//"' not found in VEGPARM.TBL.")
  ENDIF

!
!-----READ IN SOIL PROPERTIES FROM SOILPARM.TBL
!
  OPEN(19, FILE=trim(FILENAME_SOILTABLE),FORM='FORMATTED',STATUS='OLD',IOSTAT=ierr)
  IF(ierr .NE. OPEN_OK ) THEN
     WRITE(message,FMT='(A)') &
          'module_sf_noahlsm.F: soil_veg_gen_parm: failure opening SOILPARM.TBL'
     CALL wrf_error_fatal ( message )
  END IF

  WRITE(mess,*) 'INPUT SOIL TEXTURE CLASSIFICATION = ', TRIM ( MMINSL )
  ! CALL wrf_message( mess )

  LUMATCH=0



  ! MPC add a new soil table
  FIND_soilTYPE : DO WHILE (LUMATCH == 0)
   READ (19,*)
   READ (19,*,END=2003)SLTYPE
   READ (19,*)SLCATS,IINDEX
   IF(SLTYPE.EQ.MMINSL)THEN
     WRITE( mess , * ) 'SOIL TEXTURE CLASSIFICATION = ', TRIM ( SLTYPE ) , ' FOUND', &
          SLCATS,' CATEGORIES'
     ! CALL wrf_message ( mess )
     LUMATCH=1
   ELSE
    call wrf_message ( "Skipping over SLTYPE = " // TRIM ( SLTYPE ) )
    DO LC = 1, SLCATS
     read(19,*)
    ENDDO
   ENDIF
  ENDDO FIND_soilTYPE
  ! prevent possible array overwrite, Bill Bovermann, IBM, May 6, 2008
  IF ( SIZE(BB    ) < SLCATS .OR. &
       SIZE(DRYSMC) < SLCATS .OR. &
       SIZE(F11   ) < SLCATS .OR. &
       SIZE(MAXSMC) < SLCATS .OR. &
       SIZE(REFSMC) < SLCATS .OR. &
       SIZE(SATPSI) < SLCATS .OR. &
       SIZE(SATDK ) < SLCATS .OR. &
       SIZE(SATDW ) < SLCATS .OR. &
       SIZE(WLTSMC) < SLCATS .OR. &
       SIZE(QTZ   ) < SLCATS  ) THEN
     CALL wrf_error_fatal('Table sizes too small for value of SLCATS in module_sf_noahdrv.F')
  ENDIF

  ! MPC add new soil table
  select case(trim(SLTYPE))
   case('STAS','STAS-RUC')  ! original soil tables
     DO LC=1,SLCATS
        READ (19,*) IINDEX,BB(LC),DRYSMC(LC),F11(LC),MAXSMC(LC),&
             REFSMC(LC),SATPSI(LC),SATDK(LC), SATDW(LC),   &
             WLTSMC(LC), QTZ(LC)
     ENDDO
   case('ROSETTA')          ! new soil table
     DO LC=1,SLCATS
        READ (19,*) IINDEX,&
             ! new soil parameters (from Rosetta)
             theta_res(LC), theta_sat(LC),        &
             vGn_alpha(LC), vGn_n(LC), k_soil(LC), &
             ! original soil parameters
             BB(LC),DRYSMC(LC),F11(LC),MAXSMC(LC),&
             REFSMC(LC),SATPSI(LC),SATDK(LC), SATDW(LC),   &
             WLTSMC(LC), QTZ(LC)
     ENDDO
   case default
     CALL wrf_message( 'SOIL TEXTURE IN INPUT FILE DOES NOT ' )
     CALL wrf_message( 'MATCH SOILPARM TABLE'                 )
     CALL wrf_error_fatal ( 'INCONSISTENT OR MISSING SOILPARM FILE' )
  end select

2003 CONTINUE

  CLOSE (19)

  IF(LUMATCH.EQ.0)THEN
     CALL wrf_message( 'SOIL TEXTURE IN INPUT FILE DOES NOT ' )
     CALL wrf_message( 'MATCH SOILPARM TABLE'                 )
     CALL wrf_error_fatal ( 'INCONSISTENT OR MISSING SOILPARM FILE' )
  ENDIF

!
!-----READ IN GENERAL PARAMETERS FROM GENPARM.TBL
!
  OPEN(19, FILE=trim(FILENAME_GENERAL),FORM='FORMATTED',STATUS='OLD',IOSTAT=ierr)
  IF(ierr .NE. OPEN_OK ) THEN
     WRITE(message,FMT='(A)') &
          'module_sf_noahlsm.F: soil_veg_gen_parm: failure opening GENPARM.TBL'
     CALL wrf_error_fatal ( message )
  END IF

  READ (19,*)
  READ (19,*)
  READ (19,*) NUM_SLOPE

  SLPCATS=NUM_SLOPE
! prevent possible array overwrite, Bill Bovermann, IBM, May 6, 2008
  IF ( SIZE(slope_data) < NUM_SLOPE ) THEN
     CALL wrf_error_fatal('NUM_SLOPE too large for slope_data array in module_sf_noahdrv')
  ENDIF

  DO LC=1,SLPCATS
     READ (19,*)SLOPE_DATA(LC)
  ENDDO

  READ (19,*)
  READ (19,*)SBETA_DATA
  READ (19,*)
  READ (19,*)FXEXP_DATA
  READ (19,*)
  READ (19,*)CSOIL_DATA
  READ (19,*)
  READ (19,*)SALP_DATA
  READ (19,*)
  READ (19,*)REFDK_DATA
  READ (19,*)
  READ (19,*)REFKDT_DATA
  READ (19,*)
  READ (19,*)FRZK_DATA
  READ (19,*)
  READ (19,*)ZBOT_DATA
  READ (19,*)
  READ (19,*)CZIL_DATA
  READ (19,*)
  READ (19,*)SMLOW_DATA
  READ (19,*)
  READ (19,*)SMHIGH_DATA
  READ (19,*)
  READ (19,*)LVCOEF_DATA
  CLOSE (19)

!-----------------------------------------------------------------
END SUBROUTINE SOIL_VEG_GEN_PARM
!-----------------------------------------------------------------<|MERGE_RESOLUTION|>--- conflicted
+++ resolved
@@ -120,11 +120,7 @@
 integer(i4b),parameter    :: ixRestart_im=1001              ! named variable to print a re-start file once per month
 integer(i4b),parameter    :: ixRestart_id=1002              ! named variable to print a re-start file once per day
 integer(i4b),parameter    :: ixRestart_never=1003           ! named variable to print a re-start file never
-<<<<<<< HEAD
-integer(i4b)              :: ixRestart=ixRestart_iy         ! define frequency to write restart files
-=======
 integer(i4b)              :: ixRestart=ixRestart_im         ! define frequency to write restart files
->>>>>>> 1d1304d2
 ! define output file
 character(len=8)          :: cdate1=''                      ! initial date
 character(len=10)         :: ctime1=''                      ! initial time
@@ -509,11 +505,6 @@
    case(ixRestart_never); printRestart = .false.
    case default; call handle_err(20,'unable to identify option for the restart file')
   end select
-<<<<<<< HEAD
-  !printRestart = .true.
-  if(time_data%var(iLookTIME%ih) == 0 .and. time_data%var(iLookTIME%imin) == 0) print*, time_data%var, printRestart
-=======
->>>>>>> 1d1304d2
 
   ! run the model for a single parameter set and time step
   call coupled_em(printRestart,                    & ! flag to print a re-start file
