--- conflicted
+++ resolved
@@ -27,28 +27,15 @@
 ! provide access to subroutines and functions
 USE summaFileManager,only:summa_SetDirsUndPhiles            ! sets directories and filenames
 USE module_sf_noahmplsm,only:read_mp_veg_parameters         ! module to read NOAH vegetation tables
-<<<<<<< HEAD
 USE module_sf_noahmplsm,only:redprm                         ! module to assign more Noah-MP parameters
 USE nr_utility_module,only:arth                             ! get a sequence of numbers
 USE ascii_util_module,only:file_open                        ! open ascii file
 USE ascii_util_module,only:get_vlines                       ! read a vector of non-comment lines from an ASCII file
 USE ascii_util_module,only:split_line                       ! extract the list of variable names from the character string
-USE allocspace_module,only:initStruct                       ! module to allocate space for data structures
-USE allocspace_module,only:allocLocal                       ! module to allocate space for data structures
+USE allocspace_module,only:allocate_gru_struc               ! read/allocate space for gru-hru mask structures
+USE allocspace_module,only:allocGlobal                      ! module to allocate space for global data structures
+USE allocspace_module,only:allocLocal                       ! module to allocate space for local data structures
 USE childStruc_module,only:childStruc                       ! module to create a child data structure
-=======
-USE module_sf_noahmplsm,only:redprm                         ! module to assign more Noah-Mp parameters
-USE allocspace_module,only:allocate_gru_struc               ! read/allocate space for gru-hru mask structures
-USE allocspace_module,only:init_metad                       ! module to allocate space for metadata structures
-USE allocspace_module,only:alloc_stim                       ! module to allocate space for scalar time structures
-USE allocspace_module,only:alloc_time                       ! module to allocate space for model time structures
-USE allocspace_module,only:alloc_forc                       ! module to allocate space for model forcing data strictures
-USE allocspace_module,only:alloc_mpar                       ! module to allocate space for local column model parameter structures
-USE allocspace_module,only:alloc_mvar                       ! module to allocate space for local column model variable structures
-USE allocspace_module,only:alloc_indx                       ! module to allocate space for local column model indices
-USE allocspace_module,only:alloc_bpar                       ! module to allocate space for basin-average model parameter structures
-USE allocspace_module,only:alloc_bvar                       ! module to allocate space for basin-average model variable structures
->>>>>>> f53934fa
 USE mDecisions_module,only:mDecisions                       ! module to read model decisions
 USE popMetadat_module,only:popMetadat                       ! module to populate metadata structures
 USE checkStruc_module,only:checkStruc                       ! module to check metadata structures
@@ -78,22 +65,47 @@
 ! provide access to file paths
 USE summaFileManager,only:SETNGS_PATH                       ! define path to settings files (e.g., Noah vegetation tables)
 USE summaFileManager,only:MODEL_INITCOND                    ! name of model initial conditions file
-USE summaFileManager,only:LOCAL_ATTRIBUTES                  ! name of file containing information on local attributes
 USE summaFileManager,only:OUTPUT_PATH,OUTPUT_PREFIX         ! define output file
 USE summaFileManager,only:LOCALPARAM_INFO,BASINPARAM_INFO   ! files defining the default values and constraints for model parameters
+! provide access to the derived types to define the data structures
+USE data_types,only:&
+                    ! no spatial dimension
+                    var_i,               & ! x%var(:)            (i4b)
+                    var_d,               & ! x%var(:)            (dp)
+                    var_ilength,         & ! x%var(:)%dat        (i4b)
+                    var_dlength,         & ! x%var(:)%dat        (dp)
+                    ! no variable dimension
+                    hru_i,               & ! x%hru(:)            (i4b)
+                    hru_d,               & ! x%hru(:)            (dp)
+                    ! gru dimension
+                    gru_int,             & ! x%gru(:)%var(:)     (i4b)
+                    gru_double,          & ! x%gru(:)%var(:)     (dp)
+                    gru_intVec,          & ! x%gru(:)%var(:)%dat (i4b)
+                    gru_doubleVec,       & ! x%gru(:)%var(:)%dat (dp)
+                    ! gru+hru dimension
+                    gru_hru_int,         & ! x%gru(:)%hru(:)%var(:)     (i4b)
+                    gru_hru_double,      & ! x%gru(:)%hru(:)%var(:)     (dp)
+                    gru_hru_intVec,      & ! x%gru(:)%hru(:)%var(:)%dat (i4b)
+                    gru_hru_doubleVec      ! x%gru(:)%hru(:)%var(:)%dat (dp)
+USE data_types,only:extended_info          ! extended metadata structure
+! provide access to metadata structures
+USE globalData,only:time_meta,forc_meta,attr_meta,type_meta ! metadata structures
+USE globalData,only:prog_meta,diag_meta,flux_meta           ! metadata structures
+USE globalData,only:mpar_meta,indx_meta                     ! metadata structures
+USE globalData,only:bpar_meta,bvar_meta                     ! metadata structures
+USE globalData,only:averageFlux_meta                        ! metadata for time-step average fluxes
+USE globalData,only:model_decisions                         ! model decision structure
 ! provide access to global data
 USE globalData,only:refTime                                 ! reference time
 USE globalData,only:startTime                               ! start time
 USE globalData,only:finshTime                               ! end time
 USE globalData,only:doJacobian                              ! flag to compute the Jacobian
+USE globalData,only:gru_struc                               ! gru-hru mapping structures
+USE globalData,only:index_map                               ! hru-hru mapping structures
 USE globalData,only:localParFallback                        ! local column default parameters
 USE globalData,only:basinParFallback                        ! basin-average default parameters
-USE globalData,only:time_meta                               ! metadata for time information 
-USE globalData,only:mpar_meta,bpar_meta                     ! metadata for local column and basin-average model parameters
-USE globalData,only:indx_meta,prog_meta,diag_meta,flux_meta ! metadata for local column variables
-USE globalData,only:averageFlux_meta                        ! metadata for time-step average fluxes
+USE globalData,only:structInfo                              ! information on the data structures                  
 USE globalData,only:numtim                                  ! number of time steps
-USE globalData,only:model_decisions                         ! model decisions
 USE globalData,only:urbanVegCategory                        ! vegetation category for urban areas
 USE globalData,only:globalPrintFlag                         ! global print flag
 USE globalData,only:forcFileInfo                            ! forcing file info
@@ -102,17 +114,6 @@
 USE NOAHMP_VEG_PARAMETERS,only:SAIM,LAIM                    ! 2-d tables for stem area index and leaf area index (vegType,month)
 USE NOAHMP_VEG_PARAMETERS,only:HVT,HVB                      ! height at the top and bottom of vegetation (vegType)
 USE noahmp_globals,only:RSMIN                               ! minimum stomatal resistance (vegType)
-! provide access to the derived types to define the data structures
-USE data_types,only:&
-                    var_i,               & ! x%var(:)            (i4b)
-                    var_d,               & ! x%var(:)            (dp)
-                    var_ilength,         & ! x%var(:)%dat        (i4b)
-                    var_dlength,         & ! x%var(:)%dat        (dp)
-                    spatial_int,         & ! x%hru(:)%var(:)     (i4b)
-                    spatial_double,      & ! x%hru(:)%var(:)     (dp)
-                    spatial_intVec,      & ! x%hru(:)%var(:)%dat (i4b)
-                    spatial_doubleVec      ! x%hru(:)%var(:)%dat (dp)
-USE data_types,only:extended_info          ! extended metadata structure
 ! provide access to the named variables that describe elements of parent model structures
 USE var_lookup,only:iLookTIME,iLookFORCE                    ! look-up values for time and forcing data structures
 USE var_lookup,only:iLookTYPE                               ! look-up values for classification of veg, soils etc.
@@ -142,71 +143,78 @@
 ! *****************************************************************************
 ! (0) variable definitions
 ! *****************************************************************************
-! define the primary data structures
-type(var_i)               :: timeStruct    ! x%var(:)            -- model time data
-type(spatial_double)      :: forcStruct    ! x%hru(:)%var(:)     -- model forcing data
-type(spatial_double)      :: attrStruct    ! x%hru(:)%var(:)     -- local attributes for each HRU
-type(spatial_int)         :: typeStruct    ! x%hru(:)%var(:)     -- local classification of soil veg etc. for each HRU
-type(spatial_double)      :: mparStruct    ! x%hru(:)%var(:)     -- model parameters
-type(spatial_intVec)      :: indxStruct    ! x%hru(:)%var(:)%dat -- model indices
-
-type(spatial_doubleVec)   :: progStruct    ! x%hru(:)%var(:)%dat -- model prognostic (state) variables
-type(spatial_doubleVec)   :: diagStruct    ! x%hru(:)%var(:)%dat -- model diagnostic variables
-type(spatial_doubleVec)   :: fluxStruct    ! x%hru(:)%var(:)%dat -- model fluxes
-type(var_dlength)         :: derivStruct   ! x%var(:)%dat        -- model derivatives
-
-type(var_d)               :: bparStruct    ! x%var(:)            -- basin-average parameters
-type(var_dlength)         :: bvarStruct    ! x%var(:)%dat        -- basin-average variables
+! define the primary data structures (scalars)
+type(var_i)                      :: timeStruct                 ! x%var(:)                   -- model time data
+type(gru_hru_double)             :: forcStruct                 ! x%gru(:)%hru(:)%var(:)     -- model forcing data
+type(gru_hru_double)             :: attrStruct                 ! x%gru(:)%hru(:)%var(:)     -- local attributes for each HRU
+type(gru_hru_int)                :: typeStruct                 ! x%gru(:)%hru(:)%var(:)     -- local classification of soil veg etc. for each HRU
+type(gru_hru_double)             :: mparStruct                 ! x%gru(:)%hru(:)%var(:)     -- model parameters
+! define the primary data structures (variable length vectors)
+type(gru_hru_intVec)             :: indxStruct                 ! x%gru(:)%hru(:)%var(:)%dat -- model indices
+type(gru_hru_doubleVec)          :: progStruct                 ! x%gru(:)%hru(:)%var(:)%dat -- model prognostic (state) variables
+type(gru_hru_doubleVec)          :: diagStruct                 ! x%gru(:)%hru(:)%var(:)%dat -- model diagnostic variables
+type(gru_hru_doubleVec)          :: fluxStruct                 ! x%gru(:)%hru(:)%var(:)%dat -- model fluxes
+! define the basin-average structures
+type(gru_double)                 :: bparStruct                 ! x%gru(:)%var(:)            -- basin-average parameters
+type(gru_doubleVec)              :: bvarStruct                 ! x%gru(:)%var(:)%dat        -- basin-average variables
 ! define the ancillary data structures
-type(spatial_double)      :: dparStruct    ! x%hru(:)%var(:)     -- default model parameters
-! define counters
-integer(i4b)              :: iVar                           ! index of a model variable 
-integer(i4b)              :: iHRU,jHRU,kHRU                 ! index of the hydrologic response unit
-integer(i4b)              :: nHRU                           ! number of hydrologic response units
-integer(i4b)              :: iStep=0                        ! index of model time step
-integer(i4b)              :: jStep=0                        ! index of model output
+type(gru_hru_double)             :: dparStruct                 ! x%gru(:)%hru(:)%var(:)     -- default model parameters
+! define indices
+integer(i4b)                     :: iVar                       ! index of a model variable 
+integer(i4b)                     :: iStruct                    ! loop through data structures
+integer(i4b)                     :: iGRU
+integer(i4b)                     :: iHRU,jHRU,kHRU             ! index of the hydrologic response unit
+integer(i4b)                     :: nGRU                       ! number of grouped response units
+integer(i4b)                     :: nHRU                       ! number of global hydrologic response units
+integer(i4b)                     :: hruCount                   ! number of local hydrologic response units
+integer(i4b)                     :: iStep=0                    ! index of model time step
+integer(i4b)                     :: jStep=0                    ! index of model output
+integer(i4b)                     :: ix_gru                     ! index of GRU that corresponds to the global HRU
+integer(i4b)                     :: ix_hru                     ! index of local HRU that corresponds to the global HRU
+integer(i4b)                     :: jx_gru                     ! mapping from a previously used forcing file: index of GRU that corresponds to the global HRU
+integer(i4b)                     :: jx_hru                     ! mapping from a previously used forcing file: index of local HRU that corresponds to the global HRU
 ! define the re-start file
-logical(lgt)              :: printRestart                   ! flag to print a re-start file
-integer(i4b),parameter    :: ixRestart_iy=1000              ! named variable to print a re-start file once per year
-integer(i4b),parameter    :: ixRestart_im=1001              ! named variable to print a re-start file once per month
-integer(i4b),parameter    :: ixRestart_id=1002              ! named variable to print a re-start file once per day
-integer(i4b),parameter    :: ixRestart_never=1003           ! named variable to print a re-start file never
-integer(i4b)              :: ixRestart=ixRestart_im         ! define frequency to write restart files
+logical(lgt)                     :: printRestart               ! flag to print a re-start file
+integer(i4b),parameter           :: ixRestart_iy=1000          ! named variable to print a re-start file once per year
+integer(i4b),parameter           :: ixRestart_im=1001          ! named variable to print a re-start file once per month
+integer(i4b),parameter           :: ixRestart_id=1002          ! named variable to print a re-start file once per day
+integer(i4b),parameter           :: ixRestart_never=1003       ! named variable to print a re-start file never
+integer(i4b)                     :: ixRestart=ixRestart_im     ! define frequency to write restart files
 ! define output file
-character(len=8)          :: cdate1=''                      ! initial date
-character(len=10)         :: ctime1=''                      ! initial time
-character(len=64)         :: output_fileSuffix=''           ! suffix for the output file
-character(len=256)        :: summaFileManagerFile=''        ! path/name of file defining directories and files
-character(len=256)        :: fileout=''                     ! output filename
-! define model indices
-integer(i4b),allocatable  :: nSnow(:)                       ! number of snow layers for each HRU
-integer(i4b),allocatable  :: nSoil(:)                       ! number of soil layers for each HRU
-integer(i4b)              :: nLayers                        ! total number of layers
-real(dp),allocatable      :: dt_init(:)                     ! used to initialize the length of the sub-step for each HRU
-logical(lgt),allocatable  :: computeVegFlux(:)              ! flag to indicate if we are computing fluxes over vegetation (.false. means veg is buried with snow) 
-real(dp)                  :: totalArea                      ! total basin area (m2)
+character(len=8)                 :: cdate1=''                  ! initial date
+character(len=10)                :: ctime1=''                  ! initial time
+character(len=64)                :: output_fileSuffix=''       ! suffix for the output file
+character(len=256)               :: summaFileManagerFile=''    ! path/name of file defining directories and files
+character(len=256)               :: fileout=''                 ! output filename
+! define model control structures
+integer(i4b)                     :: nLayers                    ! total number of layers
+integer(i4b),parameter           :: no=0                       ! .false.
+integer(i4b),parameter           :: yes=1                      ! .true.
+logical(lgt)                     :: computeVegFluxFlag         ! flag to indicate if we are computing fluxes over vegetation (.false. means veg is buried with snow) 
+type(hru_i),allocatable          :: computeVegFlux(:)          ! flag to indicate if we are computing fluxes over vegetation (.false. means veg is buried with snow) 
+type(hru_d),allocatable          :: dt_init(:)                 ! used to initialize the length of the sub-step for each HRU
+type(hru_d),allocatable          :: upArea(:)                  ! area upslope of each HRU 
 ! exfiltration
-real(dp),parameter        :: supersatScale=0.001_dp         ! scaling factor for the logistic function (-)
-real(dp),parameter        :: xMatch = 0.99999_dp            ! point where x-value and function value match (-)
-real(dp),parameter        :: safety = 0.01_dp               ! safety factor to ensure logistic function is less than 1
-real(dp),parameter        :: fSmall = epsilon(xMatch)       ! smallest possible value to test
-real(dp),allocatable      :: upArea(:)                      ! area upslope of each HRU
-! general local variables
-real(dp)                  :: fracHRU                        ! fractional area of a given HRU (-)
-integer(i4b)              :: fileUnit                       ! file unit (output from file_open; a unit not currently used)
-character(LEN=256),allocatable :: dataLines(:)    ! vector of character strings from non-comment lines
-character(LEN=256),allocatable :: chardata(:)     ! vector of character data
-integer(i4b)              :: iWord                          ! loop through words in a string
-logical(lgt)              :: flux_mask(size(flux_meta))     ! mask defining desired flux variables
-real(dp),allocatable      :: zSoilReverseSign(:)            ! height at bottom of each soil layer, negative downwards (m)
-real(dp),dimension(12)    :: greenVegFrac_monthly           ! fraction of green vegetation in each month (0-1)
-real(dp),parameter        :: doubleMissing=-9999._dp        ! missing value
-logical(lgt),parameter    :: overwriteRSMIN=.false.         ! flag to overwrite RSMIN
-real(dp)                  :: notUsed_canopyDepth            ! NOT USED: canopy depth (m)
-real(dp)                  :: notUsed_exposedVAI             ! NOT USED: exposed vegetation area index (m2 m-2)
+real(dp),parameter               :: supersatScale=0.001_dp     ! scaling factor for the logistic function (-)
+real(dp),parameter               :: xMatch = 0.99999_dp        ! point where x-value and function value match (-)
+real(dp),parameter               :: safety = 0.01_dp           ! safety factor to ensure logistic function is less than 1
+real(dp),parameter               :: fSmall = epsilon(xMatch)   ! smallest possible value to test
+! general local variables        
+real(dp)                         :: fracHRU                    ! fractional area of a given HRU (-)
+integer(i4b)                     :: fileUnit                   ! file unit (output from file_open; a unit not currently used)
+character(LEN=256),allocatable   :: dataLines(:)               ! vector of character strings from non-comment lines
+character(LEN=256),allocatable   :: chardata(:)                ! vector of character data
+integer(i4b)                     :: iWord                      ! loop through words in a string
+logical(lgt)                     :: flux_mask(size(flux_meta)) ! mask defining desired flux variables
+real(dp),allocatable             :: zSoilReverseSign(:)        ! height at bottom of each soil layer, negative downwards (m)
+real(dp),dimension(12)           :: greenVegFrac_monthly       ! fraction of green vegetation in each month (0-1)
+real(dp),parameter               :: doubleMissing=-9999._dp    ! missing value
+logical(lgt),parameter           :: overwriteRSMIN=.false.     ! flag to overwrite RSMIN
+real(dp)                         :: notUsed_canopyDepth        ! NOT USED: canopy depth (m)
+real(dp)                         :: notUsed_exposedVAI         ! NOT USED: exposed vegetation area index (m2 m-2)
 ! error control
-integer(i4b)              :: err=0                          ! error code
-character(len=1024)       :: message=''                     ! error message
+integer(i4b)                     :: err=0                      ! error code
+character(len=1024)              :: message=''                 ! error message
 
 ! *****************************************************************************
 ! (1) inital priming -- get command line arguments, identify files, etc.
@@ -238,134 +246,114 @@
 ! *****************************************************************************
 ! (2) populate/check metadata structures
 ! *****************************************************************************
-<<<<<<< HEAD
-=======
-! read and allocate for gru-hru mask and get global variables, e.g, nGRU, nHRU, 
+
+! populate metadata for all model variables
+call popMetadat(err,message); call handle_err(err,message)
+! check data structures
+call checkStruc(err,message); call handle_err(err,message)
+
+! create the averageFlux metadata structure
+flux_mask = (flux_meta(:)%vartype == 'scalarv' .or. flux_meta(:)%vartype == 'ifcSoil')
+call childStruc(flux_meta, flux_mask, averageFlux_meta, childFLUX_MEAN, err, message)
+call handle_err(err,message)
+
+! *****************************************************************************
+! (3a) read the number of GRUs and HRUs, and allocate the gru-hru mapping structures
+! *****************************************************************************
+
+! read and allocate for gru-hru mapping structures and get global variables, e.g, nGRU, nHRU,
 ! needed in the consequent allocations
 ! nGRU-is the total number of GRUs of the simulation domain
 ! nHRU-is the total number of HRUs of the simulation domain
 ! hruCount-is a local variable for the total number of HRUs in a GRU
 call allocate_gru_struc(nGRU,nHRU,err,message); call handle_err(err,message)
-! initialize model metadata structures
-call init_metad(err,message); call handle_err(err,message)
->>>>>>> f53934fa
-! populate metadata for all model variables
-call popMetadat(err,message); call handle_err(err,message)
-! check data structures
-call checkStruc(err,message); call handle_err(err,message)
-
-! create the averageFlux metadata structure
-flux_mask = (flux_meta(:)%vartype == 'scalarv' .or. flux_meta(:)%vartype == 'ifcSoil')
-call childStruc(flux_meta, flux_mask, averageFlux_meta, childFLUX_MEAN, err, message)
-call handle_err(err,message)
-
-! *****************************************************************************
-<<<<<<< HEAD
-! (3) read information for each HRU and allocate space for data structures
+
+! *****************************************************************************
+! (3b) read the number of snow and soil layers
 ! *****************************************************************************
 
 ! *** TEMPORARY CODE ***
 ! code will be replaced once merge with the NetCDF branch
 
-! get the number of HRUs
-call file_open(trim(SETNGS_PATH)//trim(LOCAL_ATTRIBUTES),fileUnit,err,message); call handle_err(err,message)
-call get_vlines(fileUnit,dataLines,err,message); call handle_err(err,message)
-nHRU = size(dataLines)-1  ! -1 because of the header
-deallocate(dataLines)
-close(fileUnit)
-
-! allocate space for the number of snow and soil layers
-allocate(nSnow(nHRU),nSoil(nHRU),stat=err); call handle_err(err,'unable to allocate space for the number of snow and soil layers')
-
-! loop through HRUs
-! NOTE: currently the same initial conditions for all HRUs; will change when shift to NetCDF
-do iHRU=1,nHRU
-
- ! get a vector of non-commented lines
- call file_open(trim(SETNGS_PATH)//trim(MODEL_INITCOND),fileUnit,err,message); call handle_err(err,message)
- call get_vlines(fileUnit,dataLines,err,message); call handle_err(err,message)
- close(fileUnit)
-
- ! get the number of snow and soil layers for each HRU
- nSnow(iHRU)=0           ! initialize the number of snow layers
- nSoil(iHRU)=0           ! initialize the number of soil layers
- do iVar=1,size(dataLines)
-  ! split the line into an array of words
-  call split_line(dataLines(iVar),chardata,err,message); call handle_err(err,message)
-  ! check if the line contains initial conditions data (contains the word "snow" or "soil")
-  do iword=1,size(chardata)
-   if(chardata(iword)=='snow') nSnow(iHRU) = nSnow(iHRU)+1
-   if(chardata(iword)=='soil') nSoil(iHRU) = nSoil(iHRU)+1
-   if(chardata(iword)=='snow' .or. chardata(iword)=='soil') exit ! exit once read the layer type
+! NOTE: currently the same initial conditions for all HRUs and GRUs; will change when shift to NetCDF
+
+! check the GRU-HRU mapping structure is allocated
+if(.not.allocated(gru_struc)) call handle_err(err,'gru_struc is not allocated')
+
+! loop through GRUs
+do iGRU=1,nGRU
+
+ ! check the GRU-HRU mapping structure is allocated 
+ if(.not.allocated(gru_struc(iGRU)%hruInfo)) call handle_err(err,'gru_struc(iGRU)%hruInfo is not allocated')
+
+ ! loop through HRUs
+ do iHRU=1,gru_struc(iGRU)%hruCount  ! loop through HRUs within a given GRU
+
+  ! get a vector of non-commented lines
+  call file_open(trim(SETNGS_PATH)//trim(MODEL_INITCOND),fileUnit,err,message); call handle_err(err,message)
+  call get_vlines(fileUnit,dataLines,err,message); call handle_err(err,message)
+  close(fileUnit)
+  
+  ! get the number of snow and soil layers for each HRU
+  gru_struc(iGRU)%hruInfo(iHRU)%nSnow = 0 ! initialize the number of snow layers
+  gru_struc(iGRU)%hruInfo(iHRU)%nSoil = 0 ! initialize the number of soil layers
+  do iVar=1,size(dataLines)
+   ! split the line into an array of words
+   call split_line(dataLines(iVar),chardata,err,message); call handle_err(err,message)
+   ! check if the line contains initial conditions data (contains the word "snow" or "soil")
+   do iword=1,size(chardata)
+    if(chardata(iword)=='snow') gru_struc(iGRU)%hruInfo(iHRU)%nSnow = gru_struc(iGRU)%hruInfo(iHRU)%nSnow+1
+    if(chardata(iword)=='soil') gru_struc(iGRU)%hruInfo(iHRU)%nSoil = gru_struc(iGRU)%hruInfo(iHRU)%nSoil+1
+    if(chardata(iword)=='snow' .or. chardata(iword)=='soil') exit ! exit once read the layer type
+   end do
+   deallocate(chardata)
   end do
-  deallocate(chardata)
- end do
- deallocate(dataLines)
-
+  deallocate(dataLines)
+
+ end do  ! looping through HRUs
 end do  ! looping through HRUs
 
 ! **** END OF TEMPORARY CODE ***
 
-! allocate space for the time step and computeVegFlux flags (recycled for each HRU for subsequent calls to coupled_em)
-allocate(dt_init(nHRU),stat=err); call handle_err(err,'problem allocating space for dt_init')
-allocate(computeVegFlux(nHRU),stat=err); call handle_err(err,'problem allocating space for computeVegFlux')
-
-! initialize data structures
-call initStruct(&
-                ! input: model control
-                nHRU,       &    ! number of HRUs
-                nSnow,      &    ! number of snow layers in each HRU
-                nSoil,      &    ! number of soil layers in each HRU
-                ! input: data structures
-                timeStruct, &    ! model time data
-                forcStruct, &    ! model forcing data
-                attrStruct, &    ! local attributes for each HRU
-                typeStruct, &    ! local classification of soil veg etc. for each HRU
-                mparStruct, &    ! model parameters
-                indxStruct, &    ! model indices
-                progStruct, &    ! model prognostic (state) variables
-                diagStruct, &    ! model diagnostic variables
-                fluxStruct, &    ! model fluxes
-                derivStruct,&    ! model derivatives
-                bparStruct, &    ! basin-average parameters
-                bvarStruct, &    ! basin-average variables
-                ! output: error control
-                err,message)   ; call handle_err(err,message)
-
-! get the 
-
-! read local attributes for each HRU
-call read_attrb(nHRU,attrStruct,typeStruct,err,message); call handle_err(err,message)
-=======
-! (3) read information for all HRUs and allocate space for data structures
-! *****************************************************************************
-! read local attributes for all HRUs
-call read_attrb(err,message); call handle_err(err,message)
-! allocate space for HRU data structures
-! NOTE: attr_hru and type_hru are defined in read_attrb
-call alloc_mpar(nGRU,err,message); call handle_err(err,message)
-call alloc_mvar(nGRU,err,message); call handle_err(err,message)
-call alloc_indx(nGRU,err,message); call handle_err(err,message)
-! allocate space for basin data structures
-call alloc_bpar(err,message); call handle_err(err,message)
-call alloc_bvar(err,message); call handle_err(err,message)
-! allocate space for the forcing and time structures
-call alloc_forc(nGRU,err,message); call handle_err(err,message)
-call alloc_time(nGRU,err,message); call handle_err(err,message)
-call alloc_stim(refTime,err,message); call handle_err(err,message)
-
-allocate(upArea(nGRU),stat=err); call handle_err(err,'problem allocating space for upArea')
-! allocate space for the time step (recycled for each GRU/HRU for subsequent calls to coupled_em)
-allocate(dt_init(nGRU),stat=err); call handle_err(err,'problem allocating space for dt_init')
-
+! *****************************************************************************
+! (3b) allocate space for data structures
+! *****************************************************************************
+
+! loop through data structures
+do iStruct=1,size(structInfo)
+ ! allocate space
+ select case(trim(structInfo(iStruct)%structName))
+  case('time'); call allocGlobal(time_meta,  timeStruct,  err, message)   ! model forcing data
+  case('forc'); call allocGlobal(forc_meta,  forcStruct,  err, message)   ! model forcing data
+  case('attr'); call allocGlobal(attr_meta,  attrStruct,  err, message)   ! local attributes for each HRU
+  case('type'); call allocGlobal(type_meta,  typeStruct,  err, message)   ! local classification of soil veg etc. for each HRU
+  case('mpar'); call allocGlobal(mpar_meta,  mparStruct,  err, message)   ! model parameters
+  case('indx'); call allocGlobal(indx_meta,  indxStruct,  err, message)   ! model variables
+  case('prog'); call allocGlobal(prog_meta,  progStruct,  err, message)   ! model prognostic (state) variables
+  case('diag'); call allocGlobal(diag_meta,  diagStruct,  err, message)   ! model diagnostic variables
+  case('flux'); call allocGlobal(flux_meta,  fluxStruct,  err, message)   ! model fluxes
+  case('bpar'); call allocGlobal(bpar_meta,  bparStruct,  err, message)   ! basin-average parameters
+  case('bvar'); call allocGlobal(bvar_meta,  bvarStruct,  err, message)   ! basin-average variables
+  case('deriv');cycle   ! model derivatives -- no need to have the GRU dimension
+  case default; call handle_err(20,'unable to identify lookup structure')
+ end select
+ ! check errors
+ call handle_err(err,trim(message)//'[structure =  '//trim(structInfo(iStruct)%structName)//']')
+end do  ! looping through data structures
+
+! allocate space for the time step and computeVegFlux flags (recycled for each GRU for subsequent calls to coupled_em)
+allocate(dt_init(nGRU),upArea(nGRU),computeVegFlux(nGRU),stat=err)
+call handle_err(err,'problem allocating space for dt_init, upArea, or computeVegFlux [GRU]')
+
+! allocate space for the HRUs
 do iGRU=1,nGRU
  hruCount = gru_struc(iGRU)%hruCount
- allocate(upArea(iGRU)%var(hruCount),dt_init(iGRU)%var(hruCount),stat=err);
- call handle_err(err,'problem allocating space for upArea and dt_init')
- upArea(iGRU)%var(:) = 0._dp
- dt_init(iGRU)%var(:) = 0._dp 
+ allocate(dt_init(iGRU)%hru(hruCount),upArea(iGRU)%hru(hruCount),computeVegFlux(iGRU)%hru(hruCount),stat=err)
+ call handle_err(err,'problem allocating space for dt_init, upArea, or computeVegFlux [HRU]')
 end do
->>>>>>> f53934fa
+
+! read local attributes for each HRU
+call read_attrb(nGRU,nHRU,attrStruct,typeStruct,err,message); call handle_err(err,message)
 
 ! *****************************************************************************
 ! (4a) read description of model forcing datafile used in each HRU
@@ -414,163 +402,157 @@
 end select
 
 ! allocate space for default model parameters
-if(allocated(dparStruct%hru))then
- call handle_err(20,'dparStruct is unexpectedly allocated')
-else
- ! allocate the spatial dimension
- allocate(dparStruct%hru(nHRU),stat=err)
- if(err/=0) call handle_err(20,'problem allocating dparStruct')
-endif
+call allocGlobal(mpar_meta,  dparStruct,  err, message)   ! default model parameters
+call handle_err(err,trim(message)//' [problem allocating dparStruct]')
 
 ! set default model parameters
-do iHRU=1,nHRU
- ! allocate the variable dimension for a given HRU
- call allocLocal(mpar_meta,dparStruct%hru(iHRU),err=err,message=message)
+do iGRU=1,nGRU
+ do iHRU=1,gru_struc(iGRU)%hruCount
+  ! set parmameters to their default value
+  dparStruct%gru(iGRU)%hru(iHRU)%var(:) = localParFallback(:)%default_val         ! x%hru(:)%var(:)
+  ! overwrite default model parameters with information from the Noah-MP tables
+  call pOverwrite(typeStruct%gru(iGRU)%hru(iHRU)%var(iLookTYPE%vegTypeIndex),  &  ! vegetation category
+                  typeStruct%gru(iGRU)%hru(iHRU)%var(iLookTYPE%soilTypeIndex), &  ! soil category
+                  dparStruct%gru(iGRU)%hru(iHRU)%var,                          &  ! default model parameters
+                  err,message); call handle_err(err,message)            ! error control
+  ! copy over to the parameter structure
+  mparStruct%gru(iGRU)%hru(iHRU)%var(:) = dparStruct%gru(iGRU)%hru(iHRU)%var(:)
+ end do  ! looping through HRUs
+ ! set default for basin-average parameters
+ bparStruct%gru(iGRU)%var(:) = basinParFallback(:)%default_val
+end do  ! looping through GRUs
+
+! *****************************************************************************
+! (5c) read trial model parameter values for each HRU, and populate initial data structures
+! *****************************************************************************
+call read_param(nHRU,typeStruct,mparStruct,err,message); call handle_err(err,message)
+
+! *****************************************************************************
+! (5d) compute derived model variables that are pretty much constant for the basin as a whole
+! *****************************************************************************
+
+! loop through GRUs
+do iGRU=1,nGRU
+
+ ! calculate the fraction of runoff in future time steps
+ call fracFuture(bparStruct%gru(iGRU)%var,    &  ! vector of basin-average model parameters
+                 bvarStruct%gru(iGRU),        &  ! data structure of basin-average variables
+                 err,message)                    ! error control
  call handle_err(err,message)
- ! set parmameters to their default value
- dparStruct%hru(iHRU)%var(:) = localParFallback(:)%default_val         ! x%hru(:)%var(:)
- ! overwrite default model parameters with information from the Noah-MP tables
- call pOverwrite(typeStruct%hru(iHRU)%var(iLookTYPE%vegTypeIndex),  &  ! vegetation category
-                 typeStruct%hru(iHRU)%var(iLookTYPE%soilTypeIndex), &  ! soil category
-                 dparStruct%hru(iHRU)%var,                          &  ! default model parameters
-                 err,message); call handle_err(err,message)            ! error control
- ! copy over to the parameter structure
- mparStruct%hru(iHRU)%var(:) = dparStruct%hru(iHRU)%var(:)
-end do  ! looping through HRUs
-
-! *****************************************************************************
-! (5c) read trial model parameter values for each HRU, and populate initial data structures
-! *****************************************************************************
-call read_param(nHRU,typeStruct,mparStruct,err,message); call handle_err(err,message)
-
-! *****************************************************************************
-! (5d) assign basin parameters to the data structures 
-! *****************************************************************************
-bparStruct%var(:) = basinParFallback(:)%default_val
-
-! *****************************************************************************
-! (5e) compute derived model variables that are pretty much constant for the basin as a whole
-! *****************************************************************************
-
-! calculate the fraction of runoff in future time steps
-call fracFuture(bparStruct%var,    &  ! vector of basin-average model parameters
-                bvarStruct,        &  ! data structure of basin-average variables
-                err,message)          ! error control
-call handle_err(err,message)
-
-! loop through HRUs
-do iHRU=1,nHRU
-
- ! check that the parameters are consistent
- call paramCheck(mparStruct%hru(iHRU)%var,err,message); call handle_err(err,message)
-
- ! calculate a look-up table for the temperature-enthalpy conversion 
- call E2T_lookup(mparStruct%hru(iHRU)%var,err,message); call handle_err(err,message)
-
- ! read description of model initial conditions -- also initializes model structure components
- ! NOTE: at this stage the same initial conditions are used for all HRUs -- need to modify
- call read_icond(nSnow(iHRU),             & ! number of snow layers
-                 nSoil(iHRU),             & ! number of soil layers
-                 mparStruct%hru(iHRU)%var,& ! vector of model parameters
-                 indxStruct%hru(iHRU),    & ! data structure of model indices
-                 progStruct%hru(iHRU),    & ! model prognostic (state) variables
-                 err,message)               ! error control
- call handle_err(err,message)
-
- ! re-calculate height of each layer
- call calcHeight(&
-                 ! input/output: data structures
-                 indxStruct%hru(iHRU),   & ! intent(in): layer type
-                 progStruct%hru(iHRU),   & ! intent(inout): model prognostic (state) variables for a local HRU
-                 ! output: error control
-                 err,message); call handle_err(err,message)
-
- ! calculate vertical distribution of root density
- call rootDensty(mparStruct%hru(iHRU)%var,& ! vector of model parameters
-                 indxStruct%hru(iHRU),    & ! data structure of model indices
-                 progStruct%hru(iHRU),    & ! data structure of model prognostic (state) variables
-                 diagStruct%hru(iHRU),    & ! data structure of model diagnostic variables
-                 err,message)               ! error control
- call handle_err(err,message) 
-
- ! calculate saturated hydraulic conductivity in each soil layer
- call satHydCond(mparStruct%hru(iHRU)%var,& ! vector of model parameters
-                 indxStruct%hru(iHRU),    & ! data structure of model indices
-                 progStruct%hru(iHRU),    & ! data structure of model prognostic (state) variables
-                 fluxStruct%hru(iHRU),    & ! data structure of model fluxes 
-                 err,message)               ! error control
- call handle_err(err,message)
-
- ! calculate "short-cut" variables such as volumetric heat capacity
- call v_shortcut(mparStruct%hru(iHRU)%var,& ! vector of model parameters
-                 diagStruct%hru(iHRU),    & ! data structure of model diagnostic variables
-                 err,message)               ! error control
- call handle_err(err,message)
-
- ! overwrite the vegetation height
- HVT(typeStruct%hru(iHRU)%var(iLookTYPE%vegTypeIndex)) = mparStruct%hru(iHRU)%var(iLookPARAM%heightCanopyTop)
- HVB(typeStruct%hru(iHRU)%var(iLookTYPE%vegTypeIndex)) = mparStruct%hru(iHRU)%var(iLookPARAM%heightCanopyBottom)
-
- ! overwrite the tables for LAI and SAI
- if(model_decisions(iLookDECISIONS%LAI_method)%iDecision == specified)then
-  SAIM(typeStruct%hru(iHRU)%var(iLookTYPE%vegTypeIndex),:) = mparStruct%hru(iHRU)%var(iLookPARAM%winterSAI)
-  LAIM(typeStruct%hru(iHRU)%var(iLookTYPE%vegTypeIndex),:) = mparStruct%hru(iHRU)%var(iLookPARAM%summerLAI)*greenVegFrac_monthly
- endif
-
- ! initialize canopy drip
- ! NOTE: canopy drip from the previous time step is used to compute throughfall for the current time step
- fluxStruct%hru(iHRU)%var(iLookFLUX%scalarCanopyLiqDrainage)%dat(1) = 0._dp  ! not used
-
- ! define the file if the first HRU
- if(iHRU==1) then
-  write(fileout,'(a,i0,a,i0,a)') trim(OUTPUT_PATH)//trim(OUTPUT_PREFIX)//'_spinup'//trim(output_fileSuffix)//'.nc'
-  call def_output(nHRU,nSoil(iHRU),fileout,err,message); call handle_err(err,message)
- endif
-
- ! write local model attributes and parameters to the model output file
- call writeAttrb(fileout,iHRU,attrStruct%hru(iHRU)%var,typeStruct%hru(iHRU)%var,err,message); call handle_err(err,message)
- call writeParam(fileout,iHRU,mparStruct%hru(iHRU)%var,bparStruct%var,err,message); call handle_err(err,message)
-
-end do  ! (looping through HRUs)
-
-! allocate space for the upslope area
-allocate(upArea(nHRU),stat=err); call handle_err(err,'problem allocating space for upArea')
-
-! identify the total basin area (m2)
-totalArea = bvarStruct%var(iLookBVAR%basin__totalArea)%dat(1)
-totalArea = 0._dp
-do iHRU=1,nHRU
- totalArea = totalArea + attrStruct%hru(iHRU)%var(iLookATTR%HRUarea)
-end do
-
-! compute total area of the upstream HRUS that flow into each HRU
-do iHRU=1,nHRU
- upArea(iHRU) = 0._dp
- do jHRU=1,nHRU
-  ! check if jHRU flows into iHRU
-  if(typeStruct%hru(jHRU)%var(iLookTYPE%downHRUindex) ==  typeStruct%hru(iHRU)%var(iLookTYPE%hruIndex))then
-   upArea(iHRU) = upArea(iHRU) + attrStruct%hru(jHRU)%var(iLookATTR%HRUarea)
-  endif   ! (if jHRU is an upstream HRU)
- end do  ! jHRU
-end do  ! iHRU
-
-! initialize aquifer storage
-! NOTE: this is ugly: need to add capabilities to initialize basin-wide state variables
-select case(model_decisions(iLookDECISIONS%spatial_gw)%iDecision)
- case(localColumn)
-  bvarStruct%var(iLookBVAR%basin__AquiferStorage)%dat(1) = 0._dp  ! not used
- case(singleBasin)
-  bvarStruct%var(iLookBVAR%basin__AquiferStorage)%dat(1) = 1._dp
-  do iHRU=1,nHRU
-   progStruct%hru(iHRU)%var(iLookPROG%scalarAquiferStorage)%dat(1) = 0._dp  ! not used
-  end do
- case default; call handle_err(20,'unable to identify decision for regional representation of groundwater')
-endselect
-
-! initialize time step length for each HRU
-do iHRU=1,nHRU
- dt_init(iHRU) = progStruct%hru(iHRU)%var(iLookPROG%dt_init)%dat(1) ! seconds
-end do
+
+ ! loop through local HRUs
+ do iHRU=1,gru_struc(iGRU)%hruCount
+
+  ! check that the parameters are consistent
+  call paramCheck(mparStruct%gru(iGRU)%hru(iHRU)%var,err,message); call handle_err(err,message)
+  
+  ! calculate a look-up table for the temperature-enthalpy conversion 
+  call E2T_lookup(mparStruct%gru(iGRU)%hru(iHRU)%var,err,message); call handle_err(err,message)
+ 
+  ! read description of model initial conditions -- also initializes model structure components
+  ! NOTE: at this stage the same initial conditions are used for all HRUs -- need to modify
+  call read_icond(gru_struc(iGRU)%hruInfo(iHRU)%nSnow, & ! number of snow layers
+                  gru_struc(iGRU)%hruInfo(iHRU)%nSoil, & ! number of soil layers
+                  mparStruct%gru(iGRU)%hru(iHRU)%var,  & ! vector of model parameters
+                  indxStruct%gru(iGRU)%hru(iHRU),      & ! data structure of model indices
+                  progStruct%gru(iGRU)%hru(iHRU),      & ! model prognostic (state) variables
+                  err,message)                           ! error control
+  call handle_err(err,message)
+  
+  ! re-calculate height of each layer
+  call calcHeight(&
+                  ! input/output: data structures
+                  indxStruct%gru(iGRU)%hru(iHRU),   & ! intent(in): layer type
+                  progStruct%gru(iGRU)%hru(iHRU),   & ! intent(inout): model prognostic (state) variables for a local HRU
+                  ! output: error control
+                  err,message); call handle_err(err,message)
+  
+  ! calculate vertical distribution of root density
+  call rootDensty(mparStruct%gru(iGRU)%hru(iHRU)%var,& ! vector of model parameters
+                  indxStruct%gru(iGRU)%hru(iHRU),    & ! data structure of model indices
+                  progStruct%gru(iGRU)%hru(iHRU),    & ! data structure of model prognostic (state) variables
+                  diagStruct%gru(iGRU)%hru(iHRU),    & ! data structure of model diagnostic variables
+                  err,message)                         ! error control
+  call handle_err(err,message) 
+  
+  ! calculate saturated hydraulic conductivity in each soil layer
+  call satHydCond(mparStruct%gru(iGRU)%hru(iHRU)%var,& ! vector of model parameters
+                  indxStruct%gru(iGRU)%hru(iHRU),    & ! data structure of model indices
+                  progStruct%gru(iGRU)%hru(iHRU),    & ! data structure of model prognostic (state) variables
+                  fluxStruct%gru(iGRU)%hru(iHRU),    & ! data structure of model fluxes 
+                  err,message)                         ! error control
+  call handle_err(err,message)
+  
+  ! calculate "short-cut" variables such as volumetric heat capacity
+  call v_shortcut(mparStruct%gru(iGRU)%hru(iHRU)%var,& ! vector of model parameters
+                  diagStruct%gru(iGRU)%hru(iHRU),    & ! data structure of model diagnostic variables
+                  err,message)                         ! error control
+  call handle_err(err,message)
+  
+  ! overwrite the vegetation height
+  HVT(typeStruct%gru(iGRU)%hru(iHRU)%var(iLookTYPE%vegTypeIndex)) = mparStruct%gru(iGRU)%hru(iHRU)%var(iLookPARAM%heightCanopyTop)
+  HVB(typeStruct%gru(iGRU)%hru(iHRU)%var(iLookTYPE%vegTypeIndex)) = mparStruct%gru(iGRU)%hru(iHRU)%var(iLookPARAM%heightCanopyBottom)
+  
+  ! overwrite the tables for LAI and SAI
+  if(model_decisions(iLookDECISIONS%LAI_method)%iDecision == specified)then
+   SAIM(typeStruct%gru(iGRU)%hru(iHRU)%var(iLookTYPE%vegTypeIndex),:) = mparStruct%gru(iGRU)%hru(iHRU)%var(iLookPARAM%winterSAI)
+   LAIM(typeStruct%gru(iGRU)%hru(iHRU)%var(iLookTYPE%vegTypeIndex),:) = mparStruct%gru(iGRU)%hru(iHRU)%var(iLookPARAM%summerLAI)*greenVegFrac_monthly
+  endif
+  
+  ! initialize canopy drip
+  ! NOTE: canopy drip from the previous time step is used to compute throughfall for the current time step
+  fluxStruct%gru(iGRU)%hru(iHRU)%var(iLookFLUX%scalarCanopyLiqDrainage)%dat(1) = 0._dp  ! not used
+  
+  ! define the file if the first HRU
+  if(iGRU==1 .and. iHRU==1) then
+   write(fileout,'(a,i0,a,i0,a)') trim(OUTPUT_PATH)//trim(OUTPUT_PREFIX)//'_spinup'//trim(output_fileSuffix)//'.nc'
+   call def_output(nHRU,gru_struc(iGRU)%hruInfo(iHRU)%nSoil,fileout,err,message); call handle_err(err,message)
+  endif
+  
+  ! write local model attributes and parameters to the model output file
+  call writeAttrb(fileout,iHRU,attrStruct%gru(iGRU)%hru(iHRU)%var,typeStruct%gru(iGRU)%hru(iHRU)%var,err,message); call handle_err(err,message)
+  call writeParam(fileout,iHRU,mparStruct%gru(iGRU)%hru(iHRU)%var,bparStruct%gru(iGRU)%var,err,message); call handle_err(err,message)
+
+ end do  ! (looping through HRUs)
+
+ ! compute total area of the upstream HRUS that flow into each HRU
+ do iHRU=1,gru_struc(iGRU)%hruCount
+  upArea(iGRU)%hru(iHRU) = 0._dp
+  do jHRU=1,nHRU
+   ! check if jHRU flows into iHRU
+   if(typeStruct%gru(iGRU)%hru(jHRU)%var(iLookTYPE%downHRUindex) ==  typeStruct%gru(iGRU)%hru(iHRU)%var(iLookTYPE%hruIndex))then
+    upArea(iGRU)%hru(iHRU) = upArea(iGRU)%hru(iHRU) + attrStruct%gru(iGRU)%hru(jHRU)%var(iLookATTR%HRUarea)
+   endif   ! (if jHRU is an upstream HRU)
+  end do  ! jHRU
+ end do  ! iHRU
+
+ ! identify the total basin area for a GRU (m2)
+ associate(totalArea => bvarStruct%gru(iGRU)%var(iLookBVAR%basin__totalArea)%dat(1) )
+ totalArea = 0._dp
+ do iHRU=1,gru_struc(iGRU)%hruCount
+  totalArea = totalArea + attrStruct%gru(iGRU)%hru(iHRU)%var(iLookATTR%HRUarea)
+ end do
+ end associate
+
+ ! initialize aquifer storage
+ ! NOTE: this is ugly: need to add capabilities to initialize basin-wide state variables
+ select case(model_decisions(iLookDECISIONS%spatial_gw)%iDecision)
+  case(localColumn)
+   bvarStruct%gru(iGRU)%var(iLookBVAR%basin__AquiferStorage)%dat(1) = 0._dp  ! not used
+  case(singleBasin)
+   bvarStruct%gru(iGRU)%var(iLookBVAR%basin__AquiferStorage)%dat(1) = 1._dp
+   do iHRU=1,gru_struc(iGRU)%hruCount
+    progStruct%gru(iGRU)%hru(iHRU)%var(iLookPROG%scalarAquiferStorage)%dat(1) = 0._dp  ! not used
+   end do
+  case default; call handle_err(20,'unable to identify decision for regional representation of groundwater')
+ end select
+
+ ! initialize time step length for each HRU
+ do iHRU=1,nHRU
+  dt_init(iGRU)%hru(iHRU) = progStruct%gru(iGRU)%hru(iHRU)%var(iLookPROG%dt_init)%dat(1) ! seconds
+ end do
+
+end do  ! (looping through GRUs)
 
 ! initialize time step index
 jstep=1
@@ -584,13 +566,25 @@
  globalPrintFlag=.true.
 
  ! read a line of forcing data (if not already opened, open file, and get to the correct place)
- do iHRU=1,nHRU  ! loop through HRUs
+ do iHRU=1,nHRU  ! loop through global HRUs
+
+  ! get mapping
+  ix_gru = index_map(iHRU)%gru_ix
+  ix_hru = index_map(iHRU)%ihru
+
+  ! copy forcing from another HRU
+  ! NOTE: these features will be removed once we move to NetCDF input
   if(forcFileInfo(iHRU)%ixFirstHRU > 0)then
-   forcStruct%hru(iHRU) = forcStruct%hru(forcFileInfo(iHRU)%ixFirstHRU)  ! copy forcing data from another HRU
+   jx_gru = index_map(forcFileInfo(iHRU)%ixFirstHRU)%gru_ix
+   jx_hru = index_map(forcFileInfo(iHRU)%ixFirstHRU)%ihru
+   forcStruct%gru(ix_gru)%hru(ix_hru) = forcStruct%gru(jx_gru)%hru(jx_hru)  ! copy forcing data from another HRU
+
+  ! read forcing data
   else
-   call read_force(istep,iHRU,timeStruct%var,forcStruct%hru(iHRU)%var,err,message); call handle_err(err,message)
+   call read_force(istep,iHRU,timeStruct%var,forcStruct%gru(ix_gru)%hru(ix_hru)%var,err,message); call handle_err(err,message)
   endif
- end do  ! (end looping through HRUs)
+
+ end do  ! (end looping through global HRUs)
 
  ! print progress
  !if(globalPrintFlag)then
@@ -600,25 +594,34 @@
 
  ! compute the exposed LAI and SAI and whether veg is buried by snow
  if(istep==1)then  ! (call phenology here because we need the time information)
-  do iHRU=1,nHRU
-   ! get vegetation phenology
-   call vegPhenlgy(&
-                   ! input/output: data structures
-                   model_decisions,             & ! intent(in):    model decisions
-                   typeStruct%hru(iHRU),        & ! intent(in):    type of vegetation and soil
-                   attrStruct%hru(iHRU),        & ! intent(in):    spatial attributes
-                   mparStruct%hru(iHRU),        & ! intent(in):    model parameters
-                   progStruct%hru(iHRU),        & ! intent(in):    model prognostic variables for a local HRU
-                   diagStruct%hru(iHRU),        & ! intent(inout): model diagnostic variables for a local HRU
-                   ! output
-                   computeVegFlux(iHRU),        & ! intent(out): flag to indicate if we are computing fluxes over vegetation (.false. means veg is buried with snow)
-                   notUsed_canopyDepth,         & ! intent(out): NOT USED: canopy depth (m)
-                   notUsed_exposedVAI,          & ! intent(out): NOT USED: exposed vegetation area index (m2 m-2)
-                   err,message)                   ! intent(out): error control
-   call handle_err(err,message)
-   ! define the green vegetation fraction of the grid box (used to compute LAI)
-   diagStruct%hru(iHRU)%var(iLookDIAG%scalarGreenVegFraction)%dat(1) = greenVegFrac_monthly(timeStruct%var(iLookTIME%im))
-  end do  ! looping through HRUs
+  do iGRU=1,nGRU
+   do iHRU=1,gru_struc(iGRU)%hruCount
+
+    ! get vegetation phenology
+    call vegPhenlgy(&
+                    ! input/output: data structures
+                    model_decisions,                & ! intent(in):    model decisions
+                    typeStruct%gru(iGRU)%hru(iHRU), & ! intent(in):    type of vegetation and soil
+                    attrStruct%gru(iGRU)%hru(iHRU), & ! intent(in):    spatial attributes
+                    mparStruct%gru(iGRU)%hru(iHRU), & ! intent(in):    model parameters
+                    progStruct%gru(iGRU)%hru(iHRU), & ! intent(in):    model prognostic variables for a local HRU
+                    diagStruct%gru(iGRU)%hru(iHRU), & ! intent(inout): model diagnostic variables for a local HRU
+                    ! output
+                    computeVegFluxFlag,             & ! intent(out): flag to indicate if we are computing fluxes over vegetation (.false. means veg is buried with snow)
+                    notUsed_canopyDepth,            & ! intent(out): NOT USED: canopy depth (m)
+                    notUsed_exposedVAI,             & ! intent(out): NOT USED: exposed vegetation area index (m2 m-2)
+                    err,message)                      ! intent(out): error control
+    call handle_err(err,message)
+
+    ! save the flag for computing the vegetation fluxes
+    if(computeVegFluxFlag)      computeVegFlux(iGRU)%hru(iHRU) = yes
+    if(.not.computeVegFluxFlag) computeVegFlux(iGRU)%hru(iHRU) = no
+
+    ! define the green vegetation fraction of the grid box (used to compute LAI)
+    diagStruct%gru(iGRU)%hru(iHRU)%var(iLookDIAG%scalarGreenVegFraction)%dat(1) = greenVegFrac_monthly(timeStruct%var(iLookTIME%im))
+
+   end do  ! looping through HRUs
+  end do  ! looping through GRUs
  endif  ! if the first time step
 
  ! *****************************************************************************
@@ -629,210 +632,231 @@
     timeStruct%var(iLookTIME%id)  ==1  .and. &   ! day = 1
     timeStruct%var(iLookTIME%ih)  ==1  .and. &   ! hour = 1
     timeStruct%var(iLookTIME%imin)==0)then       ! minute = 0
+
   ! define the filename
   write(fileout,'(a,i0,a,i0,a)') trim(OUTPUT_PATH)//trim(OUTPUT_PREFIX)//'_',&
                                  timeStruct%var(iLookTIME%iyyy),'-',timeStruct%var(iLookTIME%iyyy)+1,&
                                  trim(output_fileSuffix)//'.nc'
+
   ! define the file
-  call def_output(nHRU,nSoil(1),fileout,err,message); call handle_err(err,message)
+  call def_output(nHRU,gru_struc(1)%hruInfo(1)%nSoil,fileout,err,message); call handle_err(err,message)
+
   ! write parameters for each HRU, and re-set indices
-  do iHRU=1,nHRU
-   ! write model parameters to the model output file
-   call writeAttrb(fileout,iHRU,attrStruct%hru(iHRU)%var,typeStruct%hru(iHRU)%var,err,message); call handle_err(err,message)
-   call writeParam(fileout,iHRU,mparStruct%hru(iHRU)%var,bparStruct%var,err,message); call handle_err(err,message)
-   ! re-initalize the indices for midSnow, midSoil, midToto, and ifcToto
-   jStep=1
-   indxStruct%hru(iHRU)%var(iLookINDEX%midSnowStartIndex)%dat(1) = 1
-   indxStruct%hru(iHRU)%var(iLookINDEX%midSoilStartIndex)%dat(1) = 1
-   indxStruct%hru(iHRU)%var(iLookINDEX%midTotoStartIndex)%dat(1) = 1
-   indxStruct%hru(iHRU)%var(iLookINDEX%ifcSnowStartIndex)%dat(1) = 1
-   indxStruct%hru(iHRU)%var(iLookINDEX%ifcSoilStartIndex)%dat(1) = 1
-   indxStruct%hru(iHRU)%var(iLookINDEX%ifcTotoStartIndex)%dat(1) = 1
+  do iGRU=1,nGRU
+   do iHRU=1,gru_struc(iGRU)%hruCount
+    ! write model parameters to the model output file
+    call writeAttrb(fileout,iHRU,attrStruct%gru(iGRU)%hru(iHRU)%var,typeStruct%gru(iGRU)%hru(iHRU)%var,err,message); call handle_err(err,message)
+    call writeParam(fileout,iHRU,mparStruct%gru(iGRU)%hru(iHRU)%var,bparStruct%gru(iGRU)%var,err,message); call handle_err(err,message)
+    ! re-initalize the indices for midSnow, midSoil, midToto, and ifcToto
+    jStep=1
+    indxStruct%gru(iGRU)%hru(iHRU)%var(iLookINDEX%midSnowStartIndex)%dat(1) = 1
+    indxStruct%gru(iGRU)%hru(iHRU)%var(iLookINDEX%midSoilStartIndex)%dat(1) = 1
+    indxStruct%gru(iGRU)%hru(iHRU)%var(iLookINDEX%midTotoStartIndex)%dat(1) = 1
+    indxStruct%gru(iGRU)%hru(iHRU)%var(iLookINDEX%ifcSnowStartIndex)%dat(1) = 1
+    indxStruct%gru(iGRU)%hru(iHRU)%var(iLookINDEX%ifcSoilStartIndex)%dat(1) = 1
+    indxStruct%gru(iGRU)%hru(iHRU)%var(iLookINDEX%ifcTotoStartIndex)%dat(1) = 1
+   end do  ! (looping through HRUs)
+  end do  ! (looping through GRUs)
+
+ endif  ! if start of a new water year, and defining a new file
+
+ ! ****************************************************************************
+ ! (8) loop through HRUs and GRUs
+ ! ****************************************************************************
+
+ ! initialize variables
+ do iGRU=1,nGRU
+
+  ! initialize runoff variables
+  bvarStruct%gru(iGRU)%var(iLookBVAR%basin__SurfaceRunoff)%dat(1)    = 0._dp  ! surface runoff (m s-1)
+  bvarStruct%gru(iGRU)%var(iLookBVAR%basin__ColumnOutflow)%dat(1)    = 0._dp  ! outflow from all "outlet" HRUs (those with no downstream HRU)
+  
+  ! initialize baseflow variables
+  bvarStruct%gru(iGRU)%var(iLookBVAR%basin__AquiferRecharge)%dat(1)  = 0._dp ! recharge to the aquifer (m s-1)
+  bvarStruct%gru(iGRU)%var(iLookBVAR%basin__AquiferBaseflow)%dat(1)  = 0._dp ! baseflow from the aquifer (m s-1)
+  bvarStruct%gru(iGRU)%var(iLookBVAR%basin__AquiferTranspire)%dat(1) = 0._dp ! transpiration loss from the aquifer (m s-1)
+  
+  ! initialize total inflow for each layer in a soil column
+  do iHRU=1,gru_struc(iGRU)%hruCount
+   fluxStruct%gru(iGRU)%hru(iHRU)%var(iLookFLUX%mLayerColumnInflow)%dat(:) = 0._dp
+  end do
+
+  ! loop through HRUs
+  do iHRU=1,gru_struc(iGRU)%hruCount
+
+   ! identify the area covered by the current HRU
+   fracHRU =  attrStruct%gru(iGRU)%hru(iHRU)%var(iLookATTR%HRUarea) / bvarStruct%gru(iGRU)%var(iLookBVAR%basin__totalArea)%dat(1)
+  
+   ! assign model layers
+   ! NOTE: layer structure is different for each HRU
+   gru_struc(iGRU)%hruInfo(iHRU)%nSnow = indxStruct%gru(iGRU)%hru(iHRU)%var(iLookINDEX%nSnow)%dat(1)
+   gru_struc(iGRU)%hruInfo(iHRU)%nSoil = indxStruct%gru(iGRU)%hru(iHRU)%var(iLookINDEX%nSoil)%dat(1)
+   nLayers                             = indxStruct%gru(iGRU)%hru(iHRU)%var(iLookINDEX%nLayers)%dat(1)
+  
+   ! get height at bottom of each soil layer, negative downwards (used in Noah MP)
+   allocate(zSoilReverseSign(gru_struc(iGRU)%hruInfo(iHRU)%nSoil),stat=err); call handle_err(err,'problem allocating space for zSoilReverseSign')
+   zSoilReverseSign(:) = -progStruct%gru(iGRU)%hru(iHRU)%var(iLookPROG%iLayerHeight)%dat(gru_struc(iGRU)%hruInfo(iHRU)%nSnow+1:nLayers)
+  
+   ! get NOAH-MP parameters
+   call REDPRM(typeStruct%gru(iGRU)%hru(iHRU)%var(iLookTYPE%vegTypeIndex),      & ! vegetation type index
+               typeStruct%gru(iGRU)%hru(iHRU)%var(iLookTYPE%soilTypeIndex),     & ! soil type
+               typeStruct%gru(iGRU)%hru(iHRU)%var(iLookTYPE%slopeTypeIndex),    & ! slope type index
+               zSoilReverseSign,                                                & ! * not used: height at bottom of each layer [NOTE: negative] (m)
+               gru_struc(iGRU)%hruInfo(iHRU)%nSoil,                             & ! number of soil layers
+               urbanVegCategory)                                                  ! vegetation category for urban areas
+  
+   ! overwrite the minimum resistance
+   if(overwriteRSMIN) RSMIN = mparStruct%gru(iGRU)%hru(iHRU)%var(iLookPARAM%minStomatalResistance)
+  
+   ! overwrite the vegetation height
+   HVT(typeStruct%gru(iGRU)%hru(iHRU)%var(iLookTYPE%vegTypeIndex)) = mparStruct%gru(iGRU)%hru(iHRU)%var(iLookPARAM%heightCanopyTop)
+   HVB(typeStruct%gru(iGRU)%hru(iHRU)%var(iLookTYPE%vegTypeIndex)) = mparStruct%gru(iGRU)%hru(iHRU)%var(iLookPARAM%heightCanopyBottom)
+  
+   ! overwrite the tables for LAI and SAI
+   if(model_decisions(iLookDECISIONS%LAI_method)%iDecision == specified)then
+    SAIM(typeStruct%gru(iGRU)%hru(iHRU)%var(iLookTYPE%vegTypeIndex),:) = mparStruct%gru(iGRU)%hru(iHRU)%var(iLookPARAM%winterSAI)
+    LAIM(typeStruct%gru(iGRU)%hru(iHRU)%var(iLookTYPE%vegTypeIndex),:) = mparStruct%gru(iGRU)%hru(iHRU)%var(iLookPARAM%summerLAI)*greenVegFrac_monthly
+   endif
+  
+   ! compute derived forcing variables
+   call derivforce(timeStruct%var,                    & ! vector of time information
+                   forcStruct%gru(iGRU)%hru(iHRU)%var,& ! vector of model forcing data
+                   attrStruct%gru(iGRU)%hru(iHRU)%var,& ! vector of model attributes
+                   mparStruct%gru(iGRU)%hru(iHRU)%var,& ! vector of model parameters
+                   diagStruct%gru(iGRU)%hru(iHRU),    & ! data structure of model diagnostic variables
+                   fluxStruct%gru(iGRU)%hru(iHRU),    & ! data structure of model fluxes
+                   err,message)                         ! error control
+   call handle_err(err,message)
+  
+   ! ****************************************************************************
+   ! (9) run the model
+   ! ****************************************************************************
+   ! define the need to calculate the re-start file
+   select case(ixRestart)
+    case(ixRestart_iy);    printRestart = (timeStruct%var(iLookTIME%im) == 1 .and. timeStruct%var(iLookTIME%id) == 1 .and. timeStruct%var(iLookTIME%ih) == 0  .and. timeStruct%var(iLookTIME%imin) == 0)
+    case(ixRestart_im);    printRestart = (timeStruct%var(iLookTIME%id) == 1 .and. timeStruct%var(iLookTIME%ih) == 0 .and. timeStruct%var(iLookTIME%imin) == 0)
+    case(ixRestart_id);    printRestart = (timeStruct%var(iLookTIME%ih) == 0 .and. timeStruct%var(iLookTIME%imin) == 0)
+    case(ixRestart_never); printRestart = .false.
+    case default; call handle_err(20,'unable to identify option for the restart file')
+   end select
+ 
+   ! set the flag to compute the vegetation flux
+   computeVegFluxFlag = (computeVegFlux(iGRU)%hru(iHRU) == yes)
+ 
+   ! run the model for a single parameter set and time step
+   call coupled_em(&
+                   ! model control
+                   istep,                          & ! intent(in):    time step index
+                   printRestart,                   & ! intent(in):    flag to print a re-start file
+                   output_fileSuffix,              & ! intent(in):    name of the experiment used in the restart file
+                   dt_init(iGRU)%hru(iHRU),        & ! intent(inout): initial time step
+                   computeVegFluxFlag,             & ! intent(inout): flag to indicate if we are computing fluxes over vegetation (.false. means veg is buried with snow)
+                   ! data structures (input)
+                   timeStruct,                     & ! intent(in):    model time data
+                   typeStruct%gru(iGRU)%hru(iHRU), & ! intent(in):    local classification of soil veg etc. for each HRU
+                   attrStruct%gru(iGRU)%hru(iHRU), & ! intent(in):    local attributes for each HRU
+                   forcStruct%gru(iGRU)%hru(iHRU), & ! intent(in):    model forcing data
+                   mparStruct%gru(iGRU)%hru(iHRU), & ! intent(in):    model parameters
+                   bvarStruct%gru(iGRU),           & ! intent(in):    basin-average model variables
+                   ! data structures (input-output)
+                   indxStruct%gru(iGRU)%hru(iHRU), & ! intent(inout): model indices
+                   progStruct%gru(iGRU)%hru(iHRU), & ! intent(inout): model prognostic variables for a local HRU
+                   diagStruct%gru(iGRU)%hru(iHRU), & ! intent(inout): model diagnostic variables for a local HRU
+                   fluxStruct%gru(iGRU)%hru(iHRU), & ! intent(inout): model fluxes for a local HRU
+                   ! error control
+                   err,message)            ! intent(out): error control
+   call handle_err(err,message)
+  
+   ! save the flag for computing the vegetation fluxes
+   if(computeVegFluxFlag)      computeVegFlux(iGRU)%hru(iHRU) = yes
+   if(.not.computeVegFluxFlag) computeVegFlux(iGRU)%hru(iHRU) = no
+
+   kHRU = 0
+   ! identify the downslope HRU
+   do jHRU=1,nHRU
+    if(typeStruct%gru(iGRU)%hru(iHRU)%var(iLookTYPE%downHRUindex) == typeStruct%gru(iGRU)%hru(jHRU)%var(iLookTYPE%hruIndex))then
+     if(kHRU==0)then  ! check there is a unique match
+      kHRU=jHRU
+     else
+      call handle_err(20,'multi_driver: only expect there to be one downslope HRU')
+     endif  ! (check there is a unique match)
+    endif  ! (if identified a downslope HRU)
+   end do
+  
+   !write(*,'(a,1x,i4,1x,10(f20.10,1x))') 'iHRU, averageColumnOutflow = ', iHRU, fluxStruct%gru(iGRU)%hru(iHRU)%var(iLookFLUX%averageColumnOutflow)%dat(:)
+  
+   ! add inflow to the downslope HRU
+   if(kHRU > 0)then  ! if there is a downslope HRU
+    fluxStruct%gru(iGRU)%hru(kHRU)%var(iLookFLUX%mLayerColumnInflow)%dat(:) = fluxStruct%gru(iGRU)%hru(kHRU)%var(iLookFLUX%mLayerColumnInflow)%dat(:)  + fluxStruct%gru(iGRU)%hru(iHRU)%var(iLookFLUX%mLayerColumnOutflow)%dat(:)
+  
+   ! increment basin column outflow (m3 s-1)
+   else
+    bvarStruct%gru(iGRU)%var(iLookBVAR%basin__ColumnOutflow)%dat(1)   = bvarStruct%gru(iGRU)%var(iLookBVAR%basin__ColumnOutflow)%dat(1) + sum(fluxStruct%gru(iGRU)%hru(iHRU)%var(iLookFLUX%mLayerColumnOutflow)%dat(:))
+   endif
+  
+   ! increment basin surface runoff (m s-1)
+   bvarStruct%gru(iGRU)%var(iLookBVAR%basin__SurfaceRunoff)%dat(1)    = bvarStruct%gru(iGRU)%var(iLookBVAR%basin__SurfaceRunoff)%dat(1)     + fluxStruct%gru(iGRU)%hru(iHRU)%var(iLookFLUX%scalarSurfaceRunoff)%dat(1)    * fracHRU
+  
+   ! increment basin-average baseflow input variables (m s-1)
+   bvarStruct%gru(iGRU)%var(iLookBVAR%basin__AquiferRecharge)%dat(1)  = bvarStruct%gru(iGRU)%var(iLookBVAR%basin__AquiferRecharge)%dat(1)   + fluxStruct%gru(iGRU)%hru(iHRU)%var(iLookFLUX%scalarSoilDrainage)%dat(1)     * fracHRU
+   bvarStruct%gru(iGRU)%var(iLookBVAR%basin__AquiferTranspire)%dat(1) = bvarStruct%gru(iGRU)%var(iLookBVAR%basin__AquiferTranspire)%dat(1)  + fluxStruct%gru(iGRU)%hru(iHRU)%var(iLookFLUX%scalarAquiferTranspire)%dat(1) * fracHRU
+  
+   ! increment aquifer baseflow -- ONLY if baseflow is computed individually for each HRU
+   ! NOTE: groundwater computed later for singleBasin
+   if(model_decisions(iLookDECISIONS%spatial_gw)%iDecision == localColumn)then
+    bvarStruct%gru(iGRU)%var(iLookBVAR%basin__AquiferBaseflow)%dat(1)  = bvarStruct%gru(iGRU)%var(iLookBVAR%basin__AquiferBaseflow)%dat(1)  + fluxStruct%gru(iGRU)%hru(iHRU)%var(iLookFLUX%scalarAquiferBaseflow)%dat(1) * fracHRU
+   endif
+  
+   ! write the forcing data to the model output file
+   call writeForce(fileout,forcStruct%gru(iGRU)%hru(iHRU),iHRU,jstep,err,message); call handle_err(err,message)
+  
+   ! write the model output to the NetCDF file
+   call writeModel(fileout,indxStruct%gru(iGRU)%hru(iHRU),indx_meta,indxStruct%gru(iGRU)%hru(iHRU),iHRU,jstep,err,message); call handle_err(err,message)
+   call writeModel(fileout,indxStruct%gru(iGRU)%hru(iHRU),prog_meta,progStruct%gru(iGRU)%hru(iHRU),iHRU,jstep,err,message); call handle_err(err,message)
+   call writeModel(fileout,indxStruct%gru(iGRU)%hru(iHRU),diag_meta,diagStruct%gru(iGRU)%hru(iHRU),iHRU,jstep,err,message); call handle_err(err,message)
+   call writeModel(fileout,indxStruct%gru(iGRU)%hru(iHRU),flux_meta,fluxStruct%gru(iGRU)%hru(iHRU),iHRU,jstep,err,message); call handle_err(err,message)
+   !if(istep>6) call handle_err(20,'stopping on a specified step: after call to writeModel')
+  
+   ! increment the model indices
+   nLayers = gru_struc(iGRU)%hruInfo(iHRU)%nSnow + gru_struc(iGRU)%hruInfo(iHRU)%nSoil
+   indxStruct%gru(iGRU)%hru(iHRU)%var(iLookINDEX%midSnowStartIndex)%dat(1) = indxStruct%gru(iGRU)%hru(iHRU)%var(iLookINDEX%midSnowStartIndex)%dat(1) + gru_struc(iGRU)%hruInfo(iHRU)%nSnow
+   indxStruct%gru(iGRU)%hru(iHRU)%var(iLookINDEX%midSoilStartIndex)%dat(1) = indxStruct%gru(iGRU)%hru(iHRU)%var(iLookINDEX%midSoilStartIndex)%dat(1) + gru_struc(iGRU)%hruInfo(iHRU)%nSoil
+   indxStruct%gru(iGRU)%hru(iHRU)%var(iLookINDEX%midTotoStartIndex)%dat(1) = indxStruct%gru(iGRU)%hru(iHRU)%var(iLookINDEX%midTotoStartIndex)%dat(1) + nLayers
+   indxStruct%gru(iGRU)%hru(iHRU)%var(iLookINDEX%ifcSnowStartIndex)%dat(1) = indxStruct%gru(iGRU)%hru(iHRU)%var(iLookINDEX%ifcSnowStartIndex)%dat(1) + gru_struc(iGRU)%hruInfo(iHRU)%nSnow+1
+   indxStruct%gru(iGRU)%hru(iHRU)%var(iLookINDEX%ifcSoilStartIndex)%dat(1) = indxStruct%gru(iGRU)%hru(iHRU)%var(iLookINDEX%ifcSoilStartIndex)%dat(1) + gru_struc(iGRU)%hruInfo(iHRU)%nSoil+1
+   indxStruct%gru(iGRU)%hru(iHRU)%var(iLookINDEX%ifcTotoStartIndex)%dat(1) = indxStruct%gru(iGRU)%hru(iHRU)%var(iLookINDEX%ifcTotoStartIndex)%dat(1) + nLayers+1
+  
+   ! deallocate height at bottom of each soil layer(used in Noah MP)
+   deallocate(zSoilReverseSign,stat=err); call handle_err(err,'problem deallocating space for zSoilReverseSign')
+
   end do  ! (looping through HRUs)
- endif  ! if start of a new water year, and defining a new file
-
- ! initialize runoff variables
- bvarStruct%var(iLookBVAR%basin__SurfaceRunoff)%dat(1)    = 0._dp  ! surface runoff (m s-1)
- bvarStruct%var(iLookBVAR%basin__ColumnOutflow)%dat(1)    = 0._dp  ! outflow from all "outlet" HRUs (those with no downstream HRU)
-
- ! initialize baseflow variables
- bvarStruct%var(iLookBVAR%basin__AquiferRecharge)%dat(1)  = 0._dp ! recharge to the aquifer (m s-1)
- bvarStruct%var(iLookBVAR%basin__AquiferBaseflow)%dat(1)  = 0._dp ! baseflow from the aquifer (m s-1)
- bvarStruct%var(iLookBVAR%basin__AquiferTranspire)%dat(1) = 0._dp ! transpiration loss from the aquifer (m s-1)
-
- ! initialize total inflow for each layer in a soil column
- do iHRU=1,nHRU
-  fluxStruct%hru(iHRU)%var(iLookFLUX%mLayerColumnInflow)%dat(:) = 0._dp
- end do
-
-
- ! ****************************************************************************
- ! (8) loop through HRUs
- ! ****************************************************************************
- do iHRU=1,nHRU
-
-  ! identify the area covered by the current HRU
-  fracHRU =  attrStruct%hru(iHRU)%var(iLookATTR%HRUarea) / bvarStruct%var(iLookBVAR%basin__totalArea)%dat(1)
-
-  ! assign model layers
-  ! NOTE: layer structure is different for each HRU
-  nSnow(iHRU)   = indxStruct%hru(iHRU)%var(iLookINDEX%nSnow)%dat(1)
-  nSoil(iHRU)   = indxStruct%hru(iHRU)%var(iLookINDEX%nSoil)%dat(1)
-  nLayers       = indxStruct%hru(iHRU)%var(iLookINDEX%nLayers)%dat(1)
-
-  ! get height at bottom of each soil layer, negative downwards (used in Noah MP)
-  allocate(zSoilReverseSign(nSoil(iHRU)),stat=err); call handle_err(err,'problem allocating space for zSoilReverseSign')
-  zSoilReverseSign(:) = -progStruct%hru(iHRU)%var(iLookPROG%iLayerHeight)%dat(nSnow(iHRU)+1:nLayers)
-
-  ! get NOAH-MP parameters
-  call REDPRM(typeStruct%hru(iHRU)%var(iLookTYPE%vegTypeIndex),                & ! vegetation type index
-              typeStruct%hru(iHRU)%var(iLookTYPE%soilTypeIndex),               & ! soil type
-              typeStruct%hru(iHRU)%var(iLookTYPE%slopeTypeIndex),              & ! slope type index
-              zSoilReverseSign,                                                & ! * not used: height at bottom of each layer [NOTE: negative] (m)
-              nSoil(iHRU),                                                     & ! number of soil layers
-              urbanVegCategory)                                                  ! vegetation category for urban areas
-
-  ! overwrite the minimum resistance
-  if(overwriteRSMIN) RSMIN = mparStruct%hru(iHRU)%var(iLookPARAM%minStomatalResistance)
-
-  ! overwrite the vegetation height
-  HVT(typeStruct%hru(iHRU)%var(iLookTYPE%vegTypeIndex)) = mparStruct%hru(iHRU)%var(iLookPARAM%heightCanopyTop)
-  HVB(typeStruct%hru(iHRU)%var(iLookTYPE%vegTypeIndex)) = mparStruct%hru(iHRU)%var(iLookPARAM%heightCanopyBottom)
-
-  ! overwrite the tables for LAI and SAI
-  if(model_decisions(iLookDECISIONS%LAI_method)%iDecision == specified)then
-   SAIM(typeStruct%hru(iHRU)%var(iLookTYPE%vegTypeIndex),:) = mparStruct%hru(iHRU)%var(iLookPARAM%winterSAI)
-   LAIM(typeStruct%hru(iHRU)%var(iLookTYPE%vegTypeIndex),:) = mparStruct%hru(iHRU)%var(iLookPARAM%summerLAI)*greenVegFrac_monthly
+
+  ! compute water balance for the basin aquifer
+  if(model_decisions(iLookDECISIONS%spatial_gw)%iDecision == singleBasin)then
+   call handle_err(20,'multi_driver/bigBucket groundwater code not transferred from old code base yet')
   endif
-
-  ! compute derived forcing variables
-  call derivforce(timeStruct%var,          & ! vector of time information
-                  forcStruct%hru(iHRU)%var,& ! vector of model forcing data
-                  attrStruct%hru(iHRU)%var,& ! vector of model attributes
-                  mparStruct%hru(iHRU)%var,& ! vector of model parameters
-                  diagStruct%hru(iHRU),    & ! data structure of model diagnostic variables
-                  fluxStruct%hru(iHRU),    & ! data structure of model fluxes
-                  err,message)               ! error control
+  
+  ! perform the routing
+  associate(totalArea => bvarStruct%gru(iGRU)%var(iLookBVAR%basin__totalArea)%dat(1) )
+  call qOverland(&
+                 ! input
+                 model_decisions(iLookDECISIONS%subRouting)%iDecision,            &  ! intent(in): index for routing method
+                 bvarStruct%gru(iGRU)%var(iLookBVAR%basin__SurfaceRunoff)%dat(1),           &  ! intent(in): surface runoff (m s-1)
+                 bvarStruct%gru(iGRU)%var(iLookBVAR%basin__ColumnOutflow)%dat(1)/totalArea, &  ! intent(in): outflow from all "outlet" HRUs (those with no downstream HRU)
+                 bvarStruct%gru(iGRU)%var(iLookBVAR%basin__AquiferBaseflow)%dat(1),         &  ! intent(in): baseflow from the aquifer (m s-1)
+                 bvarStruct%gru(iGRU)%var(iLookBVAR%routingFractionFuture)%dat,             &  ! intent(in): fraction of runoff in future time steps (m s-1)
+                 bvarStruct%gru(iGRU)%var(iLookBVAR%routingRunoffFuture)%dat,               &  ! intent(in): runoff in future time steps (m s-1)
+                 ! output
+                 bvarStruct%gru(iGRU)%var(iLookBVAR%averageInstantRunoff)%dat(1),           &  ! intent(out): instantaneous runoff (m s-1)
+                 bvarStruct%gru(iGRU)%var(iLookBVAR%averageRoutedRunoff)%dat(1),            &  ! intent(out): routed runoff (m s-1)
+                 err,message)                                                        ! intent(out): error control
   call handle_err(err,message)
-
-  ! ****************************************************************************
-  ! (9) run the model
-  ! ****************************************************************************
-  ! define the need to calculate the re-start file
-  select case(ixRestart)
-   case(ixRestart_iy);    printRestart = (timeStruct%var(iLookTIME%im) == 1 .and. timeStruct%var(iLookTIME%id) == 1 .and. timeStruct%var(iLookTIME%ih) == 0  .and. timeStruct%var(iLookTIME%imin) == 0)
-   case(ixRestart_im);    printRestart = (timeStruct%var(iLookTIME%id) == 1 .and. timeStruct%var(iLookTIME%ih) == 0 .and. timeStruct%var(iLookTIME%imin) == 0)
-   case(ixRestart_id);    printRestart = (timeStruct%var(iLookTIME%ih) == 0 .and. timeStruct%var(iLookTIME%imin) == 0)
-   case(ixRestart_never); printRestart = .false.
-   case default; call handle_err(20,'unable to identify option for the restart file')
-  end select
-
-  ! run the model for a single parameter set and time step
-  call coupled_em(&
-                  ! model control
-                  istep,                & ! intent(in):    time step index
-                  printRestart,         & ! intent(in):    flag to print a re-start file
-                  output_fileSuffix,    & ! intent(in):    name of the experiment used in the restart file
-                  dt_init(iHRU),        & ! intent(inout): initial time step
-                  computeVegFlux(iHRU), & ! intent(inout): flag to indicate if we are computing fluxes over vegetation (.false. means veg is buried with snow)
-                  ! data structures (input)
-                  timeStruct,           & ! intent(in):    model time data
-                  typeStruct%hru(iHRU), & ! intent(in):    local classification of soil veg etc. for each HRU
-                  attrStruct%hru(iHRU), & ! intent(in):    local attributes for each HRU
-                  forcStruct%hru(iHRU), & ! intent(in):    model forcing data
-                  mparStruct%hru(iHRU), & ! intent(in):    model parameters
-                  bvarStruct,           & ! intent(in):    basin-average model variables
-                  ! data structures (input-output)
-                  indxStruct%hru(iHRU), & ! intent(inout): model indices
-                  progStruct%hru(iHRU), & ! intent(inout): model prognostic variables for a local HRU
-                  diagStruct%hru(iHRU), & ! intent(inout): model diagnostic variables for a local HRU
-                  fluxStruct%hru(iHRU), & ! intent(inout): model fluxes for a local HRU
-                  ! error control
-                  err,message)            ! intent(out): error control
-  call handle_err(err,message)
-
-  kHRU = 0
-  ! identify the downslope HRU
-  do jHRU=1,nHRU
-   if(typeStruct%hru(iHRU)%var(iLookTYPE%downHRUindex) == typeStruct%hru(jHRU)%var(iLookTYPE%hruIndex))then
-    if(kHRU==0)then  ! check there is a unique match
-     kHRU=jHRU
-    else
-     call handle_err(20,'multi_driver: only expect there to be one downslope HRU')
-    endif  ! (check there is a unique match)
-   endif  ! (if identified a downslope HRU)
-  end do
-
-  !write(*,'(a,1x,i4,1x,10(f20.10,1x))') 'iHRU, averageColumnOutflow = ', iHRU, fluxStruct%hru(iHRU)%var(iLookFLUX%averageColumnOutflow)%dat(:)
-
-  ! add inflow to the downslope HRU
-  if(kHRU > 0)then  ! if there is a downslope HRU
-   fluxStruct%hru(kHRU)%var(iLookFLUX%mLayerColumnInflow)%dat(:) = fluxStruct%hru(kHRU)%var(iLookFLUX%mLayerColumnInflow)%dat(:)  + fluxStruct%hru(iHRU)%var(iLookFLUX%mLayerColumnOutflow)%dat(:)
-
-  ! increment basin column outflow (m3 s-1)
-  else
-   bvarStruct%var(iLookBVAR%basin__ColumnOutflow)%dat(1)   = bvarStruct%var(iLookBVAR%basin__ColumnOutflow)%dat(1) + sum(fluxStruct%hru(iHRU)%var(iLookFLUX%mLayerColumnOutflow)%dat(:))
-  endif
-
-  ! increment basin surface runoff (m s-1)
-  bvarStruct%var(iLookBVAR%basin__SurfaceRunoff)%dat(1)    = bvarStruct%var(iLookBVAR%basin__SurfaceRunoff)%dat(1)     + fluxStruct%hru(iHRU)%var(iLookFLUX%scalarSurfaceRunoff)%dat(1)    * fracHRU
-
-  ! increment basin-average baseflow input variables (m s-1)
-  bvarStruct%var(iLookBVAR%basin__AquiferRecharge)%dat(1)  = bvarStruct%var(iLookBVAR%basin__AquiferRecharge)%dat(1)   + fluxStruct%hru(iHRU)%var(iLookFLUX%scalarSoilDrainage)%dat(1)     * fracHRU
-  bvarStruct%var(iLookBVAR%basin__AquiferTranspire)%dat(1) = bvarStruct%var(iLookBVAR%basin__AquiferTranspire)%dat(1)  + fluxStruct%hru(iHRU)%var(iLookFLUX%scalarAquiferTranspire)%dat(1) * fracHRU
-
-  ! increment aquifer baseflow -- ONLY if baseflow is computed individually for each HRU
-  ! NOTE: groundwater computed later for singleBasin
-  if(model_decisions(iLookDECISIONS%spatial_gw)%iDecision == localColumn)then
-   bvarStruct%var(iLookBVAR%basin__AquiferBaseflow)%dat(1)  = bvarStruct%var(iLookBVAR%basin__AquiferBaseflow)%dat(1)  + fluxStruct%hru(iHRU)%var(iLookFLUX%scalarAquiferBaseflow)%dat(1) * fracHRU
-  endif
-
-  ! write the forcing data to the model output file
-  call writeForce(fileout,forcStruct%hru(iHRU),iHRU,jstep,err,message); call handle_err(err,message)
-
-  ! write the model output to the NetCDF file
-  call writeModel(fileout,indxStruct%hru(iHRU),indx_meta,indxStruct%hru(iHRU),iHRU,jstep,err,message); call handle_err(err,message)
-  call writeModel(fileout,indxStruct%hru(iHRU),prog_meta,progStruct%hru(iHRU),iHRU,jstep,err,message); call handle_err(err,message)
-  call writeModel(fileout,indxStruct%hru(iHRU),diag_meta,diagStruct%hru(iHRU),iHRU,jstep,err,message); call handle_err(err,message)
-  call writeModel(fileout,indxStruct%hru(iHRU),flux_meta,fluxStruct%hru(iHRU),iHRU,jstep,err,message); call handle_err(err,message)
-  !if(istep>6) call handle_err(20,'stopping on a specified step: after call to writeModel')
-
-  ! increment the model indices
-  nLayers = nSnow(iHRU) + nSoil(iHRU)
-  indxStruct%hru(iHRU)%var(iLookINDEX%midSnowStartIndex)%dat(1) = indxStruct%hru(iHRU)%var(iLookINDEX%midSnowStartIndex)%dat(1) + nSnow(iHRU)
-  indxStruct%hru(iHRU)%var(iLookINDEX%midSoilStartIndex)%dat(1) = indxStruct%hru(iHRU)%var(iLookINDEX%midSoilStartIndex)%dat(1) + nSoil(iHRU)
-  indxStruct%hru(iHRU)%var(iLookINDEX%midTotoStartIndex)%dat(1) = indxStruct%hru(iHRU)%var(iLookINDEX%midTotoStartIndex)%dat(1) + nLayers
-  indxStruct%hru(iHRU)%var(iLookINDEX%ifcSnowStartIndex)%dat(1) = indxStruct%hru(iHRU)%var(iLookINDEX%ifcSnowStartIndex)%dat(1) + nSnow(iHRU)+1
-  indxStruct%hru(iHRU)%var(iLookINDEX%ifcSoilStartIndex)%dat(1) = indxStruct%hru(iHRU)%var(iLookINDEX%ifcSoilStartIndex)%dat(1) + nSoil(iHRU)+1
-  indxStruct%hru(iHRU)%var(iLookINDEX%ifcTotoStartIndex)%dat(1) = indxStruct%hru(iHRU)%var(iLookINDEX%ifcTotoStartIndex)%dat(1) + nLayers+1
-
-  ! deallocate height at bottom of each soil layer(used in Noah MP)
-  deallocate(zSoilReverseSign,stat=err); call handle_err(err,'problem deallocating space for zSoilReverseSign')
-
- end do  ! (looping through HRUs)
-
- ! compute water balance for the basin aquifer
- if(model_decisions(iLookDECISIONS%spatial_gw)%iDecision == singleBasin)then
-  call handle_err(20,'multi_driver/bigBucket groundwater code not transferred from old code base yet')
- endif
-
- ! perform the routing
- call qOverland(&
-                ! input
-                model_decisions(iLookDECISIONS%subRouting)%iDecision,            &  ! intent(in): index for routing method
-                bvarStruct%var(iLookBVAR%basin__SurfaceRunoff)%dat(1),           &  ! intent(in): surface runoff (m s-1)
-                bvarStruct%var(iLookBVAR%basin__ColumnOutflow)%dat(1)/totalArea, &  ! intent(in): outflow from all "outlet" HRUs (those with no downstream HRU)
-                bvarStruct%var(iLookBVAR%basin__AquiferBaseflow)%dat(1),         &  ! intent(in): baseflow from the aquifer (m s-1)
-                bvarStruct%var(iLookBVAR%routingFractionFuture)%dat,             &  ! intent(in): fraction of runoff in future time steps (m s-1)
-                bvarStruct%var(iLookBVAR%routingRunoffFuture)%dat,               &  ! intent(in): runoff in future time steps (m s-1)
-                ! output
-                bvarStruct%var(iLookBVAR%averageInstantRunoff)%dat(1),           &  ! intent(out): instantaneous runoff (m s-1)
-                bvarStruct%var(iLookBVAR%averageRoutedRunoff)%dat(1),            &  ! intent(out): routed runoff (m s-1)
-                err,message)                                                        ! intent(out): error control
- call handle_err(err,message)
-
- ! write basin-average variables
- call writeBasin(fileout,bvarStruct,jstep,err,message); call handle_err(err,message)
+  end associate
+  
+  ! write basin-average variables
+  call writeBasin(fileout,bvarStruct%gru(iGRU),jstep,err,message); call handle_err(err,message)
+
+ end do  ! (looping through GRUs)
 
  ! increment the time index
  jstep = jstep+1
@@ -870,26 +894,26 @@
  ! dump variables
  print*, 'error, variable dump:'
  print*, 'istep              = ', istep
- print*, 'HRU index          = ', typeStruct%hru(iHRU)%var(iLookTYPE%hruIndex)
- print*, 'pptrate            = ', forcStruct%hru(iHRU)%var(iLookFORCE%pptrate)
- print*, 'airtemp            = ', forcStruct%hru(iHRU)%var(iLookFORCE%airtemp)
- print*, 'theta_res          = ', mparStruct%hru(iHRU)%var(iLookPARAM%theta_res)            ! soil residual volumetric water content (-)
- print*, 'theta_sat          = ', mparStruct%hru(iHRU)%var(iLookPARAM%theta_sat)            ! soil porosity (-)
- print*, 'plantWiltPsi       = ', mparStruct%hru(iHRU)%var(iLookPARAM%plantWiltPsi)         ! matric head at wilting point (m)
- print*, 'soilStressParam    = ', mparStruct%hru(iHRU)%var(iLookPARAM%soilStressParam)      ! parameter in the exponential soil stress function (-)
- print*, 'critSoilWilting    = ', mparStruct%hru(iHRU)%var(iLookPARAM%critSoilWilting)      ! critical vol. liq. water content when plants are wilting (-)
- print*, 'critSoilTranspire  = ', mparStruct%hru(iHRU)%var(iLookPARAM%critSoilTranspire)    ! critical vol. liq. water content when transpiration is limited (-)
- print*, 'scalarSWE          = ', progStruct%hru(iHRU)%var(iLookPROG%scalarSWE)%dat(1)
- print*, 'scalarSnowDepth    = ', progStruct%hru(iHRU)%var(iLookPROG%scalarSnowDepth)%dat(1)
- print*, 'scalarCanopyTemp   = ', progStruct%hru(iHRU)%var(iLookPROG%scalarCanopyTemp)%dat(1)
- print*, 'scalarRainPlusMelt = ', fluxStruct%hru(iHRU)%var(iLookFLUX%scalarRainPlusMelt)%dat(1)
- write(*,'(a,100(i4,1x))'   ) 'layerType          = ', indxStruct%hru(iHRU)%var(iLookINDEX%layerType)%dat
- write(*,'(a,100(f11.5,1x))') 'mLayerDepth        = ', progStruct%hru(iHRU)%var(iLookPROG%mLayerDepth)%dat
- write(*,'(a,100(f11.5,1x))') 'mLayerTemp         = ', progStruct%hru(iHRU)%var(iLookPROG%mLayerTemp)%dat
- write(*,'(a,100(f11.5,1x))') 'mLayerVolFracIce   = ', progStruct%hru(iHRU)%var(iLookPROG%mLayerVolFracIce)%dat
- write(*,'(a,100(f11.5,1x))') 'mLayerVolFracLiq   = ', progStruct%hru(iHRU)%var(iLookPROG%mLayerVolFracLiq)%dat
- print*, 'mLayerMatricHead   = ', progStruct%hru(iHRU)%var(iLookPROG%mLayerMatricHead)%dat
- print*, 'column inflow      = ', fluxStruct%hru(iHRU)%var(iLookFLUX%mLayerColumnInflow)%dat
+ print*, 'HRU index          = ', typeStruct%gru(iGRU)%hru(iHRU)%var(iLookTYPE%hruIndex)
+ print*, 'pptrate            = ', forcStruct%gru(iGRU)%hru(iHRU)%var(iLookFORCE%pptrate)
+ print*, 'airtemp            = ', forcStruct%gru(iGRU)%hru(iHRU)%var(iLookFORCE%airtemp)
+ print*, 'theta_res          = ', mparStruct%gru(iGRU)%hru(iHRU)%var(iLookPARAM%theta_res)            ! soil residual volumetric water content (-)
+ print*, 'theta_sat          = ', mparStruct%gru(iGRU)%hru(iHRU)%var(iLookPARAM%theta_sat)            ! soil porosity (-)
+ print*, 'plantWiltPsi       = ', mparStruct%gru(iGRU)%hru(iHRU)%var(iLookPARAM%plantWiltPsi)         ! matric head at wilting point (m)
+ print*, 'soilStressParam    = ', mparStruct%gru(iGRU)%hru(iHRU)%var(iLookPARAM%soilStressParam)      ! parameter in the exponential soil stress function (-)
+ print*, 'critSoilWilting    = ', mparStruct%gru(iGRU)%hru(iHRU)%var(iLookPARAM%critSoilWilting)      ! critical vol. liq. water content when plants are wilting (-)
+ print*, 'critSoilTranspire  = ', mparStruct%gru(iGRU)%hru(iHRU)%var(iLookPARAM%critSoilTranspire)    ! critical vol. liq. water content when transpiration is limited (-)
+ print*, 'scalarSWE          = ', progStruct%gru(iGRU)%hru(iHRU)%var(iLookPROG%scalarSWE)%dat(1)
+ print*, 'scalarSnowDepth    = ', progStruct%gru(iGRU)%hru(iHRU)%var(iLookPROG%scalarSnowDepth)%dat(1)
+ print*, 'scalarCanopyTemp   = ', progStruct%gru(iGRU)%hru(iHRU)%var(iLookPROG%scalarCanopyTemp)%dat(1)
+ print*, 'scalarRainPlusMelt = ', fluxStruct%gru(iGRU)%hru(iHRU)%var(iLookFLUX%scalarRainPlusMelt)%dat(1)
+ write(*,'(a,100(i4,1x))'   ) 'layerType          = ', indxStruct%gru(iGRU)%hru(iHRU)%var(iLookINDEX%layerType)%dat
+ write(*,'(a,100(f11.5,1x))') 'mLayerDepth        = ', progStruct%gru(iGRU)%hru(iHRU)%var(iLookPROG%mLayerDepth)%dat
+ write(*,'(a,100(f11.5,1x))') 'mLayerTemp         = ', progStruct%gru(iGRU)%hru(iHRU)%var(iLookPROG%mLayerTemp)%dat
+ write(*,'(a,100(f11.5,1x))') 'mLayerVolFracIce   = ', progStruct%gru(iGRU)%hru(iHRU)%var(iLookPROG%mLayerVolFracIce)%dat
+ write(*,'(a,100(f11.5,1x))') 'mLayerVolFracLiq   = ', progStruct%gru(iGRU)%hru(iHRU)%var(iLookPROG%mLayerVolFracLiq)%dat
+ print*, 'mLayerMatricHead   = ', progStruct%gru(iGRU)%hru(iHRU)%var(iLookPROG%mLayerMatricHead)%dat
+ print*, 'column inflow      = ', fluxStruct%gru(iGRU)%hru(iHRU)%var(iLookFLUX%mLayerColumnInflow)%dat
  print*,'error code = ', err
  print*, timeStruct%var
  write(*,'(a)') trim(message)
