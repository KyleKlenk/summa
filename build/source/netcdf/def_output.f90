! SUMMA - Structure for Unifying Multiple Modeling Alternatives
! Copyright (C) 2014-2015 NCAR/RAL
!
! This file is part of SUMMA
!
! For more information see: http://www.ral.ucar.edu/projects/summa
!
! This program is free software: you can redistribute it and/or modify
! it under the terms of the GNU General Public License as published by
! the Free Software Foundation, either version 3 of the License, or
! (at your option) any later version.
!
! This program is distributed in the hope that it will be useful,
! but WITHOUT ANY WARRANTY; without even the implied warranty of
! MERCHANTABILITY or FITNESS FOR A PARTICULAR PURPOSE.  See the
! GNU General Public License for more details.
!
! You should have received a copy of the GNU General Public License
! along with this program.  If not, see <http://www.gnu.org/licenses/>.

module def_output_module
USE nrtype
USE netcdf
<<<<<<< HEAD
USE netcdf_util_module,only:netcdf_err                    ! netcdf error handling function
=======
USE f2008funcs_module,only:cloneStruc ! used to "clone" data structures -- temporary replacement of the intrinsic allocate(a, source=b)
>>>>>>> b6f333ad
implicit none
private
public :: def_output

! define dimension names
character(len=32),parameter :: hru_DimName='hru'                       ! dimension name for the HRUs
character(len=32),parameter :: scalar_DimName='scalar'                 ! dimension name for scalar variables
character(len=32),parameter :: wLength_dimName='spectral_bands'        ! dimension name for the number of spectral bands
character(len=32),parameter :: timestep_DimName='time'                 ! dimension name for the time step
character(len=32),parameter :: routing_DimName='timeDelayRouting'      ! dimension name for thetime delay routing vectors
character(len=32),parameter :: midSnowAndTime_DimName='midSnowAndTime' ! dimension name for midSnow-time
character(len=32),parameter :: midSoilAndTime_DimName='midSoilAndTime' ! dimension name for midSoil-time
character(len=32),parameter :: midTotoAndTime_DimName='midTotoAndTime' ! dimension name for midToto-time
character(len=32),parameter :: ifcSnowAndTime_DimName='ifcSnowAndTime' ! dimension name for ifcSnow-time
character(len=32),parameter :: ifcSoilAndTime_DimName='ifcSoilAndTime' ! dimension name for ifcSoil-time
character(len=32),parameter :: ifcTotoAndTime_DimName='ifcTotoAndTime' ! dimension name for ifcToto-time

! define the dimension IDs
integer(i4b)                :: hru_DimID                               ! dimension name for the HRUs
integer(i4b)                :: scalar_DimID                            ! dimension name for scalar variables
integer(i4b)                :: wLength_dimID                           ! dimension name for the number of spectral bands
integer(i4b)                :: timestep_DimID                          ! dimension name for the time step
integer(i4b)                :: routing_DimID                           ! dimension name for thetime delay routing vectors
integer(i4b)                :: midSnowAndTime_DimID                    ! dimension name for midSnow-time
integer(i4b)                :: midSoilAndTime_DimID                    ! dimension name for midSoil-time
integer(i4b)                :: midTotoAndTime_DimID                    ! dimension name for midToto-time
integer(i4b)                :: ifcSnowAndTime_DimID                    ! dimension name for ifcSnow-time
integer(i4b)                :: ifcSoilAndTime_DimID                    ! dimension name for ifcSoil-time
integer(i4b)                :: ifcTotoAndTime_DimID                    ! dimension name for ifcToto-time

! define named variables to specify dimensions
integer(i4b),parameter  :: needHRU=1,noHRU=2    ! define if there is an HRU dimension
integer(i4b),parameter  :: needTime=1,noTime=2  ! define if there is a time dimension

contains


 ! **********************************************************************************************************
 ! public subroutine def_output: define model output file
 ! **********************************************************************************************************
 subroutine def_output(nHRU,nSoil,infile,err,message)
 USE globalData,only:structInfo                               ! information on the data structures
 USE globalData,only:forc_meta,attr_meta,type_meta            ! metadata structures
 USE globalData,only:prog_meta,diag_meta,flux_meta,deriv_meta ! metadata structures
 USE globalData,only:mpar_meta,indx_meta                      ! metadata structures
 USE globalData,only:bpar_meta,bvar_meta                      ! metadata structures
 USE globalData,only:model_decisions
 USE multiconst,only:integerMissing
 ! declare dummy variables
 integer(i4b), intent(in)    :: nHRU                          ! number of HRUs
 integer(i4b), intent(in)    :: nSoil                         ! number of soil layers in the first HRU (used to define fixed length dimensions)
 character(*), intent(in)    :: infile                        ! file suffix
 integer(i4b),intent(out)    :: err                           ! error code
 character(*),intent(out)    :: message                       ! error message
 ! local variables
 integer(i4b)                :: ivar                          ! loop through model variables
 integer(i4b)                :: iStruct                       ! index of data structure
 character(len=256)          :: cmessage                      ! temporary error message
 ! initialize errors
 err=0; message="def_output/"

 ! create initial file
 call ini_create(nHRU,nSoil,trim(infile),err,cmessage)
 if(err/=0)then; message=trim(message)//trim(cmessage); return; endif

 ! define model decisions
 do ivar=1,size(model_decisions)
  if(model_decisions(ivar)%iDecision /= integerMissing)then
   call put_attrib(trim(infile),model_decisions(ivar)%cOption,model_decisions(ivar)%cDecision,err,cmessage)
   if(err/=0)then; message=trim(message)//trim(cmessage); return; endif
  endif
 end do

 ! define variables
 do iStruct=1,size(structInfo)
  select case(trim(structInfo(iStruct)%structName))
   case('time'); cycle                                                                               ! model time data
   case('forc'); call def_variab(trim(infile),needHRU,needTime,forc_meta, nf90_double,err,cmessage)  ! model forcing data
   case('attr'); call def_variab(trim(infile),needHRU,  noTime,attr_meta, nf90_double,err,cmessage)  ! local attributes for each HRU
   case('type'); call def_variab(trim(infile),needHRU,  noTime,type_meta, nf90_int,   err,cmessage)  ! local classification of soil veg etc. for each HRU
   case('mpar'); call def_variab(trim(infile),needHRU,  noTime,mpar_meta, nf90_double,err,cmessage)  ! model parameters
   case('indx'); call def_variab(trim(infile),needHRU,needTime,indx_meta, nf90_int,   err,cmessage)  ! model variables
   case('prog'); call def_variab(trim(infile),needHRU,needTime,prog_meta, nf90_double,err,cmessage)  ! model prognostic (state) variables
   case('diag'); call def_variab(trim(infile),needHRU,needTime,diag_meta, nf90_double,err,cmessage)  ! model diagnostic variables
   case('flux'); call def_variab(trim(infile),needHRU,needTime,flux_meta, nf90_double,err,cmessage)  ! model fluxes
   case('deriv');call def_variab(trim(infile),needHRU,needTime,deriv_meta,nf90_double,err,cmessage)  ! model derivatives
   case('bpar'); call def_variab(trim(infile),  noHRU,  noTime,bpar_meta, nf90_double,err,cmessage)  ! basin-average parameters
   case('bvar'); call def_variab(trim(infile),  noHRU,needTime,bvar_meta, nf90_double,err,cmessage)  ! basin-average variables
   case default; err=20; message=trim(message)//'unable to identify lookup structure'; return
  end select
  ! check errors
  if(err/=0)then; err=20; message=trim(message)//trim(cmessage)//' [structure =  '//trim(structInfo(iStruct)%structName)//']'; return; endif
 end do  ! looping through data structures

 end subroutine def_output


 ! **********************************************************************************************************
 ! private subroutine ini_create: initial create
 ! **********************************************************************************************************
 subroutine ini_create(nHRU,nSoil,infile,err,message)
 ! variables to define number of steps per file (total number of time steps, step length, etc.)
 USE multiconst,only:secprday           ! number of seconds per day
 USE globalData,only:data_step          ! time step of model forcing data (s)
 USE globalData,only:numtim             ! number of time steps
 ! model decisions
 USE globalData,only:model_decisions    ! model decision structure
 USE var_lookup,only:iLookDECISIONS     ! named variables for elements of the decision structure
 USE mDecisions_module,only:&
  sameRulesAllLayers, & ! SNTHERM option: same combination/sub-dividion rules applied to all layers
  rulesDependLayerIndex ! CLM option: combination/sub-dividion rules depend on layer index
 implicit none
 ! declare dummy variables
 integer(i4b),intent(in)     :: nHRU                       ! number of HRUs
 integer(i4b), intent(in)    :: nSoil                      ! number of soil layers in the first HRU (used to define fixed length dimensions)
 character(*),intent(in)     :: infile                     ! filename
 integer(i4b),intent(out)    :: err                        ! error code
 character(*),intent(out)    :: message                    ! error message
 ! define local variables
 integer(i4b)                :: ncid                       ! NetCDF file ID
 integer(i4b)                :: maxRouting=1000            ! maximum length of routing vector
 integer(i4b),parameter      :: maxSpectral=2              ! maximum number of spectral bands
 integer(i4b),parameter      :: scalarLength=1             ! length of scalar variable
 integer(i4b)                :: meanSnowLayersPerStep      ! mean number of snow layers per time step
 integer(i4b)                :: maxStepsPerFile            ! maximum number of time steps to be stored in each file
 integer(i4b)                :: maxLength                  ! maximum length of the variable vector
 ! initialize error control
 err=0;message="f-iniCreate/"

 ! identify length of the variable vector
 maxStepsPerFile = min(numtim, nint(366._dp * secprday/data_step) )
 select case(model_decisions(iLookDECISIONS%snowLayers)%iDecision)
  case(sameRulesAllLayers);    meanSnowLayersPerStep = 100
  case(rulesDependLayerIndex); meanSnowLayersPerStep = 5
  case default; err=20; message=trim(message)//'unable to identify option to combine/sub-divide snow layers'; return
 end select ! (option to combine/sub-divide snow layers)
 maxLength = maxStepsPerFile*(nSoil+1 + meanSnowLayersPerStep)
 print*, 'maxStepsPerFile, maxLength = ', maxStepsPerFile, maxLength

 ! create output file
 err = nf90_create(trim(infile),nf90_classic_model,ncid)
 message='iCreate[create]'; call netcdf_err(err,message); if (err/=0) return

 ! create dimensions
 err = nf90_def_dim(ncid, trim(      timestep_DimName), nf90_unlimited,   timestep_DimID); message='iCreate[time]';     call netcdf_err(err,message); if (err/=0) return
 err = nf90_def_dim(ncid, trim(        scalar_DimName), scalarLength,       scalar_DimID); message='iCreate[scalar]';   call netcdf_err(err,message); if (err/=0) return
 err = nf90_def_dim(ncid, trim(           hru_DimName), nHRU,                  hru_DimID); message='iCreate[HRU]';      call netcdf_err(err,message); if (err/=0) return
 err = nf90_def_dim(ncid, trim(       wLength_DimName), maxSpectral,       wLength_DimID); message='iCreate[spectral]'; call netcdf_err(err,message); if (err/=0) return
 err = nf90_def_dim(ncid, trim(       routing_DimName), maxRouting,        routing_DimID); message='iCreate[routing]';  call netcdf_err(err,message); if (err/=0) return
 err = nf90_def_dim(ncid, trim(midSnowAndTime_DimName), maxLength,  midSnowAndTime_DimID); message='iCreate[midSnow]';  call netcdf_err(err,message); if (err/=0) return
 err = nf90_def_dim(ncid, trim(midSoilAndTime_DimName), maxLength,  midSoilAndTime_DimID); message='iCreate[midSoil]';  call netcdf_err(err,message); if (err/=0) return
 err = nf90_def_dim(ncid, trim(midTotoAndTime_DimName), maxLength,  midTotoAndTime_DimID); message='iCreate[minToto]';  call netcdf_err(err,message); if (err/=0) return
 err = nf90_def_dim(ncid, trim(ifcSnowAndTime_DimName), maxLength,  ifcSnowAndTime_DimID); message='iCreate[ifcSnow]';  call netcdf_err(err,message); if (err/=0) return
 err = nf90_def_dim(ncid, trim(ifcSoilAndTime_DimName), maxLength,  ifcSoilAndTime_DimID); message='iCreate[ifcSoil]';  call netcdf_err(err,message); if (err/=0) return
 err = nf90_def_dim(ncid, trim(ifcTotoAndTime_DimName), maxLength,  ifcTotoAndTime_DimID); message='iCreate[ifcToto]';  call netcdf_err(err,message); if (err/=0) return

 ! close NetCDF file
 err = nf90_enddef(ncid); call netcdf_err(err,message); if (err/=0) return
 err = nf90_close(ncid); call netcdf_err(err,message); if (err/=0) return
 end subroutine ini_create


 ! **********************************************************************************************************
 ! private subroutine put_attrib: put global attributes as character string
 ! **********************************************************************************************************
 subroutine put_attrib(infile,attname,attvalue,err,message)
 USE data_types,only:var_info                              ! derived type for metadata
 implicit none
 ! declare dummy variables
 character(*), intent(in)   :: infile      ! filename
 character(*), intent(in)   :: attname     ! attribute name
 character(*), intent(in)   :: attvalue    ! attribute vaue
 integer(i4b),intent(out)   :: err         ! error code
 character(*),intent(out)   :: message     ! error message
 ! local variables
 integer(i4b)               :: ncid        ! NetCDF file ID
 ! initialize error control
 err=0;message="put_attrib/"//trim(attname)//"/"//trim(attvalue)//"/"
 ! open NetCDF file
 err = nf90_open(infile,nf90_write,ncid)
 call netcdf_err(err,message); if (err/=0) return
 ! allow re-definition of variables
 err = nf90_redef(ncid); call netcdf_err(err,message); if (err/=0) return
 ! put the attribute
 err = nf90_put_att(ncid,nf90_global,trim(attname),trim(attvalue))
 call netcdf_err(err,message); if (err/=0) return
 ! close output file
 err = nf90_enddef(ncid); call netcdf_err(err,message); if (err/=0) return
 err = nf90_close(ncid); call netcdf_err(err,message); if (err/=0) return
 end subroutine put_attrib


 ! **********************************************************************************************************
 ! private subroutine def_variab: define variables
 ! **********************************************************************************************************
 subroutine def_variab(infile,hruDesire,timeDesire,metadata,ivtype,err,message)
 USE data_types,only:var_info                       ! derived type for metadata
 implicit none
 ! input
 character(*), intent(in)      :: infile            ! filename
 integer(i4b), intent(in)      :: hruDesire         ! variable to define if we desire the HRU dimension
 integer(i4b), intent(in)      :: timeDesire        ! variable to define if we desire the time dimension
 type(var_info),intent(in)     :: metadata(:)       ! metadata structure for a given variable
 integer(i4b),intent(in)       :: ivtype            ! variable type
 ! output
 integer(i4b),intent(out)      :: err               ! error code
 character(*),intent(out)      :: message           ! error message
 ! local
 integer(i4b)                  :: ivar              ! variable index
 integer(i4b),allocatable      :: dimensionIDs(:)   ! vector of dimension IDs
 integer(i4b)                  :: ncid              ! NetCDF file ID
 integer(i4b)                  :: iVarId            ! variable ID
 character(LEN=256)            :: cmessage          ! error message of downwind routine
 ! initialize error control
 err=0; message='def_variab/'

 ! open NetCDF file
 err = nf90_open(infile,nf90_write,ncid)
 call netcdf_err(err,message); if (err/=0) return

 ! allow re-definition of variables
 err = nf90_redef(ncid); call netcdf_err(err,message); if (err/=0) return

 ! loop through metadata
 do ivar=1,size(metadata)

  ! check that the variable is desired
  if (.not.metadata(ivar)%v_write .or. trim(metadata(ivar)%vartype)=='unknown') cycle

  ! ** get variable shape
  ! special case of the time variable
  if(metadata(ivar)%varname == 'time')then
   call cloneStruc(dimensionIDs, lowerBound=1, source=(/Timestep_DimID/),err=err,message=cmessage)
   if(err/=0)then; message=trim(message)//trim(cmessage)//' [variable '//trim(metadata(ivar)%varname)//']'; return; endif

  ! standard case
  else
   select case(trim(metadata(ivar)%vartype))
    ! (scalar variable -- many different types)
    case('scalarv')
     if(hruDesire==needHRU .and. timeDesire==needTime) call cloneStruc(dimensionIDs, lowerBound=1, source=(/     hru_DimID,Timestep_DimID/), err=err, message=cmessage)
     if(hruDesire==needHRU .and. timeDesire==  noTime) call cloneStruc(dimensionIDs, lowerBound=1, source=(/     hru_DimID/)               , err=err, message=cmessage)
     if(hruDesire==  noHRU .and. timeDesire==needTime) call cloneStruc(dimensionIDs, lowerBound=1, source=(/Timestep_DimID/)               , err=err, message=cmessage)
     if(hruDesire==  noHRU .and. timeDesire==  noTime) call cloneStruc(dimensionIDs, lowerBound=1, source=(/  scalar_DimID/)               , err=err, message=cmessage)
    ! (other variables)
    case('wLength'); call cloneStruc(dimensionIDs, lowerBound=1, source=(/    hru_DimID,        wLength_DimID, Timestep_DimID/), err=err, message=cmessage)
    case('midSnow'); call cloneStruc(dimensionIDs, lowerBound=1, source=(/    hru_DimID, midSnowAndTime_DimID                /), err=err, message=cmessage)
    case('midSoil'); call cloneStruc(dimensionIDs, lowerBound=1, source=(/    hru_DimID, midSoilAndTime_DimID                /), err=err, message=cmessage)
    case('midToto'); call cloneStruc(dimensionIDs, lowerBound=1, source=(/    hru_DimID, midTotoAndTime_DimID                /), err=err, message=cmessage)
    case('ifcSnow'); call cloneStruc(dimensionIDs, lowerBound=1, source=(/    hru_DimID, ifcSnowAndTime_DimID                /), err=err, message=cmessage)
    case('ifcSoil'); call cloneStruc(dimensionIDs, lowerBound=1, source=(/    hru_DimID, ifcSoilAndTime_DimID                /), err=err, message=cmessage)
    case('ifcToto'); call cloneStruc(dimensionIDs, lowerBound=1, source=(/    hru_DimID, ifcTotoAndTime_DimID                /), err=err, message=cmessage)
    case('routing'); call cloneStruc(dimensionIDs, lowerBound=1, source=(/routing_DimID                                      /), err=err, message=cmessage)
   end select
   ! check errors
   if(err/=0)then
    message=trim(message)//trim(cmessage)//' [variable '//trim(metadata(ivar)%varname)//']'
    return
   endif
  endif  ! check if we are processing the time variable
  ! check that we got the shape
  if(.not.allocated(dimensionIDs))then
   message=trim(message)//'problem defining dimensions for variable '//trim(metadata(ivar)%varname)
   err=20; return
  endif

  ! define variable
  err = nf90_def_var(ncid,trim(metadata(ivar)%varname),ivtype,dimensionIDs,iVarId)
  call netcdf_err(err,message); if (err/=0) return

  ! add parameter description
  err = nf90_put_att(ncid,iVarId,'long_name',trim(metadata(ivar)%vardesc))
  call netcdf_err(err,message); if (err/=0) return

  ! add parameter units
  err = nf90_put_att(ncid,iVarId,'units',trim(metadata(ivar)%varunit))
  call netcdf_err(err,message); if (err/=0) return

 end do  ! looping through variables
  
 ! close output file
 err = nf90_enddef(ncid); call netcdf_err(err,message); if (err/=0) return
 err = nf90_close(ncid); call netcdf_err(err,message); if (err/=0) return

 end subroutine def_variab

end module def_output_module<|MERGE_RESOLUTION|>--- conflicted
+++ resolved
@@ -21,11 +21,8 @@
 module def_output_module
 USE nrtype
 USE netcdf
-<<<<<<< HEAD
-USE netcdf_util_module,only:netcdf_err                    ! netcdf error handling function
-=======
-USE f2008funcs_module,only:cloneStruc ! used to "clone" data structures -- temporary replacement of the intrinsic allocate(a, source=b)
->>>>>>> b6f333ad
+USE netcdf_util_module,only:netcdf_err    ! netcdf error handling function
+USE f2008funcs_module,only:cloneStruc     ! used to "clone" data structures -- temporary replacement of the intrinsic allocate(a, source=b)
 implicit none
 private
 public :: def_output
