! SUMMA - Structure for Unifying Multiple Modeling Alternatives
! Copyright (C) 2014-2015 NCAR/RAL
!
! This file is part of SUMMA
!
! For more information see: http://www.ral.ucar.edu/projects/summa
!
! This program is free software: you can redistribute it and/or modify
! it under the terms of the GNU General Public License as published by
! the Free Software Foundation, either version 3 of the License, or
! (at your option) any later version.
!
! This program is distributed in the hope that it will be useful,
! but WITHOUT ANY WARRANTY; without even the implied warranty of
! MERCHANTABILITY or FITNESS FOR A PARTICULAR PURPOSE.  See the
! GNU General Public License for more details.
!
! You should have received a copy of the GNU General Public License
! along with this program.  If not, see <http://www.gnu.org/licenses/>.

module modelwrite_module

! NetCDF types
USE netcdf
USE netcdf_util_module,only:netcdf_err                    ! netcdf error handling function

! top-level data types
USE nrtype

! missing values
USE globalData, only: integerMissing, realMissing

! provide access to global data
USE globalData,only:gru_struc                             ! gru->hru mapping structure

! provide access to the derived types to define the data structures
USE data_types,only:&
                    ! final data vectors
                    dlength,             & ! var%dat
                    ilength,             & ! var%dat
                    ! no spatial dimension
                    var_i,               & ! x%var(:)            (i4b)
                    var_i8,              & ! x%var(:)            integer(8)
                    var_d,               & ! x%var(:)            (dp)
                    var_ilength,         & ! x%var(:)%dat        (i4b)
                    var_dlength,         & ! x%var(:)%dat        (dp)
                    ! no variable dimension
                    hru_i,               & ! x%hru(:)            (i4b)
                    hru_d,               & ! x%hru(:)            (dp)
                    ! gru dimension
                    gru_int,             & ! x%gru(:)%var(:)     (i4b)
                    gru_double,          & ! x%gru(:)%var(:)     (dp)
                    gru_intVec,          & ! x%gru(:)%var(:)%dat (i4b)
                    gru_doubleVec,       & ! x%gru(:)%var(:)%dat (dp)
                    ! gru+hru dimension
                    gru_hru_int,         & ! x%gru(:)%hru(:)%var(:)     (i4b)
                    gru_hru_int8,        & ! x%gru(:)%hru(:)%var(:)     integer(8)
                    gru_hru_double,      & ! x%gru(:)%hru(:)%var(:)     (dp)
                    gru_hru_intVec,      & ! x%gru(:)%hru(:)%var(:)%dat (i4b)
                    gru_hru_doubleVec      ! x%gru(:)%hru(:)%var(:)%dat (dp)

! vector lengths
USE var_lookup, only: maxvarFreq ! number of output frequencies
USE var_lookup, only: maxvarStat ! number of statistics

implicit none
private
public::writeParm
public::writeData
public::writeBasin
public::writeTime
public::writeRestart
! define dimension lengths
integer(i4b),parameter      :: maxSpectral=2              ! maximum number of spectral bands
contains

 ! **********************************************************************************************************
 ! public subroutine writeParm: write model parameters
 ! **********************************************************************************************************
 subroutine writeParm(ispatial,struct,meta,err,message)
 USE globalData,only:ncid                        ! netcdf file ids
 USE data_types,only:var_info                    ! metadata info
 USE var_lookup,only:iLookStat                   ! index in statistics vector
 USE var_lookup,only:iLookFreq                   ! index in vector of model output frequencies
 implicit none

 ! declare input variables
 integer(i4b)  ,intent(in)   :: iSpatial         ! hydrologic response unit
 class(*)      ,intent(in)   :: struct           ! data structure
 type(var_info),intent(in)   :: meta(:)          ! metadata structure
 integer(i4b)  ,intent(out)  :: err              ! error code
 character(*)  ,intent(out)  :: message          ! error message
 ! local variables
 integer(i4b)                :: iVar             ! loop through variables

 ! initialize error control
 err=0;message="writeParm/"

 ! loop through local column model parameters
 do iVar = 1,size(meta)

  ! check that the variable is desired
  if (meta(iVar)%statIndex(iLookFREQ%timestep)==integerMissing) cycle

  ! initialize message
  message=trim(message)//trim(meta(iVar)%varName)//'/'

  ! HRU data
  if (iSpatial/=integerMissing) then
   select type (struct)
    class is (var_i)
     err = nf90_put_var(ncid(iLookFreq%timestep),meta(iVar)%ncVarID(iLookFreq%timestep),(/struct%var(iVar)/),start=(/iSpatial/),count=(/1/))
<<<<<<< HEAD
=======
    class is (var_i8)
     err = nf90_put_var(ncid(iLookFreq%timestep),meta(iVar)%ncVarID(iLookFreq%timestep),(/struct%var(iVar)/),start=(/iSpatial/),count=(/1/))
>>>>>>> 161ea92f
    class is (var_d)
     err = nf90_put_var(ncid(iLookFreq%timestep),meta(iVar)%ncVarID(iLookFreq%timestep),(/struct%var(iVar)/),start=(/iSpatial/),count=(/1/))
    class is (var_dlength)
     err = nf90_put_var(ncid(iLookFreq%timestep),meta(iVar)%ncVarID(iLookFreq%timestep),(/struct%var(iVar)%dat/),start=(/iSpatial,1/),count=(/1,size(struct%var(iVar)%dat)/))
    class default; err=20; message=trim(message)//'unknown variable type (with HRU)'; return
   end select
   call netcdf_err(err,message); if (err/=0) return

  ! GRU data
  else
   select type (struct)
    class is (var_d)
     err = nf90_put_var(ncid(iLookFreq%timestep),meta(iVar)%ncVarID(iLookFreq%timestep),(/struct%var(iVar)/),start=(/1/),count=(/1/))
<<<<<<< HEAD
=======
    class is (var_i8)
     err = nf90_put_var(ncid(iLookFreq%timestep),meta(iVar)%ncVarID(iLookFreq%timestep),(/struct%var(iVar)/),start=(/1/),count=(/1/))
>>>>>>> 161ea92f
    class default; err=20; message=trim(message)//'unknown variable type (no HRU)'; return
   end select
  end if
  call netcdf_err(err,message); if (err/=0) return

  ! re-initialize message
  message="writeParm/"
 end do  ! looping through local column model parameters

 end subroutine writeParm

 ! **************************************************************************************
 ! public subroutine writeData: write model time-dependent data
 ! **************************************************************************************
 subroutine writeData(finalizeStats,outputTimestep,nHRUrun,maxLayers,meta,stat,dat,map,indx,err,message)
 USE data_types,only:var_info                       ! metadata type
 USE var_lookup,only:maxVarStat                     ! index into stats structure
 USE var_lookup,only:iLookVarType                   ! index into type structure
 USE var_lookup,only:iLookIndex                     ! index into index structure
 USE var_lookup,only:iLookStat                      ! index into stat structure
 USE globalData,only:outFreq,ncid                   ! output file information
 USE get_ixName_module,only:get_varTypeName         ! to access type strings for error messages
 USE get_ixName_module,only:get_statName            ! to access type strings for error messages
 implicit none
 ! declare dummy variables
 logical(lgt)  ,intent(in)        :: finalizeStats(:)  ! flags to finalize statistics
 integer(i4b)  ,intent(in)        :: outputTimestep(:) ! output time step
 integer(i4b)  ,intent(in)        :: nHRUrun           ! number of HRUs in the run domain
 integer(i4b)  ,intent(in)        :: maxLayers         ! maximum number of layers
 type(var_info),intent(in)        :: meta(:)           ! meta data
 class(*)      ,intent(in)        :: stat              ! stats data
 class(*)      ,intent(in)        :: dat               ! timestep data
 integer(i4b)  ,intent(in)        :: map(:)            ! map into stats child struct
 type(gru_hru_intVec) ,intent(in) :: indx              ! index data
 integer(i4b)  ,intent(out)       :: err               ! error code
 character(*)  ,intent(out)       :: message           ! error message
 ! local variables
 integer(i4b)                     :: iGRU              ! grouped response unit counter
 integer(i4b)                     :: iHRU              ! hydrologic response unit counter
 integer(i4b)                     :: iVar              ! variable index
 integer(i4b)                     :: iStat             ! statistics index
 integer(i4b)                     :: iFreq             ! frequency index
 integer(i4b)                     :: ncVarID           ! used only for time
 integer(i4b)                     :: nSnow             ! number of snow layers
 integer(i4b)                     :: nSoil             ! number of soil layers
 integer(i4b)                     :: nLayers           ! total number of layers
 ! output arrays
 integer(i4b)                     :: datLength         ! length of each data vector
 integer(i4b)                     :: maxLength         ! maximum length of each data vector
 real(dp)                         :: realVec(nHRUrun)  ! real vector for all HRUs in the run domain
 real(dp)                         :: realArray(nHRUrun,maxLayers+1)  ! real array for all HRUs in the run domain
 integer(i4b)                     :: intArray(nHRUrun,maxLayers+1)   ! integer array for all HRUs in the run domain
 integer(i4b)                     :: dataType          ! type of data
 integer(i4b),parameter           :: ixInteger=1001    ! named variable for integer
 integer(i4b),parameter           :: ixReal=1002       ! named variable for real
 ! initialize error control
 err=0;message="writeData/"

 ! loop through output frequencies
 do iFreq=1,maxvarFreq

  ! skip frequencies that are not needed
  if(.not.outFreq(iFreq)) cycle

  ! check that we have finalized statistics for a given frequency
  if(.not.finalizeStats(iFreq)) cycle

  ! loop through model variables
  do iVar = 1,size(meta)

   ! handle time first
   if (meta(iVar)%varName=='time')then
    ! get variable index
    err = nf90_inq_varid(ncid(iFreq),trim(meta(iVar)%varName),ncVarID)
    call netcdf_err(err,message); if (err/=0) return
    ! define HRUs and GRUs (only write once)
    iGRU=1; iHRU=1
    ! data bound write
    select type(dat) ! forcStruc
     class is (gru_hru_double)   ! x%gru(:)%hru(:)%var(:)
      err = nf90_put_var(ncid(iFreq),ncVarID,(/dat%gru(iGRU)%hru(iHRU)%var(iVar)/),start=(/outputTimestep(iFreq)/),count=(/1/))
      call netcdf_err(err,message); if (err/=0) return
      cycle ! move onto the next variable
     class default; err=20; message=trim(message)//'time variable must be of type gru_hru_double (forcing data structure)'; return
    end select
   end if  ! id time

   ! define the statistics index
   iStat = meta(iVar)%statIndex(iFreq)

   ! check that the variable is desired
   if (iStat==integerMissing.or.trim(meta(iVar)%varName)=='unknown') cycle

   ! stats output: only scalar variable type
   if(meta(iVar)%varType==iLookVarType%scalarv) then
    select type(stat)
     class is (gru_hru_doubleVec)

      ! loop through HRUs and GRUs, and place data in the single vector
      do iGRU=1,size(gru_struc)
       do iHRU=1,gru_struc(iGRU)%hruCount
        realVec(gru_struc(iGRU)%hruInfo(iHRU)%hru_ix) = stat%gru(iGRU)%hru(iHRU)%var(map(iVar))%dat(iFreq)
       end do
      end do

      ! write data
      err = nf90_put_var(ncid(iFreq),meta(iVar)%ncVarID(iFreq),realVec,start=(/1,outputTimestep(iFreq)/),count=(/nHRUrun,1/))

     class default; err=20; message=trim(message)//'stats must be scalarv and of type gru_hru_doubleVec'; return
    end select  ! stat

   ! non-scalar variables: regular data structures
   else

    ! initialize the data vectors
    select type (dat)
     class is (gru_hru_doubleVec); realArray(:,:) = realMissing;    dataType=ixReal
     class is (gru_hru_intVec);     intArray(:,:) = integerMissing; dataType=ixInteger
     class default; err=20; message=trim(message)//'data must not be scalarv and either of type gru_hru_doubleVec or gru_hru_intVec'; return
    end select

    ! loop thru GRUs and HRUs
    do iGRU=1,size(gru_struc)
     do iHRU=1,gru_struc(iGRU)%hruCount

      ! get the model layers
      nSoil   = indx%gru(iGRU)%hru(iHRU)%var(iLookIndex%nSoil)%dat(1)
      nSnow   = indx%gru(iGRU)%hru(iHRU)%var(iLookIndex%nSnow)%dat(1)
      nLayers = indx%gru(iGRU)%hru(iHRU)%var(iLookIndex%nLayers)%dat(1)

      ! get the length of each data vector
      select case (meta(iVar)%varType)
       case(iLookVarType%wLength); datLength = maxSpectral
       case(iLookVarType%midToto); datLength = nLayers
       case(iLookVarType%midSnow); datLength = nSnow
       case(iLookVarType%midSoil); datLength = nSoil
       case(iLookVarType%ifcToto); datLength = nLayers+1
       case(iLookVarType%ifcSnow); datLength = nSnow+1
       case(iLookVarType%ifcSoil); datLength = nSoil+1
       case default; cycle
      end select ! vartype

      ! get the data vectors
      select type (dat)
       class is (gru_hru_doubleVec); realArray(gru_struc(iGRU)%hruInfo(iHRU)%hru_ix,1:datLength) = dat%gru(iGRU)%hru(iHRU)%var(iVar)%dat(:)
       class is (gru_hru_intVec);     intArray(gru_struc(iGRU)%hruInfo(iHRU)%hru_ix,1:datLength) = dat%gru(iGRU)%hru(iHRU)%var(iVar)%dat(:)
       class default; err=20; message=trim(message)//'data must not be scalarv and either of type gru_hru_doubleVec or gru_hru_intVec'; return
      end select

     end do  ! HRU loop
    end do  ! GRU loop

    ! get the maximum length of each data vector
    select case (meta(iVar)%varType)
     case(iLookVarType%wLength); maxLength = maxSpectral
     case(iLookVarType%midToto); maxLength = maxLayers
     case(iLookVarType%midSnow); maxLength = maxLayers-nSoil
     case(iLookVarType%midSoil); maxLength = nSoil
     case(iLookVarType%ifcToto); maxLength = maxLayers+1
     case(iLookVarType%ifcSnow); maxLength = (maxLayers-nSoil)+1
     case(iLookVarType%ifcSoil); maxLength = nSoil+1
     case default; cycle
    end select ! vartype

    ! write the data vectors
    select case(dataType)
     case(ixReal);    err = nf90_put_var(ncid(iFreq),meta(iVar)%ncVarID(iFreq),realArray(1:nHRUrun,1:maxLength),start=(/1,1,outputTimestep(iFreq)/),count=(/nHRUrun,maxLength,1/))
     case(ixInteger); err = nf90_put_var(ncid(iFreq),meta(iVar)%ncVarID(iFreq),intArray(1:nHRUrun,1:maxLength),start=(/1,1,outputTimestep(iFreq)/),count=(/nHRUrun,maxLength,1/))
     case default; err=20; message=trim(message)//'data must be of type integer or real'; return
    end select ! data type

   end if ! not scalarv

   ! process error code
   if (err/=0) message=trim(message)//trim(meta(iVar)%varName)//'_'//trim(get_statName(iStat))
   call netcdf_err(err,message); if (err/=0) return

  end do ! iVar
 end do ! iFreq

 end subroutine writeData

 ! **************************************************************************************
 ! public subroutine writeBasin: write basin-average variables
 ! **************************************************************************************
 subroutine writeBasin(iGRU,finalizeStats,outputTimestep,meta,stat,dat,map,err,message)
 USE data_types,only:var_info                       ! metadata type
 USE var_lookup,only:maxVarStat                     ! index into stats structure
 USE var_lookup,only:iLookVarType                   ! index into type structure
 USE globalData,only:outFreq,ncid                   ! output file information
 USE get_ixName_module,only:get_varTypeName         ! to access type strings for error messages
 USE get_ixName_module,only:get_statName            ! to access type strings for error messages
 implicit none

 ! declare dummy variables
 integer(i4b)  ,intent(in)     :: iGRU              ! GRU index
 logical(lgt)  ,intent(in)     :: finalizeStats(:)  ! flags to finalize statistics
 integer(i4b)  ,intent(in)     :: outputTimestep(:) ! output time step
 type(var_info),intent(in)     :: meta(:)           ! meta data
 type(dlength) ,intent(in)     :: stat(:)           ! stats data
 type(dlength) ,intent(in)     :: dat(:)            ! timestep data
 integer(i4b)  ,intent(in)     :: map(:)            ! map into stats child struct
 integer(i4b)  ,intent(out)    :: err               ! error code
 character(*)  ,intent(out)    :: message           ! error message
 ! local variables
 integer(i4b)                  :: iVar              ! variable index
 integer(i4b)                  :: iStat             ! statistics index
 integer(i4b)                  :: iFreq             ! frequency index
 ! initialize error control
 err=0;message="f-writeBasin/"

 ! loop through output frequencies
 do iFreq=1,maxvarFreq

  ! skip frequencies that are not needed
  if(.not.outFreq(iFreq)) cycle

  ! check that we have finalized statistics for a given frequency
  if(.not.finalizeStats(iFreq)) cycle

  ! loop through model variables
  do iVar = 1,size(meta)

   ! define the statistics index
   iStat = meta(iVar)%statIndex(iFreq)

   ! check that the variable is desired
   if (iStat==integerMissing.or.trim(meta(iVar)%varName)=='unknown') cycle 

   ! stats/dats output - select data type
   select case (meta(iVar)%varType)

    case (iLookVarType%scalarv)
     err = nf90_put_var(ncid(iFreq),meta(iVar)%ncVarID(iFreq),(/stat(map(iVar))%dat(iFreq)/),start=(/iGRU,outputTimestep(iFreq)/),count=(/1,1/))

    case (iLookVarType%routing)
     if (iFreq==1 .and. outputTimestep(iFreq)==1) then
      err = nf90_put_var(ncid(iFreq),meta(iVar)%ncVarID(iFreq),(/dat(iVar)%dat/),start=(/1/),count=(/1000/))
     end if

    case default
     err=40; message=trim(message)//"unknownVariableType[name='"//trim(meta(iVar)%varName)//"';type='"//trim(get_varTypeName(meta(iVar)%varType))//    "']"; return
   end select ! variable type

   ! process error code
   if (err.ne.0) message=trim(message)//trim(meta(iVar)%varName)//'_'//trim(get_statName(iStat))
   call netcdf_err(err,message); if (err/=0) return

  end do ! iVar
 end do ! iFreq

 end subroutine writeBasin

 ! **************************************************************************************
 ! public subroutine writeTime: write current time to all files
 ! **************************************************************************************
 subroutine writeTime(finalizeStats,outputTimestep,meta,dat,err,message)
 USE data_types,only:var_info                       ! metadata type
 USE globalData,only:ncid                           ! output file IDs
 USE var_lookup,only:iLookStat                      ! index into stat structure
 implicit none

 ! declare dummy variables
 logical(lgt)  ,intent(in)     :: finalizeStats(:)  ! flags to finalize statistics
 integer(i4b)  ,intent(in)     :: outputTimestep(:) ! output time step
 type(var_info),intent(in)     :: meta(:)           ! meta data
 integer       ,intent(in)     :: dat(:)            ! timestep data
 integer(i4b)  ,intent(out)    :: err               ! error code
 character(*)  ,intent(out)    :: message           ! error message
 ! local variables
 integer(i4b)                  :: iVar              ! variable index
 integer(i4b)                  :: iFreq             ! frequency index
 integer(i4b)                  :: ncVarID           ! used only for time
 ! initialize error control
 err=0;message="f-writeTime/"

 ! loop through output frequencies
 do iFreq=1,maxvarFreq

  ! check that we have finalized statistics for a given frequency
  if(.not.finalizeStats(iFreq)) cycle

  ! loop through model variables
  do iVar = 1,size(meta)

   ! check instantaneous
   if (meta(iVar)%statIndex(iFreq)/=iLookStat%inst) cycle

   ! get variable id in file
   err = nf90_inq_varid(ncid(iFreq),trim(meta(iVar)%varName),ncVarID)
   if (err/=0) message=trim(message)//trim(meta(iVar)%varName)
   call netcdf_err(err,message)
   if (err/=0) then; err=20; return; end if

   ! add to file
   err = nf90_put_var(ncid(iFreq),ncVarID,(/dat(iVar)/),start=(/outputTimestep(iFreq)/),count=(/1/))
   if (err/=0) message=trim(message)//trim(meta(iVar)%varName)
   call netcdf_err(err,message)
   if (err/=0) then; err=20; return; end if

  end do ! iVar
 end do ! iFreq

 end subroutine writeTime

 ! *********************************************************************************************************
 ! public subroutine printRestartFile: print a re-start file
 ! *********************************************************************************************************
 subroutine writeRestart(filename,         & ! intent(in): name of restart file
                         nGRU,             & ! intent(in): number of GRUs
                         nHRU,             & ! intent(in): number of HRUs
                         prog_meta,        & ! intent(in): prognostics metadata
                         prog_data,        & ! intent(in): prognostics data
                         maxLayers,        & ! intent(in): maximum number of layers
                         maxSnowLayers,    & ! intent(in): maximum number of snow layers
                         indx_meta,        & ! intent(in): index metadata
                         indx_data,        & ! intent(in): index data
                         err,message)        ! intent(out): error control
 ! --------------------------------------------------------------------------------------------------------
 ! --------------------------------------------------------------------------------------------------------
 ! access the derived types to define the data structures
 USE data_types,only:var_info               ! metadata
 ! access named variables defining elements in the data structures
 USE var_lookup,only:iLookINDEX             ! named variables for structure elements
 USE var_lookup,only:iLookVarType           ! named variables for structure elements
 ! constants
 USE globalData,only:gru_struc              ! gru-hru mapping structures
 ! external routines
 USE netcdf_util_module,only:nc_file_close  ! close netcdf file
 USE netcdf_util_module,only:nc_file_open   ! open netcdf file
 implicit none
 ! --------------------------------------------------------------------------------------------------------
 ! input
 character(len=256),intent(in)      :: filename      ! name of the restart file
 integer(i4b),intent(in)            :: nGRU          ! number of GRUs
 integer(i4b),intent(in)            :: nHRU          ! number of HRUs
 type(var_info),intent(in)          :: prog_meta(:)  ! metadata
 type(gru_hru_doubleVec),intent(in) :: prog_data     ! prognostic vars
 type(var_info),intent(in)          :: indx_meta(:)  ! metadata
 type(gru_hru_intVec),intent(in)    :: indx_data     ! indexing vars
 ! output: error control
 integer(i4b),intent(out)           :: err           ! error code
 character(*),intent(out)           :: message       ! error message
 ! --------------------------------------------------------------------------------------------------------
 ! dummy variables
 integer(i4b), intent(in)           :: maxLayers     ! maximum number of total layers
 integer(i4b), intent(in)           :: maxSnowLayers ! maximum number of snow layers

 ! local variables
 integer(i4b)                       :: ncid          ! netcdf file id
 integer(i4b),allocatable           :: ncVarID(:)    ! netcdf variable id
 integer(i4b)                       :: ncSnowID      ! index variable id
 integer(i4b)                       :: ncSoilID      ! index variable id

 integer(i4b)                       :: nSoil         ! number of soil layers
 integer(i4b)                       :: nSnow         ! number of snow layers
 integer(i4b)                       :: maxSnow       ! maximum number of snow layers
 integer(i4b)                       :: maxSoil       ! maximum number of soil layers
 integer(i4b)                       :: nLayers       ! number of total layers
 integer(i4b),parameter             :: nSpectral=2   ! number of spectal bands
 integer(i4b),parameter             :: nScalar=1     ! size of a scalar

 integer(i4b)                       :: hruDimID      ! variable dimension ID
 integer(i4b)                       :: scalDimID     ! variable dimension ID
 integer(i4b)                       :: specDimID     ! variable dimension ID
 integer(i4b)                       :: midSnowDimID  ! variable dimension ID
 integer(i4b)                       :: midSoilDimID  ! variable dimension ID
 integer(i4b)                       :: midTotoDimID  ! variable dimension ID
 integer(i4b)                       :: ifcSnowDimID  ! variable dimension ID
 integer(i4b)                       :: ifcSoilDimID  ! variable dimension ID
 integer(i4b)                       :: ifcTotoDimID  ! variable dimension ID

 character(len=32),parameter        :: hruDimName    ='hru'      ! dimension name for HRUs
 character(len=32),parameter        :: scalDimName   ='scalarv'  ! dimension name for scalar data
 character(len=32),parameter        :: specDimName   ='spectral' ! dimension name for spectral bands
 character(len=32),parameter        :: midSnowDimName='midSnow'  ! dimension name for snow-only layers
 character(len=32),parameter        :: midSoilDimName='midSoil'  ! dimension name for soil-only layers
 character(len=32),parameter        :: midTotoDimName='midToto'  ! dimension name for layered varaiables
 character(len=32),parameter        :: ifcSnowDimName='ifcSnow'  ! dimension name for snow-only layers
 character(len=32),parameter        :: ifcSoilDimName='ifcSoil'  ! dimension name for soil-only layers
 character(len=32),parameter        :: ifcTotoDimName='ifcToto'  ! dimension name for layered varaiables

 integer(i4b)                       :: cHRU          ! count of HRUs
 integer(i4b)                       :: iHRU          ! index of HRUs
 integer(i4b)                       :: iGRU          ! index of GRUs
 integer(i4b)                       :: iVar          ! variable index
 logical(lgt)                       :: okLength      ! flag to check if the vector length is OK
 character(len=256)                 :: cmessage      ! downstream error message
 ! --------------------------------------------------------------------------------------------------------

 ! initialize error control
 err=0; message='writeRestart/'

 ! size of prog vector
 allocate(ncVarID(size(prog_meta)))

 ! maximum number of soil layers
 maxSoil = gru_struc(1)%hruInfo(1)%nSoil

 ! maximum number of snow layers
 maxSnow = maxSnowLayers

 ! create file
 err = nf90_create(trim(filename),nf90_classic_model,ncid)
 message='iCreate[create]'; call netcdf_err(err,message); if(err/=0)return

 ! define dimensions
                err = nf90_def_dim(ncid,trim(hruDimName)    ,nHRU       ,   hruDimID) ; message='iCreate[hru]'     ;call netcdf_err(err,message); if(err/=0)return
                err = nf90_def_dim(ncid,trim(scalDimName)   ,nScalar    ,   scalDimID); message='iCreate[scalar]'  ;call netcdf_err(err,message); if(err/=0)return
                err = nf90_def_dim(ncid,trim(specDimName)   ,nSpectral  ,   specDimID); message='iCreate[spectral]';call netcdf_err(err,message); if(err/=0)return
                err = nf90_def_dim(ncid,trim(midSoilDimName),maxSoil    ,midSoilDimID); message='iCreate[ifcSoil]' ;call netcdf_err(err,message); if(err/=0)return
                err = nf90_def_dim(ncid,trim(midTotoDimName),maxLayers  ,midTotoDimID); message='iCreate[midToto]' ;call netcdf_err(err,message); if(err/=0)return
                err = nf90_def_dim(ncid,trim(ifcSoilDimName),maxSoil+1  ,ifcSoilDimID); message='iCreate[ifcSoil]' ;call netcdf_err(err,message); if(err/=0)return
                err = nf90_def_dim(ncid,trim(ifcTotoDimName),maxLayers+1,ifcTotoDimID); message='iCreate[ifcToto]' ;call netcdf_err(err,message); if(err/=0)return
 if (maxSnow>0) err = nf90_def_dim(ncid,trim(midSnowDimName),maxSnow    ,midSnowDimID); message='iCreate[ifcSnow]' ;call netcdf_err(err,message); if(err/=0)return
 if (maxSnow>0) err = nf90_def_dim(ncid,trim(ifcSnowDimName),maxSnow+1  ,ifcSnowDimID); message='iCreate[ifcSnow]' ;call netcdf_err(err,message); if(err/=0)return
 ! re-initialize error control
 err=0; message='writeRestart/'

 ! define prognostic variables
 do iVar = 1,size(prog_meta)
  if (prog_meta(iVar)%varType==iLookvarType%unknown) cycle

  ! define variable
  select case(prog_meta(iVar)%varType)
   case(iLookvarType%scalarv);                err = nf90_def_var(ncid,trim(prog_meta(iVar)%varname),nf90_double,(/hruDimID,  scalDimID /),ncVarID(iVar))
   case(iLookvarType%wLength);                err = nf90_def_var(ncid,trim(prog_meta(iVar)%varname),nf90_double,(/hruDimID,  specDimID /),ncVarID(iVar))
   case(iLookvarType%midSoil);                err = nf90_def_var(ncid,trim(prog_meta(iVar)%varname),nf90_double,(/hruDimID,midSoilDimID/),ncVarID(iVar))
   case(iLookvarType%midToto);                err = nf90_def_var(ncid,trim(prog_meta(iVar)%varname),nf90_double,(/hruDimID,midTotoDimID/),ncVarID(iVar))
   case(iLookvarType%ifcSoil);                err = nf90_def_var(ncid,trim(prog_meta(iVar)%varname),nf90_double,(/hruDimID,ifcSoilDimID/),ncVarID(iVar))
   case(iLookvarType%ifcToto);                err = nf90_def_var(ncid,trim(prog_meta(iVar)%varname),nf90_double,(/hruDimID,ifcTotoDimID/),ncVarID(iVar))
   case(iLookvarType%midSnow); if (maxSnow>0) err = nf90_def_var(ncid,trim(prog_meta(iVar)%varname),nf90_double,(/hruDimID,midSnowDimID/),ncVarID(iVar))
   case(iLookvarType%ifcSnow); if (maxSnow>0) err = nf90_def_var(ncid,trim(prog_meta(iVar)%varname),nf90_double,(/hruDimID,ifcSnowDimID/),ncVarID(iVar))
  end select

  ! check errors
  if(err/=0)then
   message=trim(message)//trim(cmessage)//' [variable '//trim(prog_meta(iVar)%varName)//']'
   return
  end if

  ! add parameter description
  err = nf90_put_att(ncid,ncVarID(iVar),'long_name',trim(prog_meta(iVar)%vardesc))
  call netcdf_err(err,message)

  ! add parameter units
  err = nf90_put_att(ncid,ncVarID(iVar),'units',trim(prog_meta(iVar)%varunit))
  call netcdf_err(err,message)

 end do ! iVar

 ! define index variables - snow
 err = nf90_def_var(ncid,trim(indx_meta(iLookIndex%nSnow)%varName),nf90_int,(/hruDimID/),ncSnowID); call netcdf_err(err,message)
 err = nf90_put_att(ncid,ncSnowID,'long_name',trim(indx_meta(iLookIndex%nSnow)%vardesc));           call netcdf_err(err,message)
 err = nf90_put_att(ncid,ncSnowID,'units'    ,trim(indx_meta(iLookIndex%nSnow)%varunit));           call netcdf_err(err,message)

 ! define index variables - soil
 err = nf90_def_var(ncid,trim(indx_meta(iLookIndex%nSoil)%varName),nf90_int,(/hruDimID/),ncSoilID); call netcdf_err(err,message)
 err = nf90_put_att(ncid,ncSoilID,'long_name',trim(indx_meta(iLookIndex%nSoil)%vardesc));           call netcdf_err(err,message)
 err = nf90_put_att(ncid,ncSoilID,'units'    ,trim(indx_meta(iLookIndex%nSoil)%varunit));           call netcdf_err(err,message)

 ! end definition phase
 err = nf90_enddef(ncid); call netcdf_err(err,message); if (err/=0) return

 ! write variables
 do iGRU = 1,nGRU
  do iHRU = 1,gru_struc(iGRU)%hruCount
   cHRU = gru_struc(iGRU)%hruInfo(iHRU)%hru_ix
   do iVar = 1,size(prog_meta)

    ! excape if this variable is not used
    if (prog_meta(iVar)%varType==iLookvarType%unknown) cycle

    ! actual number of layers
    nSnow = gru_struc(iGRU)%hruInfo(iHRU)%nSnow
    nSoil = gru_struc(iGRU)%hruInfo(iHRU)%nSoil
    nLayers = nSoil + nSnow

    ! check size
    ! NOTE: this may take time that we do not wish to use
    okLength=.true.
    select case (prog_meta(iVar)%varType)
     case(iLookVarType%scalarv);              okLength = (size(prog_data%gru(iGRU)%hru(iHRU)%var(iVar)%dat) == nScalar  )
     case(iLookVarType%wlength);              okLength = (size(prog_data%gru(iGRU)%hru(iHRU)%var(iVar)%dat) == nSpectral)
     case(iLookVarType%midSoil);              okLength = (size(prog_data%gru(iGRU)%hru(iHRU)%var(iVar)%dat) == nSoil    )
     case(iLookVarType%midToto);              okLength = (size(prog_data%gru(iGRU)%hru(iHRU)%var(iVar)%dat) == nLayers  )
     case(iLookVarType%ifcSoil);              okLength = (size(prog_data%gru(iGRU)%hru(iHRU)%var(iVar)%dat) == nSoil+1  )
     case(iLookVarType%ifcToto);              okLength = (size(prog_data%gru(iGRU)%hru(iHRU)%var(iVar)%dat) == nLayers+1)
     case(iLookVarType%midSnow); if (nSnow>0) okLength = (size(prog_data%gru(iGRU)%hru(iHRU)%var(iVar)%dat) == nSnow    )
     case(iLookVarType%ifcSnow); if (nSnow>0) okLength = (size(prog_data%gru(iGRU)%hru(iHRU)%var(iVar)%dat) == nSnow+1  )
     case default; err=20; message=trim(message)//'unknown var type'; return
    end select

    ! error check
    if(.not.okLength)then
     message=trim(message)//'bad vector length for variable '//trim(prog_meta(iVar)%varname)
     err=20; return
    endif

    ! write data
    select case (prog_meta(iVar)%varType)
     case(iLookVarType%scalarv);              err=nf90_put_var(ncid,ncVarID(iVar),(/prog_data%gru(iGRU)%hru(iHRU)%var(iVar)%dat/),start=(/cHRU,1/),count=(/1,nScalar  /))
     case(iLookVarType%wlength);              err=nf90_put_var(ncid,ncVarID(iVar),(/prog_data%gru(iGRU)%hru(iHRU)%var(iVar)%dat/),start=(/cHRU,1/),count=(/1,nSpectral/))
     case(iLookVarType%midSoil);              err=nf90_put_var(ncid,ncVarID(iVar),(/prog_data%gru(iGRU)%hru(iHRU)%var(iVar)%dat/),start=(/cHRU,1/),count=(/1,nSoil    /))
     case(iLookVarType%midToto);              err=nf90_put_var(ncid,ncVarID(iVar),(/prog_data%gru(iGRU)%hru(iHRU)%var(iVar)%dat/),start=(/cHRU,1/),count=(/1,nLayers  /))
     case(iLookVarType%ifcSoil);              err=nf90_put_var(ncid,ncVarID(iVar),(/prog_data%gru(iGRU)%hru(iHRU)%var(iVar)%dat/),start=(/cHRU,1/),count=(/1,nSoil+1  /))
     case(iLookVarType%ifcToto);              err=nf90_put_var(ncid,ncVarID(iVar),(/prog_data%gru(iGRU)%hru(iHRU)%var(iVar)%dat/),start=(/cHRU,1/),count=(/1,nLayers+1/))
     case(iLookVarType%midSnow); if (nSnow>0) err=nf90_put_var(ncid,ncVarID(iVar),(/prog_data%gru(iGRU)%hru(iHRU)%var(iVar)%dat/),start=(/cHRU,1/),count=(/1,nSnow    /))
     case(iLookVarType%ifcSnow); if (nSnow>0) err=nf90_put_var(ncid,ncVarID(iVar),(/prog_data%gru(iGRU)%hru(iHRU)%var(iVar)%dat/),start=(/cHRU,1/),count=(/1,nSnow+1  /))
     case default; err=20; message=trim(message)//'unknown var type'; return
    end select

    ! error check
    if (err.ne.0) message=trim(message)//'writing variable:'//trim(prog_meta(iVar)%varName)
    call netcdf_err(err,message); if (err/=0) return
    err=0; message='writeRestart/'

   end do ! iVar

   ! write index variables
   err=nf90_put_var(ncid,ncSnowID,(/indx_data%gru(iGRU)%hru(iHRU)%var(iLookIndex%nSnow)%dat/),start=(/cHRU/),count=(/1/))
   err=nf90_put_var(ncid,ncSoilID,(/indx_data%gru(iGRU)%hru(iHRU)%var(iLookIndex%nSoil)%dat/),start=(/cHRU/),count=(/1/))

  end do ! iGRU
 end do ! iHRU

 ! close file
 call nc_file_close(ncid,err,cmessage)
 if(err/=0)then;message=trim(message)//trim(cmessage);return;end if

 ! cleanup
 deallocate(ncVarID)

 end subroutine writeRestart

end module modelwrite_module<|MERGE_RESOLUTION|>--- conflicted
+++ resolved
@@ -110,11 +110,8 @@
    select type (struct)
     class is (var_i)
      err = nf90_put_var(ncid(iLookFreq%timestep),meta(iVar)%ncVarID(iLookFreq%timestep),(/struct%var(iVar)/),start=(/iSpatial/),count=(/1/))
-<<<<<<< HEAD
-=======
     class is (var_i8)
      err = nf90_put_var(ncid(iLookFreq%timestep),meta(iVar)%ncVarID(iLookFreq%timestep),(/struct%var(iVar)/),start=(/iSpatial/),count=(/1/))
->>>>>>> 161ea92f
     class is (var_d)
      err = nf90_put_var(ncid(iLookFreq%timestep),meta(iVar)%ncVarID(iLookFreq%timestep),(/struct%var(iVar)/),start=(/iSpatial/),count=(/1/))
     class is (var_dlength)
@@ -128,11 +125,8 @@
    select type (struct)
     class is (var_d)
      err = nf90_put_var(ncid(iLookFreq%timestep),meta(iVar)%ncVarID(iLookFreq%timestep),(/struct%var(iVar)/),start=(/1/),count=(/1/))
-<<<<<<< HEAD
-=======
     class is (var_i8)
      err = nf90_put_var(ncid(iLookFreq%timestep),meta(iVar)%ncVarID(iLookFreq%timestep),(/struct%var(iVar)/),start=(/1/),count=(/1/))
->>>>>>> 161ea92f
     class default; err=20; message=trim(message)//'unknown variable type (no HRU)'; return
    end select
   end if
