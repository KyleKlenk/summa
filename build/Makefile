--- conflicted
+++ resolved
@@ -78,11 +78,7 @@
 
 # gfortran compiler on OS X tested with 4.8 and higher
 # (works on Mac OS X with Macports)
-<<<<<<< HEAD
-ifeq "$(FC)" "gfortran-mp-6"
-=======
 ifeq "$(FC_ENV)" "gfortran-6-macports"
->>>>>>> 46953394
  NCDF_PATH = /opt/local
  LAPK_PATH = /opt/local
  # define the lapack libraries - on OS X you need atlas and
@@ -90,22 +86,8 @@
  LIBLAPACK = -L$(LAPK_PATH)/lib -llapack -lblas -latlas
 endif
 
-<<<<<<< HEAD
-# Ubuntu gfortran compiler tested with 6.0 and higher
-# also used for the travis build
-ifeq "$(FC)" "gfortran-6"
- NCDF_PATH = /usr/local
- LAPK_PATH = /usr
- # define the lapack libraries
- LIBLAPACK = -L$(LAPK_PATH)/lib -llapack -lblas
-endif
-
-# Intel fortran compiler
-ifeq "$(FC)" "ifort"
-=======
 # Intel fortran compiler
 ifeq "$(FC_ENV)" "ifort"
->>>>>>> 46953394
  NCDF_PATH = /opt/netcdf4-intel
  LAPK_PATH = /usr
  # define the lapack libraries
@@ -124,28 +106,6 @@
 LIBNETCDF = -L$(NCDF_PATH)/lib -lnetcdff
 INCNETCDF = -I$(NCDF_PATH)/include
 
-<<<<<<< HEAD
-# Define compiler flags. If you use a different compiler,
-# you will need to figure out what the equivalent flags are
-# and may need to update this section
-ifeq "$(FC)" "gfortran-mp-6"
- FLAGS_NOAH = -ffree-form -fdefault-real-8 -ffree-line-length-none -fmax-errors=0 -g -fbacktrace -Wno-unused -Wno-unused-dummy-argument
- FLAGS_COMM = -g -Wall -ffree-line-length-none -fmax-errors=0 -fbacktrace -Wno-unused -Wno-unused-dummy-argument
- FLAGS_SUMMA = -g -Wall -ffree-line-length-none -fmax-errors=0 -fbacktrace -Wno-unused -Wno-unused-dummy-argument
-endif
-ifeq "$(FC)" "gfortran-6"
- FLAGS_NOAH = -p -g -ffree-form -fdefault-real-8 -ffree-line-length-none -fmax-errors=0 -fbacktrace -Wno-unused -Wno-unused-dummy-argument
- FLAGS_COMM = -p -g -Wall -ffree-line-length-none -fmax-errors=0 -fbacktrace -Wno-unused -Wno-unused-dummy-argument
- FLAGS_SUMMA = -p -g -Wall -ffree-line-length-none -fmax-errors=0 -fbacktrace -Wno-unused -Wno-unused-dummy-argument
-endif
-ifeq "$(FC)" "ifort"
- FLAGS_NOAH = -warn nounused -autodouble -noerror_limit -FR -O0 -auto -WB -traceback -g -fltconsistency
- FLAGS_COMM = -debug -warn all -check all -FR -O0 -auto -WB -traceback -g -fltconsistency -fpe0
- FLAGS_SUMMA = -debug -warn all -check all -FR -O0 -auto -WB -traceback -g -fltconsistency -fpe0
-endif
-
-=======
->>>>>>> 46953394
 #========================================================================
 # PART 1: Define directory paths
 #========================================================================
@@ -175,10 +135,7 @@
 #  utilities
 SUMMA_NRUTIL= \
 		nrtype.f90 \
-<<<<<<< HEAD
-=======
 		f2008funcs.f90 \
->>>>>>> 46953394
 		nr_utility.f90
 NRUTIL = $(patsubst %, $(ENGINE_DIR)/%, $(SUMMA_NRUTIL))
 
