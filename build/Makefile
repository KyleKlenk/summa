#========================================================================
# Makefile to compile SUMMA
#========================================================================
#
# To troubleshoot your paths and setup, type 'make check'
#
# At a minimum you will need to set F_MASTER and FC. You will probably
# also have to specify the location of your netcdf and lapack libraries

#========================================================================
# PART 0: User-configurable part
#========================================================================

# Define core directory below which everything resides. This is the
# parent directory of the 'build' directory
F_MASTER 

# Define the Fortran Compiler. If you are using gfortran, then this needs
# to be version 4.8 or higher
FC 

# Define the NetCDF and LAPACK libraries and path to include files. Note
# that the default paths defined are those that work for our compilers
# and settings. If none of this makes sense, please talk to your system
# administrator.

# Eventually we plan move to a real configure script, but for now we like
# to keep track of successful compilations of SUMMA on different platforms
# and with different compilers. If you are successful compiling SUMMA,
# please add your configuration (operating system and compiler plus
# part 0 of the Makefile) to the SUMMA wiki on github.

# gfortran compiler on OS X tested with 4.8 and higher
# (works on Mac OS X with Macports)
ifeq "$(FC)" "gfortran-mp-4.8"
 NCDF_PATH = /opt/local
 LAPK_PATH = /opt/local
 # define the lapack libraries - on OS X you need atlas and
 # blas as well
 LIBLAPACK = -L$(LAPK_PATH)/lib -llapack -lblas -latlas
endif

# Ubuntu gfortran compiler tested with 4.6 and higher
# also used for the travis build
ifeq "$(FC)" "gfortran"
 NCDF_PATH = /opt/netcdf4-gnu
 LAPK_PATH = /usr
 # define the lapack libraries
 LIBLAPACK = -L$(LAPK_PATH)/lib -llapack
endif

# Intel fortran compiler
ifeq "$(FC)" "ifort"
 NCDF_PATH = /opt/netcdf4-intel
 LAPK_PATH = /usr
 # define the lapack libraries
 LIBLAPACK = -L$(LAPK_PATH)/lib -llapack
endif

# Portland compiler
ifeq "$(FC)" "pgfortran"
 NCDF_PATH = /opt/netcdf4-pgi
 LAPK_PATH = /usr
 # define the lapack libraries
 LIBLAPACK = -L$(LAPK_PATH)/lib -llapack
endif

# define netcdf libraries and include files
LIBNETCDF = -L$(NCDF_PATH)/lib -lnetcdff
INCNETCDF = -I$(NCDF_PATH)/include

# Define compiler flags. If you use a different compiler,
# you will need to figure out what the equivalent flags are
# and may need to update this section
ifeq "$(FC)" "gfortran-mp-4.8"
 FLAGS_NOAH = -ffree-form -fdefault-real-8 -ffree-line-length-none -fmax-errors=0 -g -fbacktrace -Wno-unused -Wno-unused-dummy-argument
 FLAGS_COMM = -g -Wall -ffree-line-length-none -fmax-errors=0 -fbacktrace -Wno-unused -Wno-unused-dummy-argument
 FLAGS_SUMMA = -g -Wall -ffree-line-length-none -fmax-errors=0 -fbacktrace -Wno-unused -Wno-unused-dummy-argument
endif
ifeq "$(FC)" "gfortran"
 FLAGS_NOAH = -ffree-form -fdefault-real-8 -ffree-line-length-none -fmax-errors=0 -g -fbacktrace -Wno-unused -Wno-unused-dummy-argument
 FLAGS_COMM = -g -Wall -ffree-line-length-none -fmax-errors=0 -fbacktrace -Wno-unused -Wno-unused-dummy-argument
 FLAGS_SUMMA = -g -Wall -ffree-line-length-none -fmax-errors=0 -fbacktrace -Wno-unused -Wno-unused-dummy-argument
endif
ifeq "$(FC)" "ifort"
 FLAGS_NOAH = -O0 -p -g -warn nounused -autodouble -noerror_limit -FR -auto -WB -traceback -fltconsistency
 FLAGS_COMM = -O0 -p -g -debug -warn all -check all -FR -auto -WB -traceback -fltconsistency -fpe0
 FLAGS_SUMMA = -O0 -p -g -debug -warn all -check all -FR -auto -WB -traceback -fltconsistency -fpe0
endif
ifeq "$(FC)" "pgfortran"
 FLAGS_NOAH = -O0 -pg -g -traceback -r8 -Mfree -Mbounds
 FLAGS_COMM = -O0 -pg -g -traceback -Mfree -Mbounds
 FLAGS_SUMMA = -O0 -pg -g -traceback -Mfree -Mbounds -Minfo -Mnoautoinline -Ktrap=inv,denorm,divz,ovf,unf,inexact
endif


#========================================================================
# PART 1: Define directory paths
#========================================================================

# Core directory that contains source code
F_KORE_DIR = $(F_MASTER)/build/source

# Location of the compiled modules
MOD_PATH = $(F_MASTER)/build

# Define the directory for the executables
EXE_PATH = $(F_MASTER)/bin

#========================================================================
# PART 2: Assemble all of the SUMMA sub-routines
#========================================================================

# Define directories
DRIVER_DIR = $(F_KORE_DIR)/driver
HOOKUP_DIR = $(F_KORE_DIR)/hookup
NETCDF_DIR = $(F_KORE_DIR)/netcdf
DSHARE_DIR = $(F_KORE_DIR)/dshare
NUMREC_DIR = $(F_KORE_DIR)/numrec
NOAHMP_DIR = $(F_KORE_DIR)/noah-mp
ENGINE_DIR = $(F_KORE_DIR)/engine

#  utilities
SUMMA_NRUTIL= \
        nrtype.f90 \
		nr_utility.f90
NRUTIL = $(patsubst %, $(ENGINE_DIR)/%, $(SUMMA_NRUTIL))

#
# Numerical recipes procedures
# NOTE: all numerical recipes procedures are now replaced with free versions
SUMMA_NRPROC= \
		expIntegral.f90 \
		spline_int.f90
NRPROC = $(patsubst %, $(ENGINE_DIR)/%, $(SUMMA_NRPROC))

# Hook-up modules (set files and directory paths)
SUMMA_HOOKUP= \
        summaFileManager.f90
HOOKUP = $(patsubst %, $(HOOKUP_DIR)/%, $(SUMMA_HOOKUP))

# Data modules
SUMMA_DATAMS= \
		multiconst.f90 \
		var_lookup.f90 \
		data_types.f90 \
		globalData.f90 \
		get_ixname.f90 \
		ascii_util.f90 \
		popMetadat.f90 \
  		outpt_stat.f90
DATAMS = $(patsubst %, $(DSHARE_DIR)/%, $(SUMMA_DATAMS))

# utility modules
SUMMA_UTILMS= \
		time_utils.f90 \
<<<<<<< HEAD
=======
		ascii_util.f90 \
		matrixOper.f90 \
>>>>>>> 4e1d5e02
		f2008funcs.f90 \
		mDecisions.f90
UTILMS = $(patsubst %, $(ENGINE_DIR)/%, $(SUMMA_UTILMS))

# Model guts
SUMMA_MODGUT= \
MODGUT = $(patsubst %, $(ENGINE_DIR)/%, $(SUMMA_MODGUT))

# Solver
SUMMA_SOLVER= \
		vegPhenlgy.f90 \
		diagn_evar.f90 \
        	stomResist.f90 \
		groundwatr.f90 \
		vegSWavRad.f90 \
		vegNrgFlux.f90 \
		ssdNrgFlux.f90 \
		vegLiqFlux.f90 \
		snowLiqFlx.f90 \
		soilLiqFlx.f90 \
		computFlux.f90 \
		computResid.f90 \
		computJacob.f90 \
		eval8summa.f90 \
		summaSolve.f90 \
		systemSolv.f90 \
		coupled_em.f90
SOLVER = $(patsubst %, $(ENGINE_DIR)/%, $(SUMMA_SOLVER))

# Define routines for SUMMA preliminaries
SUMMA_PRELIM= \
		conv_funcs.f90 \
		sunGeomtry.f90 \
		snow_utils.f90 \
		soil_utils.f90 \
		updatState.f90 \
		convE2Temp.f90 \
		allocspace.f90 \
		checkStruc.f90 \
		childStruc.f90 \
		ffile_info.f90 \
		read_attrb.f90 \
		read_pinit.f90 \
		pOverwrite.f90 \
		read_param.f90 \
		paramCheck.f90 \
		read_icond.f90
PRELIM = $(patsubst %, $(ENGINE_DIR)/%, $(SUMMA_PRELIM))

SUMMA_NOAHMP= \
		module_model_constants.F \
		module_sf_noahutl.F \
		module_sf_myjsfc.F \
		module_sf_sfclay.F \
		module_sf_noahlsm.F \
		module_sf_noahmplsm.F
NOAHMP = $(patsubst %, $(NOAHMP_DIR)/%, $(SUMMA_NOAHMP))

# Define routines for the SUMMA model runs
SUMMA_MODRUN = \
		indexState.f90 \
		getVectorz.f90 \
		var_derive.f90 \
		read_force.f90 \
		derivforce.f90 \
		snowAlbedo.f90 \
		canopySnow.f90 \
		tempAdjust.f90 \
		snwCompact.f90 \
		layerMerge.f90 \
		layerDivide.f90 \
		volicePack.f90 \
		qTimeDelay.f90
MODRUN = $(patsubst %, $(ENGINE_DIR)/%, $(SUMMA_MODRUN))

# Define routines for the solver
SUMMA_MSOLVE = \

# Define NetCDF routines
SUMMA_NETCDF = \
		netcdf_util.f90 \
		def_output.f90 \
		modelwrite.f90
NETCDF = $(patsubst %, $(NETCDF_DIR)/%, $(SUMMA_NETCDF))

# ... stitch together common programs
COMM_ALL = $(NRUTIL) $(NRPROC) $(HOOKUP) $(DATAMS) $(UTILMS)

# ... stitch together SUMMA programs
SUMMA_ALL = $(NETCDF) $(PRELIM) $(MODRUN) $(SOLVER)

# Define the driver routine
SUMMA_DRIVER= \
	multi_driver.f90
DRIVER = $(patsubst %, $(DRIVER_DIR)/%, $(SUMMA_DRIVER))

# Define the executable
DRIVER__EX = summa.exe

#========================================================================
# PART 3: Checks
#======================================================================
# make sure that the paths are defined. These are just some high level checks
ifndef F_MASTER
 $(error F_MASTER is undefined)
endif
ifndef FC
 $(error FC is undefined: Specify your compiler)
endif
ifndef FLAGS_SUMMA
 $(error Specify flags for your compiler: $(FC))
endif
ifndef NCDF_PATH
 $(error NCDF_PATH is undefined)
endif

#========================================================================
# PART 4: compilation
#======================================================================

# Compile
all: compile_noah compile_comm compile_summa link clean install

check:
	$(info)
	$(info Displaying make variables:)
	$(info   F_MASTER   : $(F_MASTER))
	$(info   EXE_PATH   : $(EXE_PATH))
	$(info   FC         : $(FC))
	$(info   NCDF_PATH  : $(NCDF_PATH))
	$(info   LIBNETCDF  : $(LIBNETCDF))
	$(info   INCNETCDF  : $(INCNETCDF))
	$(info   LAPK_PATH  : $(LAPK_PATH))
	$(info   LIBLAPACK  : $(LIBLAPACK))
	$(info   FLAGS_NOAH : $(FLAGS_NOAH))
	$(info   FLAGS_COMM : $(FLAGS_COMM))
	$(info   FLAGS_SUMMA: $(FLAGS_SUMMA))
	$(info Add $(NCDF_PATH)/lib to your LD_LIBRARY_PATH)
	$(info)

# compile Noah-MP routines
compile_noah:
	$(FC) $(FLAGS_NOAH) -c $(NOAHMP)

# compile common routines
compile_comm:
	$(FC) $(FLAGS_COMM) -c $(COMM_ALL)

# compile SUMMA routines
compile_summa:
	$(FC) $(FLAGS_SUMMA) -c $(SUMMA_ALL) $(DRIVER) \
	$(INCNETCDF)

# link routines
link:
	$(FC) -p -g *.o $(LIBNETCDF) $(LIBLAPACK) -o $(DRIVER__EX)

# Remove object files
clean:
	rm -f *.o
	rm -f *.mod
	rm -f soil_veg_gen_parm__genmod.f90

# Copy the executable to the bin directory
install:
	@mkdir -p $(EXE_PATH)
	@mv $(DRIVER__EX) $(EXE_PATH)
	$(info Add $(NCDF_PATH)/lib to your LD_LIBRARY_PATH)
	$(info $(DRIVER__EX) successfully installed in $(EXE_PATH))<|MERGE_RESOLUTION|>--- conflicted
+++ resolved
@@ -154,11 +154,8 @@
 # utility modules
 SUMMA_UTILMS= \
 		time_utils.f90 \
-<<<<<<< HEAD
-=======
 		ascii_util.f90 \
 		matrixOper.f90 \
->>>>>>> 4e1d5e02
 		f2008funcs.f90 \
 		mDecisions.f90
 UTILMS = $(patsubst %, $(ENGINE_DIR)/%, $(SUMMA_UTILMS))
